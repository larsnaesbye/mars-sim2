--- conflicted
+++ resolved
@@ -100,11 +100,7 @@
 				if (index == -1)
 					return "None";
 				else
-<<<<<<< HEAD
 					return des.substring(index + 3).replace("@", "");
-=======
-					return des.substring(index).replace("@", "");
->>>>>>> da6dc4ed
 			case DESC_COL:
 				des = selectedTask.getDescription();
 				index = des.indexOf(" @");
