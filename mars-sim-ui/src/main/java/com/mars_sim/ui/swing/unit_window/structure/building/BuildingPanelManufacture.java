--- conflicted
+++ resolved
@@ -1,556 +1,542 @@
-/*
- * Mars Simulation Project
- * BuildingPanelManufacture.java
- * @date 2022-07-10
- * @author Scott Davis
- */
-package com.mars_sim.ui.swing.unit_window.structure.building;
-
-import java.awt.BorderLayout;
-import java.awt.Component;
-import java.awt.Dimension;
-import java.awt.FlowLayout;
-import java.awt.GridLayout;
-import java.util.ArrayList;
-import java.util.Collections;
-import java.util.Iterator;
-import java.util.List;
-import java.util.logging.Level;
-
-import javax.swing.BoxLayout;
-import javax.swing.DefaultComboBoxModel;
-import javax.swing.DefaultListCellRenderer;
-import javax.swing.JButton;
-import javax.swing.JComboBox;
-import javax.swing.JComponent;
-import javax.swing.JLabel;
-import javax.swing.JList;
-import javax.swing.JPanel;
-import javax.swing.JScrollPane;
-
-import com.mars_sim.core.Unit;
-import com.mars_sim.core.logging.SimLogger;
-import com.mars_sim.core.manufacture.ManufactureProcess;
-import com.mars_sim.core.manufacture.ManufactureProcessInfo;
-import com.mars_sim.core.manufacture.ManufactureUtil;
-import com.mars_sim.core.manufacture.SalvageProcess;
-import com.mars_sim.core.manufacture.SalvageProcessInfo;
-import com.mars_sim.core.person.Person;
-import com.mars_sim.core.person.ai.SkillManager;
-import com.mars_sim.core.person.ai.SkillType;
-import com.mars_sim.core.robot.Robot;
-import com.mars_sim.core.structure.Settlement;
-import com.mars_sim.core.structure.building.Building;
-import com.mars_sim.core.structure.building.function.Manufacture;
-import com.mars_sim.core.tool.Msg;
-import com.mars_sim.ui.swing.ImageLoader;
-import com.mars_sim.ui.swing.MainDesktopPane;
-import com.mars_sim.ui.swing.unit_window.structure.ManufacturePanel;
-import com.mars_sim.ui.swing.unit_window.structure.SalvagePanel;
-import com.mars_sim.ui.swing.utils.AttributePanel;
-import com.mars_sim.ui.swing.utils.ProcessInfoRenderer;
-
-
-
-/**
- * A building panel displaying the manufacture building function.
- */
-@SuppressWarnings("serial")
-public class BuildingPanelManufacture extends BuildingFunctionPanel {
-
-	/** Default logger. */
-	private static final SimLogger logger = SimLogger.getLogger(BuildingPanelManufacture.class.getName());
-
-	private static final String MANU_ICON = "manufacture";
-	private static final String BUTTON_TEXT = Msg.getString("TabPanelManufacture.button.createNewProcess"); // $NON-NLS-1$
-	private static final String QUEUE_TEXT = "Queue This Process";
-	
-	/** Is UI constructed. */
-	private boolean uiDone = false;
-	
-	private static int processStringWidth = 170;
-
-	/** The manufacture building. */
-	private Manufacture workshop;
-	/** Panel for displaying process panels. */
-	private JPanel processListPane;
-	/** The scroll panel for the process list. */
-	private JScrollPane scrollPanel;
-	/** List of manufacture processes in building. */
-	private List<ManufactureProcess> processCache;
-	/** List of salvage processes in building. */
-	private List<SalvageProcess> salvageCache;
-	/** Process selector. */
-	private JComboBox<Object> processComboBox;
-	
-	private DefaultComboBoxModel<Object> processModel;
-	/** List of available processes. */
-	private transient List<Object> newProcessCache;
-	/** Process selection button. */
-	private JButton newProcessButton;
-
-	private JLabel printersUsed;
-
-	/**
-	 * Constructor.
-	 * 
-	 * @param workshop the manufacturing building function.
-	 * @param desktop  the main desktop.
-	 */
-	public BuildingPanelManufacture(Manufacture workshop, MainDesktopPane desktop) {
-		// Use BuildingFunctionPanel constructor.
-		super(
-			Msg.getString("BuildingPanelManufacture.title"),
-			ImageLoader.getIconByName(MANU_ICON), 
-			workshop.getBuilding(), 
-			desktop
-		);
-
-		// Initialize data model.
-		this.workshop = workshop;
-	}
-	
-	/**
-	 * Builds the UI.
-	 */
-	@Override
-	protected void buildUI(JPanel center) {
-
-		// Prepare label panel
-		AttributePanel labelPanel = new AttributePanel(3);
-		center.add(labelPanel, BorderLayout.NORTH);
-
-		// Prepare tech level label
-		labelPanel.addTextField("Tech Level", Integer.toString(workshop.getTechLevel()), null);
-
-		// Prepare processCapacity label
-		labelPanel.addTextField("Process Capacity", Integer.toString(workshop.getMaxProcesses()), null);
-
-		// Prepare processCapacity label
-		printersUsed = labelPanel.addTextField("# of Printers In Use",
-								Integer.toString(workshop.getNumPrintersInUse()), null);
-			
-		// Create scroll pane for manufacturing processes
-		scrollPanel = new JScrollPane();
-		scrollPanel.setPreferredSize(new Dimension(170, 90));
-		center.add(scrollPanel, BorderLayout.CENTER);
-
-		// Create process list main panel
-		JPanel processListMainPane = new JPanel(new BorderLayout(0, 0));
-		scrollPanel.setViewportView(processListMainPane);
-
-		// Create process list panel
-		processListPane = new JPanel(new FlowLayout(10, 10 ,10));
-		processListPane.setLayout(new BoxLayout(processListPane, BoxLayout.Y_AXIS));
-		processListMainPane.add(processListPane, BorderLayout.NORTH);
-
-		// Create process panels
-		processCache = new ArrayList<>(workshop.getProcesses());
-		Iterator<ManufactureProcess> i = processCache.iterator();
-		while (i.hasNext())
-			processListPane.add(new ManufacturePanel(i.next(), false, processStringWidth));
-
-		// Create salvage panels.
-		salvageCache = new ArrayList<>(workshop.getSalvageProcesses());
-		Iterator<SalvageProcess> j = salvageCache.iterator();
-		while (j.hasNext())
-			processListPane.add(new SalvagePanel(j.next(), false, processStringWidth));
-
-		// Create interaction panel.
-		JPanel interactionPanel = new JPanel(new GridLayout(2, 1, 10, 10));
-		center.add(interactionPanel, BorderLayout.SOUTH);
-		
-		// Create new manufacture process selection.
-		processModel = new DefaultComboBoxModel<>();
-		processComboBox = new JComboBox<>(processModel);
-		processComboBox.setRenderer(new ManufactureSelectionListCellRenderer());
-		processComboBox.setToolTipText("Select an Available Manufacturing Process");
-		interactionPanel.add(processComboBox);
-
-		// Create new process button.
-		JPanel btnPanel = new JPanel(new FlowLayout());
-		newProcessButton = new JButton(BUTTON_TEXT);
-		btnPanel.add(newProcessButton);
-		newProcessButton.setToolTipText("Create a New Manufacturing Process or Salvage a Process");
-		newProcessButton.addActionListener(event -> {
-			try {
-				Object selectedItem = processComboBox.getSelectedItem();
-				if (selectedItem != null) {
-					if (selectedItem instanceof ManufactureProcessInfo selectedProcess) {
-<<<<<<< HEAD
-						if (ManufactureUtil.canProcessBeStarted(selectedProcess, getWorkshop())) {
-							getWorkshop().addProcess(new ManufactureProcess(selectedProcess, getWorkshop()));
-=======
-
-						if (ManufactureUtil.canProcessBeStarted(selectedProcess, workshop)) {
-							getWorkshop().addProcess(new ManufactureProcess(selectedProcess, workshop));
-							
->>>>>>> 504d51cb
-							update();
-
-							logger.log(workshop.getBuilding(), Level.CONFIG, 0, "Player selected the manufacturing process '" 
-									+ selectedProcess.getName() + "'.");
-						}
-<<<<<<< HEAD
-					} else if (selectedItem instanceof SalvageProcessInfo selectedSalvage) {
-						if (ManufactureUtil.canSalvageProcessBeStarted(selectedSalvage, getWorkshop())) {
-							Unit salvagedUnit = ManufactureUtil.findUnitForSalvage(selectedSalvage,
-									getWorkshop().getBuilding().getSettlement());
-							getWorkshop().addSalvageProcess(
-									new SalvageProcess(selectedSalvage, getWorkshop(), salvagedUnit));
-=======
-						
-						else if (ManufactureUtil.canProcessBeQueued(selectedProcess, workshop)) {
-							workshop.addToManuQueue(new ManufactureProcess(selectedProcess, workshop));
-							
-							update();
-
-							logger.log(workshop.getBuilding(), Level.CONFIG, 0, "Player queued the manufacturing process '" 
-									+ selectedProcess.getName() + "'.");
-						}					
-					} 
-					
-					else if (selectedItem instanceof SalvageProcessInfo selectedSalvage) {
-
-						if (ManufactureUtil.canSalvageProcessBeStarted(selectedSalvage, workshop)) {
-							Unit salvagedUnit = ManufactureUtil.findUnitForSalvage(selectedSalvage, workshop.getBuilding().getSettlement());
-							workshop.addSalvageProcess(
-									new SalvageProcess(selectedSalvage, workshop, salvagedUnit));
->>>>>>> 504d51cb
-							update();
-
-							logger.log(workshop.getBuilding(), Level.CONFIG, 0, "Player selected the salvaging process '" 
-									+ salvagedUnit.getName() + "'.");
-						}
-						else if (ManufactureUtil.canSalvageProcessBeQueued(selectedSalvage, workshop)) {
-							Unit salvagedUnit = ManufactureUtil.findUnitForSalvage(selectedSalvage, workshop.getBuilding().getSettlement());
-							workshop.addToSalvageQueue(
-									new SalvageProcess(selectedSalvage, workshop, salvagedUnit));
-							update();
-
-							logger.log(workshop.getBuilding(), Level.CONFIG, 0, "Player queued the salvaging process '" 
-									+ salvagedUnit.getName() + "'.");
-						}
-					}
-				}
-			} catch (Exception e) {
-				logger.severe(workshop.getBuilding(), 0, "new process button", e);
-			}
-		});
-		interactionPanel.add(btnPanel);		
-
-		// Add available salvage processes.
-		populateAvailableProcesses();
-	}
-
-	/**
-	 * Gets all the manufacture processes at the settlement.
-	 * 
-	 * @return list of manufacture processes.
-	 */
-	private List<ManufactureProcess> getManufactureProcesses() {
-		List<ManufactureProcess> result = new ArrayList<>();
-
-		result.addAll(workshop.getProcesses());
-
-		if (!workshop.isFull()) {
-			Iterator<ManufactureProcess> j = workshop.getQueueManuProcesses().iterator();
-			while (j.hasNext()) {
-				ManufactureProcess process = j.next();
-				result.add(process);
-				workshop.loadFromManuQueue(process);
-				// Add only one at a time to ensure it's not full
-				break;
-			}
-		}
-
-		return result;
-	}
-
-	/**
-	 * Gets all the salvage processes at the settlement.
-	 * 
-	 * @return list of salvage processes.
-	 */
-	private List<SalvageProcess> getSalvageProcesses() {
-		List<SalvageProcess> result = new ArrayList<>();
-
-		result.addAll(workshop.getSalvageProcesses());
-			
-		if (!workshop.isFull()) {
-			Iterator<SalvageProcess> j = workshop.getQueueSalvageProcesses().iterator();
-			while (j.hasNext()) {
-				SalvageProcess process = j.next();
-				result.add(process);
-				workshop.loadFromSalvageQueue(process);
-				// Add only one at a time to ensure it's not full
-				break;
-			}	
-		}
-
-		return result;
-	}
-	
-	@Override
-	public void update() {	
-		if (!uiDone)
-			initializeUI();
-
-		List<ManufactureProcess> processes = getManufactureProcesses();
-		List<SalvageProcess> salvages = getSalvageProcesses();
-		
-		if (!processCache.equals(processes) || !salvageCache.equals(salvages)) {
-
-			// Add process panels for new processes.
-			for (ManufactureProcess process : processes) {
-				if (!processCache.contains(process))
-					processListPane.add(new ManufacturePanel(process, false, processStringWidth));
-			}
-
-			// Add salvage panels for new salvage processes.
-			for (SalvageProcess salvage : salvages) {
-				if (!salvageCache.contains(salvage))
-					processListPane.add(new SalvagePanel(salvage, false, processStringWidth));
-			}
-
-			// Remove process panels for old processes.
-			for (ManufactureProcess process : processCache) {
-				if (!processes.contains(process)) {
-					ManufacturePanel panel = getManufacturePanel(process);
-					if (panel != null)
-						processListPane.remove(panel);
-				}
-			}
-
-			// Remove salvage panels for old salvages.
-			for (SalvageProcess salvage : salvageCache) {
-				if (!salvages.contains(salvage)) {
-					SalvagePanel panel = getSalvagePanel(salvage);
-					if (panel != null)
-						processListPane.remove(panel);
-				}
-			}
-
-			// Update processCache
-			processCache.clear();
-			processCache.addAll(processes);
-
-			// Update salvageCache
-			salvageCache.clear();
-			salvageCache.addAll(salvages);
-
-			scrollPanel.validate();
-		}
-
-		// Update all process panels.
-		for (ManufactureProcess mp : processes) {
-			ManufacturePanel panel = getManufacturePanel(mp);
-			if (panel != null)
-				panel.update();
-		}
-
-		// Update all salvage panels.
-		for (SalvageProcess sp : salvages) {
-			SalvagePanel panel = getSalvagePanel(sp);
-			if (panel != null)
-				panel.update();
-		}
-
-		printersUsed.setText(Integer.toString(workshop.getNumPrintersInUse()));
-		populateAvailableProcesses();
-	}
-
-	/**
-	 * Loads the Combo according to what can be actually run not just what is defined.
-	 */
-	private void populateAvailableProcesses() {
-		List<Object> newProcesses = new ArrayList<>();
-
-		if (workshop.getProcesses().size() < workshop.getNumPrintersInUse()) {
-			// Find list of doable manufacturing processes
-			newProcesses.addAll(getAvailableProcesses());
-			newProcesses.addAll(getAvailableSalvageProcesses());
-		}
-
-		// Compare to last time
-		if ((newProcessCache == null) || !newProcessCache.equals(newProcesses)) {
-			Object currentSelection = processComboBox.getSelectedItem();
-			newProcessCache = newProcesses;
-
-			// Update the items
-			processModel.removeAllElements();
-			processModel.addAll(newProcessCache);
-
-			if ((currentSelection != null) && newProcessCache.contains(currentSelection)) {
-				processComboBox.setSelectedItem(currentSelection);
-			}
-			
-			// Update new process button.
-//			newProcessButton.setEnabled(processComboBox.getItemCount() > 0);
-
-			if (workshop.isFull()) {
-				newProcessButton.setText(QUEUE_TEXT);
-			}
-			else {
-				newProcessButton.setText(BUTTON_TEXT);
-			}		
-		}
-	}
-
-	/**
-	 * Gets the panel for a manufacture process.
-	 * 
-	 * @param process the manufacture process.
-	 * @return manufacture panel or null if none.
-	 */
-	private ManufacturePanel getManufacturePanel(ManufactureProcess process) {
-		ManufacturePanel result = null;
-
-		for (int x = 0; x < processListPane.getComponentCount(); x++) {
-			Component component = processListPane.getComponent(x);
-			if ((component instanceof ManufacturePanel panel) 
-					&& panel.getManufactureProcess().equals(process)) {
-				result = panel;
-			}
-		}
-
-		return result;
-	}
-
-	/**
-	 * Gets the panel for a salvage process.
-	 * 
-	 * @param process the salvage process.
-	 * @return the salvage panel or null if none.
-	 */
-	private SalvagePanel getSalvagePanel(SalvageProcess process) {
-		SalvagePanel result = null;
-
-		for (int x = 0; x < processListPane.getComponentCount(); x++) {
-			Component component = processListPane.getComponent(x);
-			if ((component instanceof SalvagePanel panel) 
-				&& panel.getSalvageProcess().equals(process)) {
-				result = panel;
-			}
-		}
-
-		return result;
-	}
-
-	/**
-	 * Gets all manufacturing processes available at the workshop.
-	 * 
-	 * @return vector of processes.
-	 */
-	private List<ManufactureProcessInfo> getAvailableProcesses() {
-		List<ManufactureProcessInfo> result = new ArrayList<>();
-
-		// Determine highest materials science skill level at settlement.
-		Settlement settlement = workshop.getBuilding().getSettlement();
-		int highestSkillLevel = 0;
-		for(Person tempPerson : settlement.getAllAssociatedPeople()) {
-			SkillManager skillManager = tempPerson.getSkillManager();
-			int skill = skillManager.getSkillLevel(SkillType.MATERIALS_SCIENCE);
-			highestSkillLevel = (skill > highestSkillLevel ? skill : highestSkillLevel);
-		}
-
-		for(Robot r : settlement.getAllAssociatedRobots()) {
-			SkillManager skillManager = r.getSkillManager();
-			int skill = skillManager.getSkillLevel(SkillType.MATERIALS_SCIENCE);
-			if (skill > highestSkillLevel) {
-				highestSkillLevel = skill;
-			}
-		}
-		
-		// What can be done with the skill
-		for(ManufactureProcessInfo process : ManufactureUtil
-						.getManufactureProcessesForTechSkillLevel(workshop.getTechLevel(), highestSkillLevel)) {
-			if (ManufactureUtil.canProcessBeStarted(process, workshop))
-				result.add(process);
-		}
-		
-		// Enable Collections.sorts by implementing Comparable<>
-		Collections.sort(result);
-		return result;
-	}
-
-	/**
-	 * Gets all salvage processes available at the workshop.
-	 * 
-	 * @return vector of salvage processes.
-	 */
-	private List<SalvageProcessInfo> getAvailableSalvageProcesses() {
-		List<SalvageProcessInfo> result = new ArrayList<>();
-
-		for(SalvageProcessInfo process : ManufactureUtil.getSalvageProcessesForTechLevel(workshop.getTechLevel())) { 
-			if (ManufactureUtil.canSalvageProcessBeStarted(process, workshop))
-				result.add(process);
-		}
-		
-		// Enable Collections.sorts by implementing Comparable<>
-		Collections.sort(result);
-		return result;
-	}
-
-	/**
-	 * Gets the workshop for this panel.
-	 * 
-	 * @return workshop
-	 */
-	private Manufacture getWorkshop() {
-		return workshop;
-	}
-
-	/**
-	 * Gets the building of the workshop for this panel.
-	 * 
-	 * @return building
-	 */
-	private Building getBuilding() {
-		return workshop.getBuilding();
-	}
-	
-	/**
-	 * Inner class for the manufacture selection list cell renderer.
-	 */
-	private static class ManufactureSelectionListCellRenderer extends DefaultListCellRenderer {
-
-		@Override
-		public Component getListCellRendererComponent(JList<?> list, Object value, int index, boolean isSelected,
-				boolean cellHasFocus) {
-			Component result = super.getListCellRendererComponent(list, value, index, isSelected, cellHasFocus);
-			if (value instanceof ManufactureProcessInfo mpinfo) {
-				// Capitalized processName
-				String processName = mpinfo.getName();
-				if (processName.length() > processStringWidth)
-					processName = processName.substring(0, processStringWidth) + "...";
-				((JLabel) result).setText(processName);
-				((JComponent) result).setToolTipText(ProcessInfoRenderer.getToolTipString(mpinfo));
-			} else if (value instanceof SalvageProcessInfo spinfo) {
-				// Capitalized processName
-				String processName = spinfo.getName();
-				if (processName.length() > processStringWidth)
-					processName = processName.substring(0, processStringWidth) + "...";
-				((JLabel) result).setText(processName);
-				((JComponent) result).setToolTipText(SalvagePanel.getToolTipString(null, spinfo, null));
-			}
-			return result;
-		}
-	}
-
-	/**
-	 * Prepare object for garbage collection.
-	 */
-	@Override
-	public void destroy() {
-		super.destroy();
-		
-		// take care to avoid null exceptions
-		workshop = null;
-		processListPane = null;
-		scrollPanel = null;
-		processComboBox = null;
-		newProcessCache = null;
-		newProcessButton = null;
-	}
-}
+/*
+ * Mars Simulation Project
+ * BuildingPanelManufacture.java
+ * @date 2022-07-10
+ * @author Scott Davis
+ */
+package com.mars_sim.ui.swing.unit_window.structure.building;
+
+import java.awt.BorderLayout;
+import java.awt.Component;
+import java.awt.Dimension;
+import java.awt.FlowLayout;
+import java.awt.GridLayout;
+import java.util.ArrayList;
+import java.util.Collections;
+import java.util.Iterator;
+import java.util.List;
+import java.util.logging.Level;
+
+import javax.swing.BoxLayout;
+import javax.swing.DefaultComboBoxModel;
+import javax.swing.DefaultListCellRenderer;
+import javax.swing.JButton;
+import javax.swing.JComboBox;
+import javax.swing.JComponent;
+import javax.swing.JLabel;
+import javax.swing.JList;
+import javax.swing.JPanel;
+import javax.swing.JScrollPane;
+
+import com.mars_sim.core.Unit;
+import com.mars_sim.core.logging.SimLogger;
+import com.mars_sim.core.manufacture.ManufactureProcess;
+import com.mars_sim.core.manufacture.ManufactureProcessInfo;
+import com.mars_sim.core.manufacture.ManufactureUtil;
+import com.mars_sim.core.manufacture.SalvageProcess;
+import com.mars_sim.core.manufacture.SalvageProcessInfo;
+import com.mars_sim.core.person.Person;
+import com.mars_sim.core.person.ai.SkillManager;
+import com.mars_sim.core.person.ai.SkillType;
+import com.mars_sim.core.robot.Robot;
+import com.mars_sim.core.structure.Settlement;
+import com.mars_sim.core.structure.building.Building;
+import com.mars_sim.core.structure.building.function.Manufacture;
+import com.mars_sim.core.tool.Msg;
+import com.mars_sim.ui.swing.ImageLoader;
+import com.mars_sim.ui.swing.MainDesktopPane;
+import com.mars_sim.ui.swing.unit_window.structure.ManufacturePanel;
+import com.mars_sim.ui.swing.unit_window.structure.SalvagePanel;
+import com.mars_sim.ui.swing.utils.AttributePanel;
+import com.mars_sim.ui.swing.utils.ProcessInfoRenderer;
+
+
+
+/**
+ * A building panel displaying the manufacture building function.
+ */
+@SuppressWarnings("serial")
+public class BuildingPanelManufacture extends BuildingFunctionPanel {
+
+	/** Default logger. */
+	private static final SimLogger logger = SimLogger.getLogger(BuildingPanelManufacture.class.getName());
+
+	private static final String MANU_ICON = "manufacture";
+	private static final String BUTTON_TEXT = Msg.getString("TabPanelManufacture.button.createNewProcess"); // $NON-NLS-1$
+	private static final String QUEUE_TEXT = "Queue This Process";
+	
+	/** Is UI constructed. */
+	private boolean uiDone = false;
+	
+	private static int processStringWidth = 170;
+
+	/** The manufacture building. */
+	private Manufacture workshop;
+	/** Panel for displaying process panels. */
+	private JPanel processListPane;
+	/** The scroll panel for the process list. */
+	private JScrollPane scrollPanel;
+	/** List of manufacture processes in building. */
+	private List<ManufactureProcess> processCache;
+	/** List of salvage processes in building. */
+	private List<SalvageProcess> salvageCache;
+	/** Process selector. */
+	private JComboBox<Object> processComboBox;
+	
+	private DefaultComboBoxModel<Object> processModel;
+	/** List of available processes. */
+	private transient List<Object> newProcessCache;
+	/** Process selection button. */
+	private JButton newProcessButton;
+
+	private JLabel printersUsed;
+
+	/**
+	 * Constructor.
+	 * 
+	 * @param workshop the manufacturing building function.
+	 * @param desktop  the main desktop.
+	 */
+	public BuildingPanelManufacture(Manufacture workshop, MainDesktopPane desktop) {
+		// Use BuildingFunctionPanel constructor.
+		super(
+			Msg.getString("BuildingPanelManufacture.title"),
+			ImageLoader.getIconByName(MANU_ICON), 
+			workshop.getBuilding(), 
+			desktop
+		);
+
+		// Initialize data model.
+		this.workshop = workshop;
+	}
+	
+	/**
+	 * Builds the UI.
+	 */
+	@Override
+	protected void buildUI(JPanel center) {
+
+		// Prepare label panel
+		AttributePanel labelPanel = new AttributePanel(3);
+		center.add(labelPanel, BorderLayout.NORTH);
+
+		// Prepare tech level label
+		labelPanel.addTextField("Tech Level", Integer.toString(workshop.getTechLevel()), null);
+
+		// Prepare processCapacity label
+		labelPanel.addTextField("Process Capacity", Integer.toString(workshop.getMaxProcesses()), null);
+
+		// Prepare processCapacity label
+		printersUsed = labelPanel.addTextField("# of Printers In Use",
+								Integer.toString(workshop.getNumPrintersInUse()), null);
+			
+		// Create scroll pane for manufacturing processes
+		scrollPanel = new JScrollPane();
+		scrollPanel.setPreferredSize(new Dimension(170, 90));
+		center.add(scrollPanel, BorderLayout.CENTER);
+
+		// Create process list main panel
+		JPanel processListMainPane = new JPanel(new BorderLayout(0, 0));
+		scrollPanel.setViewportView(processListMainPane);
+
+		// Create process list panel
+		processListPane = new JPanel(new FlowLayout(10, 10 ,10));
+		processListPane.setLayout(new BoxLayout(processListPane, BoxLayout.Y_AXIS));
+		processListMainPane.add(processListPane, BorderLayout.NORTH);
+
+		// Create process panels
+		processCache = new ArrayList<>(workshop.getProcesses());
+		Iterator<ManufactureProcess> i = processCache.iterator();
+		while (i.hasNext())
+			processListPane.add(new ManufacturePanel(i.next(), false, processStringWidth));
+
+		// Create salvage panels.
+		salvageCache = new ArrayList<>(workshop.getSalvageProcesses());
+		Iterator<SalvageProcess> j = salvageCache.iterator();
+		while (j.hasNext())
+			processListPane.add(new SalvagePanel(j.next(), false, processStringWidth));
+
+		// Create interaction panel.
+		JPanel interactionPanel = new JPanel(new GridLayout(2, 1, 10, 10));
+		center.add(interactionPanel, BorderLayout.SOUTH);
+		
+		// Create new manufacture process selection.
+		processModel = new DefaultComboBoxModel<>();
+		processComboBox = new JComboBox<>(processModel);
+		processComboBox.setRenderer(new ManufactureSelectionListCellRenderer());
+		processComboBox.setToolTipText("Select an Available Manufacturing Process");
+		interactionPanel.add(processComboBox);
+
+		// Create new process button.
+		JPanel btnPanel = new JPanel(new FlowLayout());
+		newProcessButton = new JButton(BUTTON_TEXT);
+		btnPanel.add(newProcessButton);
+		newProcessButton.setToolTipText("Create a New Manufacturing Process or Salvage a Process");
+		newProcessButton.addActionListener(event -> {
+			try {
+				Object selectedItem = processComboBox.getSelectedItem();
+				if (selectedItem != null) {
+					if (selectedItem instanceof ManufactureProcessInfo selectedProcess) {
+
+						if (ManufactureUtil.canProcessBeStarted(selectedProcess, workshop)) {
+							getWorkshop().addProcess(new ManufactureProcess(selectedProcess, workshop));
+							
+							update();
+
+							logger.log(workshop.getBuilding(), Level.CONFIG, 0, "Player selected the manufacturing process '" 
+									+ selectedProcess.getName() + "'.");
+						}
+						
+						else if (ManufactureUtil.canProcessBeQueued(selectedProcess, workshop)) {
+							workshop.addToManuQueue(new ManufactureProcess(selectedProcess, workshop));
+							
+							update();
+
+							logger.log(workshop.getBuilding(), Level.CONFIG, 0, "Player queued the manufacturing process '" 
+									+ selectedProcess.getName() + "'.");
+						}					
+					} 
+					
+					else if (selectedItem instanceof SalvageProcessInfo selectedSalvage) {
+
+						if (ManufactureUtil.canSalvageProcessBeStarted(selectedSalvage, workshop)) {
+							Unit salvagedUnit = ManufactureUtil.findUnitForSalvage(selectedSalvage, workshop.getBuilding().getSettlement());
+							workshop.addSalvageProcess(
+									new SalvageProcess(selectedSalvage, workshop, salvagedUnit));
+							update();
+
+							logger.log(workshop.getBuilding(), Level.CONFIG, 0, "Player selected the salvaging process '" 
+									+ salvagedUnit.getName() + "'.");
+						}
+						else if (ManufactureUtil.canSalvageProcessBeQueued(selectedSalvage, workshop)) {
+							Unit salvagedUnit = ManufactureUtil.findUnitForSalvage(selectedSalvage, workshop.getBuilding().getSettlement());
+							workshop.addToSalvageQueue(
+									new SalvageProcess(selectedSalvage, workshop, salvagedUnit));
+							update();
+
+							logger.log(workshop.getBuilding(), Level.CONFIG, 0, "Player queued the salvaging process '" 
+									+ salvagedUnit.getName() + "'.");
+						}
+					}
+				}
+			} catch (Exception e) {
+				logger.severe(workshop.getBuilding(), 0, "new process button", e);
+			}
+		});
+		interactionPanel.add(btnPanel);		
+
+		// Add available salvage processes.
+		populateAvailableProcesses();
+	}
+
+	/**
+	 * Gets all the manufacture processes at the settlement.
+	 * 
+	 * @return list of manufacture processes.
+	 */
+	private List<ManufactureProcess> getManufactureProcesses() {
+		List<ManufactureProcess> result = new ArrayList<>();
+
+		result.addAll(workshop.getProcesses());
+
+		if (!workshop.isFull()) {
+			Iterator<ManufactureProcess> j = workshop.getQueueManuProcesses().iterator();
+			while (j.hasNext()) {
+				ManufactureProcess process = j.next();
+				result.add(process);
+				workshop.loadFromManuQueue(process);
+				// Add only one at a time to ensure it's not full
+				break;
+			}
+		}
+
+		return result;
+	}
+
+	/**
+	 * Gets all the salvage processes at the settlement.
+	 * 
+	 * @return list of salvage processes.
+	 */
+	private List<SalvageProcess> getSalvageProcesses() {
+		List<SalvageProcess> result = new ArrayList<>();
+
+		result.addAll(workshop.getSalvageProcesses());
+			
+		if (!workshop.isFull()) {
+			Iterator<SalvageProcess> j = workshop.getQueueSalvageProcesses().iterator();
+			while (j.hasNext()) {
+				SalvageProcess process = j.next();
+				result.add(process);
+				workshop.loadFromSalvageQueue(process);
+				// Add only one at a time to ensure it's not full
+				break;
+			}	
+		}
+
+		return result;
+	}
+	
+	@Override
+	public void update() {	
+		if (!uiDone)
+			initializeUI();
+
+		List<ManufactureProcess> processes = getManufactureProcesses();
+		List<SalvageProcess> salvages = getSalvageProcesses();
+		
+		if (!processCache.equals(processes) || !salvageCache.equals(salvages)) {
+
+			// Add process panels for new processes.
+			for (ManufactureProcess process : processes) {
+				if (!processCache.contains(process))
+					processListPane.add(new ManufacturePanel(process, false, processStringWidth));
+			}
+
+			// Add salvage panels for new salvage processes.
+			for (SalvageProcess salvage : salvages) {
+				if (!salvageCache.contains(salvage))
+					processListPane.add(new SalvagePanel(salvage, false, processStringWidth));
+			}
+
+			// Remove process panels for old processes.
+			for (ManufactureProcess process : processCache) {
+				if (!processes.contains(process)) {
+					ManufacturePanel panel = getManufacturePanel(process);
+					if (panel != null)
+						processListPane.remove(panel);
+				}
+			}
+
+			// Remove salvage panels for old salvages.
+			for (SalvageProcess salvage : salvageCache) {
+				if (!salvages.contains(salvage)) {
+					SalvagePanel panel = getSalvagePanel(salvage);
+					if (panel != null)
+						processListPane.remove(panel);
+				}
+			}
+
+			// Update processCache
+			processCache.clear();
+			processCache.addAll(processes);
+
+			// Update salvageCache
+			salvageCache.clear();
+			salvageCache.addAll(salvages);
+
+			scrollPanel.validate();
+		}
+
+		// Update all process panels.
+		for (ManufactureProcess mp : processes) {
+			ManufacturePanel panel = getManufacturePanel(mp);
+			if (panel != null)
+				panel.update();
+		}
+
+		// Update all salvage panels.
+		for (SalvageProcess sp : salvages) {
+			SalvagePanel panel = getSalvagePanel(sp);
+			if (panel != null)
+				panel.update();
+		}
+
+		printersUsed.setText(Integer.toString(workshop.getNumPrintersInUse()));
+		populateAvailableProcesses();
+	}
+
+	/**
+	 * Loads the Combo according to what can be actually run not just what is defined.
+	 */
+	private void populateAvailableProcesses() {
+		List<Object> newProcesses = new ArrayList<>();
+
+		if (workshop.getProcesses().size() < workshop.getNumPrintersInUse()) {
+			// Find list of doable manufacturing processes
+			newProcesses.addAll(getAvailableProcesses());
+			newProcesses.addAll(getAvailableSalvageProcesses());
+		}
+
+		// Compare to last time
+		if ((newProcessCache == null) || !newProcessCache.equals(newProcesses)) {
+			Object currentSelection = processComboBox.getSelectedItem();
+			newProcessCache = newProcesses;
+
+			// Update the items
+			processModel.removeAllElements();
+			processModel.addAll(newProcessCache);
+
+			if ((currentSelection != null) && newProcessCache.contains(currentSelection)) {
+				processComboBox.setSelectedItem(currentSelection);
+			}
+			
+			// Update new process button.
+//			newProcessButton.setEnabled(processComboBox.getItemCount() > 0);
+
+			if (workshop.isFull()) {
+				newProcessButton.setText(QUEUE_TEXT);
+			}
+			else {
+				newProcessButton.setText(BUTTON_TEXT);
+			}		
+		}
+	}
+
+	/**
+	 * Gets the panel for a manufacture process.
+	 * 
+	 * @param process the manufacture process.
+	 * @return manufacture panel or null if none.
+	 */
+	private ManufacturePanel getManufacturePanel(ManufactureProcess process) {
+		ManufacturePanel result = null;
+
+		for (int x = 0; x < processListPane.getComponentCount(); x++) {
+			Component component = processListPane.getComponent(x);
+			if ((component instanceof ManufacturePanel panel) 
+					&& panel.getManufactureProcess().equals(process)) {
+				result = panel;
+			}
+		}
+
+		return result;
+	}
+
+	/**
+	 * Gets the panel for a salvage process.
+	 * 
+	 * @param process the salvage process.
+	 * @return the salvage panel or null if none.
+	 */
+	private SalvagePanel getSalvagePanel(SalvageProcess process) {
+		SalvagePanel result = null;
+
+		for (int x = 0; x < processListPane.getComponentCount(); x++) {
+			Component component = processListPane.getComponent(x);
+			if ((component instanceof SalvagePanel panel) 
+				&& panel.getSalvageProcess().equals(process)) {
+				result = panel;
+			}
+		}
+
+		return result;
+	}
+
+	/**
+	 * Gets all manufacturing processes available at the workshop.
+	 * 
+	 * @return vector of processes.
+	 */
+	private List<ManufactureProcessInfo> getAvailableProcesses() {
+		List<ManufactureProcessInfo> result = new ArrayList<>();
+
+		// Determine highest materials science skill level at settlement.
+		Settlement settlement = workshop.getBuilding().getSettlement();
+		int highestSkillLevel = 0;
+		for(Person tempPerson : settlement.getAllAssociatedPeople()) {
+			SkillManager skillManager = tempPerson.getSkillManager();
+			int skill = skillManager.getSkillLevel(SkillType.MATERIALS_SCIENCE);
+			highestSkillLevel = (skill > highestSkillLevel ? skill : highestSkillLevel);
+		}
+
+		for(Robot r : settlement.getAllAssociatedRobots()) {
+			SkillManager skillManager = r.getSkillManager();
+			int skill = skillManager.getSkillLevel(SkillType.MATERIALS_SCIENCE);
+			if (skill > highestSkillLevel) {
+				highestSkillLevel = skill;
+			}
+		}
+		
+		// What can be done with the skill
+		for(ManufactureProcessInfo process : ManufactureUtil
+						.getManufactureProcessesForTechSkillLevel(workshop.getTechLevel(), highestSkillLevel)) {
+			if (ManufactureUtil.canProcessBeStarted(process, workshop))
+				result.add(process);
+		}
+		
+		// Enable Collections.sorts by implementing Comparable<>
+		Collections.sort(result);
+		return result;
+	}
+
+	/**
+	 * Gets all salvage processes available at the workshop.
+	 * 
+	 * @return vector of salvage processes.
+	 */
+	private List<SalvageProcessInfo> getAvailableSalvageProcesses() {
+		List<SalvageProcessInfo> result = new ArrayList<>();
+
+		for(SalvageProcessInfo process : ManufactureUtil.getSalvageProcessesForTechLevel(workshop.getTechLevel())) { 
+			if (ManufactureUtil.canSalvageProcessBeStarted(process, workshop))
+				result.add(process);
+		}
+		
+		// Enable Collections.sorts by implementing Comparable<>
+		Collections.sort(result);
+		return result;
+	}
+
+	/**
+	 * Gets the workshop for this panel.
+	 * 
+	 * @return workshop
+	 */
+	private Manufacture getWorkshop() {
+		return workshop;
+	}
+
+	/**
+	 * Gets the building of the workshop for this panel.
+	 * 
+	 * @return building
+	 */
+	private Building getBuilding() {
+		return workshop.getBuilding();
+	}
+	
+	/**
+	 * Inner class for the manufacture selection list cell renderer.
+	 */
+	private static class ManufactureSelectionListCellRenderer extends DefaultListCellRenderer {
+
+		@Override
+		public Component getListCellRendererComponent(JList<?> list, Object value, int index, boolean isSelected,
+				boolean cellHasFocus) {
+			Component result = super.getListCellRendererComponent(list, value, index, isSelected, cellHasFocus);
+			if (value instanceof ManufactureProcessInfo mpinfo) {
+				// Capitalized processName
+				String processName = mpinfo.getName();
+				if (processName.length() > processStringWidth)
+					processName = processName.substring(0, processStringWidth) + "...";
+				((JLabel) result).setText(processName);
+				((JComponent) result).setToolTipText(ProcessInfoRenderer.getToolTipString(mpinfo));
+			} else if (value instanceof SalvageProcessInfo spinfo) {
+				// Capitalized processName
+				String processName = spinfo.getName();
+				if (processName.length() > processStringWidth)
+					processName = processName.substring(0, processStringWidth) + "...";
+				((JLabel) result).setText(processName);
+				((JComponent) result).setToolTipText(SalvagePanel.getToolTipString(null, spinfo, null));
+			}
+			return result;
+		}
+	}
+
+	/**
+	 * Prepare object for garbage collection.
+	 */
+	@Override
+	public void destroy() {
+		super.destroy();
+		
+		// take care to avoid null exceptions
+		workshop = null;
+		processListPane = null;
+		scrollPanel = null;
+		processComboBox = null;
+		newProcessCache = null;
+		newProcessButton = null;
+	}
+}