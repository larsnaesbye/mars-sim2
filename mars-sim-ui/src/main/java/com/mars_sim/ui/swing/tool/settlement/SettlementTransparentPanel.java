--- conflicted
+++ resolved
@@ -1,1292 +1,1263 @@
-/*
- * Mars Simulation Project
- * SettlementTransparentPanel.java
- * @date 2022-06-24
- * @author Manny Kung
- */
-package com.mars_sim.ui.swing.tool.settlement;
-
-import java.awt.AlphaComposite;
-import java.awt.BasicStroke;
-import java.awt.BorderLayout;
-import java.awt.Color;
-import java.awt.Component;
-import java.awt.Dimension;
-import java.awt.FlowLayout;
-import java.awt.Font;
-import java.awt.Graphics;
-import java.awt.Graphics2D;
-import java.awt.GridLayout;
-import java.awt.RenderingHints;
-import java.util.ArrayList;
-import java.util.Collection;
-import java.util.Collections;
-import java.util.Dictionary;
-import java.util.HashMap;
-import java.util.Hashtable;
-import java.util.Iterator;
-import java.util.List;
-import java.util.Map;
-import java.util.Map.Entry;
-
-import javax.swing.DefaultComboBoxModel;
-import javax.swing.DefaultListCellRenderer;
-import javax.swing.Icon;
-import javax.swing.JButton;
-import javax.swing.JCheckBoxMenuItem;
-import javax.swing.JComboBox;
-import javax.swing.JComponent;
-import javax.swing.JDialog;
-import javax.swing.JLabel;
-import javax.swing.JList;
-import javax.swing.JMenu;
-import javax.swing.JMenuItem;
-import javax.swing.JOptionPane;
-import javax.swing.JPanel;
-import javax.swing.JPopupMenu;
-import javax.swing.JSlider;
-import javax.swing.Painter;
-import javax.swing.SwingConstants;
-import javax.swing.UIDefaults;
-import javax.swing.border.EmptyBorder;
-
-import com.mars_sim.core.GameManager;
-import com.mars_sim.core.GameManager.GameMode;
-import com.mars_sim.core.Simulation;
-import com.mars_sim.core.SimulationConfig;
-import com.mars_sim.core.UnitManager;
-import com.mars_sim.core.UnitManagerEvent;
-import com.mars_sim.core.UnitManagerListener;
-import com.mars_sim.core.UnitType;
-import com.mars_sim.core.environment.OrbitInfo;
-import com.mars_sim.core.environment.SunData;
-import com.mars_sim.core.environment.SurfaceFeatures;
-import com.mars_sim.core.environment.Weather;
-import com.mars_sim.core.logging.SimLogger;
-import com.mars_sim.core.resource.ResourceUtil;
-import com.mars_sim.core.structure.Settlement;
-import com.mars_sim.core.structure.building.Building;
-import com.mars_sim.core.structure.building.BuildingConfig;
-import com.mars_sim.core.structure.building.BuildingManager;
-import com.mars_sim.core.structure.building.function.FunctionType;
-import com.mars_sim.core.time.ClockPulse;
-import com.mars_sim.mapdata.location.Coordinates;
-import com.mars_sim.tools.Msg;
-import com.mars_sim.ui.swing.ImageLoader;
-import com.mars_sim.ui.swing.MainDesktopPane;
-import com.mars_sim.ui.swing.StyleManager;
-
-import eu.hansolo.steelseries.gauges.DisplaySingle;
-import eu.hansolo.steelseries.tools.LcdColor;
-
-
-@SuppressWarnings({ "serial"})
-public class SettlementTransparentPanel extends JComponent {
-
-	/** default logger. */
-	private static SimLogger logger = SimLogger.getLogger(SettlementTransparentPanel.class.getName());
-
-	/** Rotation change (radians per rotation button press). */
-	private static final double ROTATION_CHANGE = Math.PI / 20D;
-	private static final double RADIANS_TO_DEGREES = 180D/Math.PI;
-
-	/** Zoom change. */
-	public static final double ZOOM_CHANGE = 0.25;
-
-	private static final String TEMPERATURE 	= "   Temperature: ";
-	private static final String WINDSPEED 		= "   Windspeed: ";
-	private static final String ZENITH_ANGLE 	= "   Zenith Angle: ";
-	private static final String OPTICAL_DEPTH 	= "   Optical Depth: ";
-
-	private static final String PROJECTED_SUNRISE	= "  Projected Sunrise: ";
-	private static final String PROJECTED_SUNSET	= "   Projected Sunset: ";
-	private static final String SUNRISE				= "  Yestersol Sunrise: ";
-	private static final String SUNSET				= "   Yestersol Sunset: ";
-	private static final String PROJECTED_DAYLIGHT	= " Projected Daylight: ";	
-	private static final String DAYLIGHT			= " Yestersol Daylight: ";
-	private static final String ZENITH				= "        Zenith Time: ";
-	private static final String MAX_LIGHT			= "       Max Sunlight: ";
-	private static final String CURRENT_LIGHT		= "   Current Sunlight: ";
-	private static final String WM					= " W/m\u00B2 ";
-	private static final String MSOL				= " msol ";
-	private static final String PENDING				= " ...  ";
-
-	private static final String YESTERSOL_RESOURCE = "Yestersol's Resources (";
-
-	private double temperatureCache;
-	private double opticalDepthCache;
-	private double windSpeedCache;
-	private double zenithAngleCache;
-
-	private String tString;
-	private String wsString;
-	private String zaString;
-	private String odString;
-
-	private Font sunFont = new Font(Font.MONOSPACED, Font.PLAIN, 14);
-	
-	private Map<Settlement, String> resourceCache = new HashMap<>();
-
-	private GameMode mode;
-
-	private JLabel emptyLabel;
-	private DisplaySingle bannerBar;
-	private JSlider zoomSlider;
-
-	/** label for projected sunrise time. */
-	private JLabel projectSunriseLabel;
-	/** label for projected sunset time. */
-	private JLabel projectSunsetLabel;
-	/** label for projected daylight. */
-	private JLabel projectDaylightLabel;
-	/** label for sunrise time. */
-	private JLabel sunriseLabel;
-	/** label for sunset time. */
-	private JLabel sunsetLabel;
-	/** label for zenith time. */
-	private JLabel zenithLabel;
-	/** label for highest solar irradiance. */
-	private JLabel maxSunLabel;
-	/** label for the daylight period. */
-	private JLabel daylightLabel;
-	/** label for the daylight period. */
-	private JLabel currentSunLabel;
-
-	private JButton renameBtn;
-	private JButton infoButton;
-	private JLabel temperatureIcon;
-	private JLabel windIcon;
-	private JLabel opticalIcon;
-
-	private JPopupMenu labelsMenu;
-	/** Settlement Combo box */
-	private JComboBox<Settlement> settlementListBox;
-	/** Settlement Combo box model. */
-	private SettlementComboBoxModel settlementCBModel;
-
-	private SettlementMapPanel mapPanel;
-	private MainDesktopPane desktop;
-
-	private Weather weather;
-	private SurfaceFeatures surfaceFeatures;
-	private OrbitInfo orbitInfo;
-	private UnitManager unitManager;
-
-
-    public SettlementTransparentPanel(MainDesktopPane desktop, SettlementMapPanel mapPanel) {
-        this.mapPanel = mapPanel;
-        this.desktop = desktop;
-
-        Simulation sim = desktop.getSimulation();
-        this.unitManager = sim.getUnitManager();
-		
-        this.weather = sim.getWeather();
-        this.surfaceFeatures = sim.getSurfaceFeatures();
-        this.orbitInfo = sim.getOrbitInfo();
-
-        mode = GameManager.getGameMode();
-		
-		setDoubleBuffered(true);
-    }
-
-	@Override
-    public void paintComponent(Graphics g) {
-		((Graphics2D) g).setComposite(AlphaComposite.getInstance(AlphaComposite.SRC_OVER, 0.0f)); // draw transparent background
-		super.paintComponent(g);
-		((Graphics2D) g).setComposite(AlphaComposite.getInstance(AlphaComposite.SRC_OVER, 1.0f)); // turn on opacity
-	}
-
-    public void createAndShowGUI() {
-
-	    emptyLabel = new JLabel("  ") {
-	    	@Override
-	    	public Dimension getMinimumSize() {
-	    		return new Dimension(50, 100);
-	    	};
-	    	@Override
-	    	public Dimension getPreferredSize() {
-	    		return new Dimension(50, 100);
-	    	};
-	    };
-
-        buildInfoP();
-        buildrenameBtn();
-        var labelPane = buildLabelPane();
-        var buttonPane = buildButtonPane();
-        buildSettlementNameComboBox();
-        buildZoomSlider();
-        buildBanner();
-        buildWeatherPanel();
-	    JPanel sunPane = buildSunPane();
-
-	    JPanel topPane = new JPanel(new BorderLayout(20, 20));
-	    topPane.setBackground(new Color(0,0,0,128));
-	    topPane.setOpaque(false);
-
-	    JPanel settlementPanel = new JPanel();
-		settlementPanel.setBackground(new Color(0,0,0,128));
-		settlementPanel.setOpaque(false);
-		settlementPanel.add(settlementListBox, BorderLayout.NORTH);
-
-	    mapPanel.add(topPane, BorderLayout.NORTH);
-
-	    JPanel weatherPane = new JPanel(new GridLayout(1, 3, 5, 5));
-	    weatherPane.setBorder(new EmptyBorder(5, 5, 5, 5));
-	    weatherPane.setBackground(new Color(0,0,0,128));
-	    weatherPane.setOpaque(false);
-
-	    weatherPane.add(temperatureIcon);
-	    weatherPane.add(windIcon);
-	    weatherPane.add(opticalIcon);
-
-	    JPanel sunlightPanel = new JPanel(new BorderLayout(5, 5));
-	    sunlightPanel.setBorder(new EmptyBorder(3, 3, 3, 3));
-	    sunlightPanel.setBackground(new Color(0,0,0,128));
-	    sunlightPanel.setOpaque(false);
-	    sunlightPanel.add(sunPane, BorderLayout.NORTH);
-
-	    JPanel centerPanel = new JPanel(new BorderLayout(2, 2));
-	    centerPanel.setBackground(new Color(0,0,0,128));
-	    centerPanel.setOpaque(false);
-
-	    JPanel westPanel = new JPanel(new BorderLayout());
-	    westPanel.setBackground(new Color(0,0,0,128));
-	    westPanel.setOpaque(false);
-	    westPanel.add(weatherPane, BorderLayout.NORTH);
-	    westPanel.add(sunlightPanel, BorderLayout.CENTER);
-
-		centerPanel.add(westPanel, BorderLayout.WEST);
-		centerPanel.add(settlementPanel, BorderLayout.NORTH);
-
-		topPane.add(centerPanel, BorderLayout.CENTER);
-		topPane.add(bannerBar, BorderLayout.NORTH);
-
-	    var controlPane = new JPanel(new BorderLayout());
-	    controlPane.setBackground(new Color(0,0,0,128));
-		controlPane.setOpaque(false);
-
-	    var controlCenterPane = new JPanel(new FlowLayout(FlowLayout.CENTER));
-	    controlCenterPane.setBackground(new Color(0,0,0,128));
-	    controlCenterPane.setOpaque(false);
-	    controlCenterPane.add(zoomSlider);
-	    controlCenterPane.setAlignmentY(CENTER_ALIGNMENT);
-
-       	controlPane.add(buttonPane, BorderLayout.NORTH);
-	    controlPane.add(labelPane, BorderLayout.SOUTH);
-       	controlPane.add(controlCenterPane, BorderLayout.CENTER);
-
-	    var eastPane = new JPanel(new BorderLayout());
-		eastPane.setBackground(new Color(0,0,0,15));
-		eastPane.setBackground(new Color(0,0,0));
-		eastPane.setOpaque(false);
-        eastPane.add(emptyLabel, BorderLayout.EAST);
-        eastPane.add(emptyLabel, BorderLayout.WEST);
-        eastPane.add(emptyLabel, BorderLayout.NORTH);
-        eastPane.add(emptyLabel, BorderLayout.SOUTH);
-        eastPane.add(controlPane, BorderLayout.CENTER);
-
-        centerPanel.add(eastPane, BorderLayout.EAST);
-
-        mapPanel.setVisible(true);
-    }
-
-    /**
-     * Creates the sun data panel.
-     * 
-     * @return
-     */
-    private JPanel buildSunPane() {
-	    JPanel sunPane = new JPanel(new BorderLayout(3, 3));
-	    sunPane.setBorder(new EmptyBorder(5, 5, 5, 5));
-	    sunPane.setBackground(new Color(0, 0, 0, 128));
-	    sunPane.setOpaque(false);
-
-	    JPanel roundPane = new JPanel(new GridLayout(9, 1, 0, 0)) {
-	        @Override
-	        protected void paintComponent(Graphics g) {
-	           super.paintComponent(g);
-	           Dimension arcs = new Dimension(20, 20); //Border corners arcs {width,height}, change this to whatever you want
-	           int width = getWidth();
-	           int height = getHeight();
-	           Graphics2D graphics = (Graphics2D) g;
-	           graphics.setRenderingHint(RenderingHints.KEY_ANTIALIASING, RenderingHints.VALUE_ANTIALIAS_ON);
-
-	           //Draws the rounded panel with borders.
-	           graphics.setColor(getBackground());
-	           graphics.fillRoundRect(0, 0, width-1, height-1, arcs.width, arcs.height);//paint background
-	           graphics.setColor(getForeground());
-	           graphics.drawRoundRect(0, 0, width-1, height-1, arcs.width, arcs.height);//paint border
-	        }
-	    };
-
-	    roundPane.setBackground(new Color(0,0,0,128));
-	    roundPane.setOpaque(false);
-	    roundPane.setPreferredSize(new Dimension(290, 185));
-	    sunPane.add(roundPane, BorderLayout.EAST);
-  		
-	    double []projectSunTime = {0, 0, 0};
-	    if (mapPanel.getSettlement() != null) {
-	    	projectSunTime = orbitInfo.getSunTimes(mapPanel.getSettlement().getCoordinates());
-	    }
-	    
-	    projectSunriseLabel = new JLabel(PROJECTED_SUNRISE 
-	    		+ Math.round(projectSunTime[0] *10.0)/10.0 + MSOL);
-	    
-	    projectSunsetLabel = new JLabel(PROJECTED_SUNSET 
-	    		+ Math.round(projectSunTime[1] *10.0)/10.0 + MSOL);
-	    
-		projectDaylightLabel  = new JLabel(PROJECTED_DAYLIGHT 
-	    		+ Math.round(projectSunTime[2] *10.0)/10.0 + MSOL);
-		
-	    sunriseLabel = new JLabel(SUNRISE + PENDING);
-		sunsetLabel = new JLabel(SUNSET + PENDING);
-		zenithLabel = new JLabel(ZENITH + PENDING);
-		maxSunLabel = new JLabel(MAX_LIGHT + PENDING);
-		daylightLabel = new JLabel(DAYLIGHT + PENDING);
-		currentSunLabel = new JLabel(CURRENT_LIGHT + PENDING);
-
-		projectSunriseLabel.setFont(sunFont);
-		sunriseLabel.setFont(sunFont);
-		projectSunsetLabel.setFont(sunFont);
-		sunsetLabel.setFont(sunFont);
-		
-		zenithLabel.setFont(sunFont);
-		maxSunLabel.setFont(sunFont);
-		daylightLabel.setFont(sunFont);
-		projectDaylightLabel.setFont(sunFont);
-		currentSunLabel.setFont(sunFont);
-
-		Color orange = Color.orange;
-		Color yellow = Color.yellow.brighter().brighter();
-		Color white = Color.white;
-		Color red = Color.red.brighter();
-		projectSunriseLabel.setForeground(red);
-		sunriseLabel.setForeground(red);
-		
-		projectSunsetLabel.setForeground(orange);
-		sunsetLabel.setForeground(orange);
-		
-		projectDaylightLabel.setForeground(yellow);
-		daylightLabel.setForeground(yellow);
-		zenithLabel.setForeground(Color.cyan.brighter());
-		
-		maxSunLabel.setForeground(white);
-		currentSunLabel.setForeground(white);
-
-		projectSunriseLabel.setToolTipText("The projected time of sunrise");
-		sunriseLabel.setToolTipText("The time of sunrise");
-		projectSunsetLabel.setToolTipText("The projected time of sunset");
-		sunsetLabel.setToolTipText("The time of sunset");
-		projectDaylightLabel.setToolTipText("The projected duration of time in a sol having sunlight");
-		daylightLabel.setToolTipText("The duration of time in a sol having sunlight");
-		zenithLabel.setToolTipText("The time at which the solar irradiance is at max");
-		maxSunLabel.setToolTipText("The max solar irradiance of yester-sol as recorded");
-		currentSunLabel.setToolTipText("The current solar irradiance as recorded");
-
-		roundPane.add(projectSunriseLabel);
-		roundPane.add(sunriseLabel);
-		roundPane.add(projectSunsetLabel);
-		roundPane.add(sunsetLabel);
-		roundPane.add(projectDaylightLabel);
-		roundPane.add(daylightLabel);
-		roundPane.add(zenithLabel);
-		roundPane.add(maxSunLabel);
-		roundPane.add(currentSunLabel);
-
-		return sunPane;
-    }
-
-    /**
-     * Gets the length of the most lengthy settlement name.
-     *
-     * @return
-     */
-    private int getNameLength() {
-    	Collection<Settlement> list = unitManager.getSettlements();
-    	int max = 12;
-    	for (Settlement s: list) {
-    		int size = s.getName().length();
-    		if (max < size)
-    			max = size;
-    	}
-    	return max;
-    }
-
-    /**
-     * Builds the settlement name combo box.
-     */
-	private void buildSettlementNameComboBox() {
-
-		settlementCBModel = new SettlementComboBoxModel();
-		settlementListBox = new JComboBox<>(settlementCBModel);
-		settlementListBox.setPreferredSize(new Dimension(getNameLength() * 12, 30));
-		settlementListBox.setToolTipText(Msg.getString("SettlementWindow.tooltip.selectSettlement")); //$NON-NLS-1$
-		settlementListBox.setRenderer(new PromptComboBoxRenderer());
-		settlementListBox.addItemListener(event -> {
-			Settlement s = (Settlement) event.getItem();
-			if (s != null) {
-				// Change to the selected settlement in SettlementMapPanel
-				changeSettlement(s);
-				// Update the sun data
-				displaySunData(s.getCoordinates());
-				// Update the display banner
-				displayBanner(s);
-			}
-		});
-
-		int size = settlementListBox.getModel().getSize();
-
-		if (size > 1) {
-			// Gets the settlement
-			Settlement s = mapPanel.getSettlement();
-			// Change to the selected settlement in SettlementMapPanel
-			if (s != null)
-				changeSettlement(s);
-		}
-
-		else if (size == 1) {
-			// Selects the first settlement
-			settlementListBox.setSelectedIndex(0);
-			// Gets the settlement
-			Settlement s = (Settlement) settlementListBox.getSelectedItem();
-			// Change to the selected settlement in SettlementMapPanel
-			if (s != null)
-				changeSettlement(s);
-		}
-	}
-
-	/**
-	 * Changes the map display to the selected settlement.
-	 *
-	 * @param s
-	 */
-	private void changeSettlement(Settlement s) {
-		// Set the selected settlement in SettlementMapPanel
-		mapPanel.setSettlement(s);
-		// Set the population label in the status bar
-		mapPanel.getSettlementWindow().setPop(s.getNumCitizens());
-	}
-
-	/**
-	 * Builds the text banner bar.
-	 */
-	private void buildBanner() {
-		bannerBar = new DisplaySingle();
-		bannerBar.setLcdColor(LcdColor.REDDARKRED_LCD);
-		bannerBar.setDigitalFont(true);
-		bannerBar.setPreferredSize(new Dimension(150, 30));
-		bannerBar.setVisible(true);
-		bannerBar.setLcdNumericValues(false);
-		bannerBar.setLcdValueFont(new Font("Serif", Font.ITALIC, 8));
-		bannerBar.setLcdText("...");
-		bannerBar.setLcdTextScrolling(true);
-	}
-
-	/**
-	 * Updates the weather parameters.
-	 *
-	 * @param s
-	 * @return
-	 */
-	private boolean updateWeather(Settlement s) {
-		boolean result = false;
-
-		Coordinates c = s.getCoordinates();
-
-       	double temperature =  Math.round(getTemperature(c)*100.0)/100.0;
-       	if (temperatureCache != temperature) {
-       		temperatureCache = temperature;
-    		tString = getTemperatureString(temperature);
-       		result = true;
-       	}
-
-		double windSpeed = Math.round(getWindSpeed(c)*100.0)/100.0;
-       	if (windSpeedCache != windSpeed) {
-       		windSpeedCache = windSpeed;
-       		wsString = getWindSpeedString(windSpeed);
-       		result = true;
-       	}
-
-		double zenithAngle = getZenithAngle(c);
-       	if (zenithAngleCache != zenithAngle) {
-       		zenithAngleCache = zenithAngle;
-       		zaString = getZenithAngleString(zenithAngle);
-       		result = true;
-       	}
-
-        double opticalDepth =  Math.round(getOpticalDepth(c)*100.0)/100.0;
-       	if (opticalDepthCache != opticalDepth) {
-       		opticalDepthCache = opticalDepth;
-       		odString =  getOpticalDepthString(opticalDepth);
-       		result = true;
-       	}
-
-       	return result;
-	}
-
-	/**
-	 * Puts together the display string for the banner bar.
-	 * 
-	 * @param s
-	 */
-	private void displayBanner(Settlement s) {
-       	if (updateWeather(s)) {
-       		String resources = resourceCache.get(s);
-       		if (resources == null)
-       			resources = "";
-       		StringBuilder sb = new StringBuilder("");
-       		if (s.getDustStorm() != null) {
-       			sb.append(s.getDustStormMsg());
-       		}
-       		
-       		sb.append(resources);
-       		sb.append(TEMPERATURE).append(tString);
-       		sb.append(WINDSPEED).append(wsString);
-       		sb.append(ZENITH_ANGLE).append(zaString);
-       		sb.append(OPTICAL_DEPTH).append(odString);
-       		bannerBar.setLcdText(sb.toString());
-       	}
-	}
-
-    private double getTemperature(Coordinates c) {
-		return weather.getTemperature(c);
-    }
-
-    private String getTemperatureString(double value) { 
-    	return StyleManager.DECIMAL_PLACES0.format(value) + " deg C";
-    }
-
-    private double getWindSpeed(Coordinates c) {
-		return weather.getWindSpeed(c);
-    }
-
-    private String getWindSpeedString(double value) {
-    	return StyleManager.DECIMAL_PLACES2.format(value) + " " + Msg.getString("windspeed.unit.meterpersec"); //$NON-NLS-1$
-    }
-
-    private double getOpticalDepth(Coordinates c) {
- 		return surfaceFeatures.getOpticalDepth(c);
-    }
-
-    private String getOpticalDepthString(double value) {
-     	return StyleManager.DECIMAL_PLACES2.format(value);
-    }
-
-    private double getZenithAngle(Coordinates c) {
- 		return orbitInfo.getSolarZenithAngle(c);
-    }
-
-	private String getZenithAngleString(double value) {
-     	return StyleManager.DECIMAL_PLACES2.format(value * RADIANS_TO_DEGREES) + " deg";
-    }
-
-    private double getSolarIrradiance(Coordinates c) {
-  		return surfaceFeatures.getSolarIrradiance(c);
-	}
-
-    /**
-     * Builds the weather panel
-     */
-	private void buildWeatherPanel() {
-
-    	temperatureIcon = new JLabel();
-    	windIcon = new JLabel();
-    	opticalIcon = new JLabel();
-
-        updateIcon();
-	}
-
-	/**
-	 * Updates the weather icon.
-	 */
-	private void updateIcon() {
-		Icon updatedIcon;
-		String tooltip = "";
-		if (temperatureCache < -40) {
-			updatedIcon = ImageLoader.getIconByName("weather/ice");
-			tooltip = "Frigid";
-		}
-		else if (temperatureCache < 0) {
-			updatedIcon = ImageLoader.getIconByName("weather/snowflake");
-			tooltip = "Freezing";
-		}
-		else if (temperatureCache < 10) {
-			updatedIcon = ImageLoader.getIconByName("weather/cloudy");
-			tooltip = "Cool";
-		}
-		else if (temperatureCache < 22) {
-			updatedIcon = ImageLoader.getIconByName("weather/spinningSun");
-			tooltip = "Balmy";
-		}
-		else {
-			updatedIcon = ImageLoader.getIconByName("weather/desert_sun");
-			tooltip = "Sunny";
-		}
-		
-		temperatureIcon.setIcon(updatedIcon);
-		temperatureIcon.setToolTipText(tooltip);
-		
-		///////////////////////////////////////////////
-		
-		if (windSpeedCache > 120) {
-			if (opticalDepthCache > 0.7) {
-				updatedIcon = ImageLoader.getIconByName("weather/sandstorm");
-				tooltip = "Sandstorm";
-			}
-			else {
-				updatedIcon = ImageLoader.getIconByName("weather/highWind");
-				tooltip = "High Wind";
-			}
-			
-		}
-		else if (windSpeedCache > 80) {
-			updatedIcon = ImageLoader.getIconByName("weather/dust_devil");
-			tooltip = "Low Wind";
-		}
-		else if (windSpeedCache > 40) {
-			if (temperatureCache < 0) {
-				updatedIcon = ImageLoader.getIconByName("weather/frost_wind");
-				tooltip = "Frosty Wind";
-			}
-			else {
-				updatedIcon = ImageLoader.getIconByName("weather/cold_wind");
-				tooltip = "Cool Wind";
-			}
-		}
-		else {
-			updatedIcon = ImageLoader.getIconByName("weather/lowWind");
-			tooltip = "Low Wind";
-		}
-	
-		windIcon.setIcon(updatedIcon);
-		windIcon.setToolTipText(tooltip);
-		
-		///////////////////////////////////////////////
-		
-		if (opticalDepthCache > 1.0) {
-			updatedIcon = ImageLoader.getIconByName("weather/sand");
-			tooltip = "Sandy";
-		}
-		else if (opticalDepthCache > 0.6) {
-			updatedIcon = ImageLoader.getIconByName("weather/hazy");
-			tooltip = "Hazy";
-		}
-		else if (opticalDepthCache > 0.3) {
-			updatedIcon = ImageLoader.getIconByName("weather/dry");
-			tooltip = "Dry";
-		}
-		else {
-			updatedIcon = ImageLoader.getIconByName("weather/line_of_sight");
-			tooltip = "Clear Line of Sight";
-		}
-		
-		opticalIcon.setIcon(updatedIcon);
-		opticalIcon.setToolTipText(tooltip);
-	}
- 
-	class PromptComboBoxRenderer extends DefaultListCellRenderer {
-
-		private static final long serialVersionUID = 1L;
-		private String prompt;
-
-		public PromptComboBoxRenderer(){
-		    setHorizontalAlignment(CENTER);
-		}
-
-		public PromptComboBoxRenderer(String prompt){
-				this.prompt = prompt;
-			}
-
-		@Override
-		public Component getListCellRendererComponent(JList<?> list, Object value,
-		            int index, boolean isSelected, boolean cellHasFocus) {
-				Component c = super.getListCellRendererComponent(list, value, index, isSelected, cellHasFocus);
-
-				if (value == null) {
-					setText(prompt);
-					return this;
-				}
-
-		        return c;
-		    }
-	}
-
-	/**
-	 * Builds the zoom slider.
-	 */
-    private void buildZoomSlider() {
-
-        UIDefaults sliderDefaults = new UIDefaults();
-
-        sliderDefaults.put("Slider.thumbWidth", 15);
-        sliderDefaults.put("Slider.thumbHeight", 15);
-        sliderDefaults.put("Slider:SliderThumb.backgroundPainter",
-					(Painter<JComponent>) (g, c, w, h) -> {
-						g.setRenderingHint(RenderingHints.KEY_ANTIALIASING, RenderingHints.VALUE_ANTIALIAS_ON);
-						g.setStroke(new BasicStroke(2f));
-						g.setColor(Color.WHITE);
-						g.fillOval(1, 1, w-1, h-1);
-						g.setColor(Color.ORANGE);
-						g.drawOval(1, 1, w-1, h-1);
-					});
-        sliderDefaults.put("Slider:SliderTrack.backgroundPainter",
-					(Painter<JComponent>) (g, c, w, h) -> {
-						g.setRenderingHint(RenderingHints.KEY_ANTIALIASING, RenderingHints.VALUE_ANTIALIAS_ON);
-						g.setStroke(new BasicStroke(2f));
-						g.setColor(Color.WHITE);
-						g.fillRoundRect(0, 6, w, 6, 6, 6); 
-						g.setColor(Color.ORANGE);
-						g.drawRoundRect(0, 6, w, 6, 6, 6);
-					});
-
-        zoomSlider = new JSlider(SwingConstants.VERTICAL, 1, 90, 10);
-        zoomSlider.setLayout(new FlowLayout(FlowLayout.RIGHT, 5, 100));
-        zoomSlider.setPreferredSize(new Dimension(40, 300));
-        zoomSlider.setSize(new Dimension(40, 300));
-
-		zoomSlider.setMajorTickSpacing(30);
-		zoomSlider.setMinorTickSpacing(10);
-		zoomSlider.setPaintTicks(true);
-		zoomSlider.setPaintLabels(true);
-		
-		Dictionary<Integer, JLabel> labelTable = new Hashtable<>();
-		labelTable.put( Integer.valueOf(90), new JLabel("90") );
-		labelTable.put( Integer.valueOf(80), new JLabel("80") );
-		labelTable.put( Integer.valueOf(70), new JLabel("70") );
-		labelTable.put( Integer.valueOf(60), new JLabel("60") );
-		labelTable.put( Integer.valueOf(50), new JLabel("50") );		
-		labelTable.put( Integer.valueOf(40), new JLabel("40") );
-		labelTable.put( Integer.valueOf(30), new JLabel("30") );
-		labelTable.put( Integer.valueOf(20), new JLabel("20") );
-		labelTable.put( Integer.valueOf(10), new JLabel("10") );
-		labelTable.put( Integer.valueOf(1), new JLabel("0.1") );		
-		zoomSlider.setLabelTable(labelTable);
-		
-		zoomSlider.setToolTipText(Msg.getString("SettlementTransparentPanel.tooltip.zoom")); //$NON-NLS-1$
-		zoomSlider.addChangeListener(e -> {
-				// Change scale of map based on slider position.
-				int value = zoomSlider.getValue();
-				if (value == 0) {
-					value = 1/10;
-					zoomSlider.setValue(1/10);
-				}
-				mapPanel.setScale(value);
-		});
-
-		// Add mouse wheel listener for zooming.
-		mapPanel.addMouseWheelListener(evt -> {
-			int numClicks = evt.getWheelRotation();
-			int value = zoomSlider.getValue();
-			if (numClicks > 0) {
-				// Move zoom slider down.
-				if (value > zoomSlider.getMinimum())
-					zoomSlider.setValue(zoomSlider.getValue() - 1);
-			}
-			else if (numClicks < 0) {
-				// Move zoom slider up.
-				if (value < zoomSlider.getMaximum()) {
-					zoomSlider.setValue(zoomSlider.getValue() + 1);
-				}
-			}
-		});
-    }
-    
-    /**
-     * Sets the zoom slider value.
-     * 
-     * @param value
-     */
-    public void setZoomValue(int value) {
-    	zoomSlider.setValue(value);
-    }
-
-    private void buildInfoP() {
-
-		Icon icon =  ImageLoader.getIconByName ("settlement_map/info");
-    	infoButton = new JButton(icon);
-
-		infoButton.setPreferredSize(new Dimension(32, 32));
-		infoButton.setOpaque(false);
-		infoButton.setBackground(new Color(0,0,0,128));
-		infoButton.setContentAreaFilled(false);
-		infoButton.setBorderPainted(false);
-		infoButton.addActionListener(e -> {
-				Settlement settlement = mapPanel.getSettlement();
-				if (settlement != null) {
-					desktop.showDetails(settlement);
-				}
-			});
-    }
-
-    private void buildrenameBtn() {
-
-    	Icon icon = ImageLoader.getIconByName("settlement_map/edit");
-    	renameBtn = new JButton(icon);
-    	renameBtn.setPreferredSize(new Dimension(32, 32));
-		renameBtn.setOpaque(false);
-		renameBtn.setBackground(new Color(0,0,0,128));
-		renameBtn.setContentAreaFilled(false);
-		renameBtn.setBorderPainted(false);
-
-		renameBtn.addActionListener(e -> openRenameDialog());
-    }
-
-    private JPanel buildButtonPane() {
-
-        var buttonPane = new JPanel(new FlowLayout(FlowLayout.CENTER, 5, 5));
-        buttonPane.setPreferredSize(new Dimension(150, 36));
-        buttonPane.setBackground(new Color(0,0,0,128));
-        buttonPane.setOpaque(false);
-
-		// Create rotate clockwise button.
-        final Icon cwIcon = ImageLoader.getIconByName("settlement_map/right");
-        JButton cwButton = new JButton(cwIcon);
-        cwButton.setPreferredSize(new Dimension(32, 32));
-        cwButton.setOpaque(false);
-		cwButton.setBorderPainted(false);
-		cwButton.setContentAreaFilled(false);
-		cwButton.setBackground(new Color(0,0,0,128));
-
-		cwButton.setToolTipText(Msg.getString("SettlementTransparentPanel.tooltip.clockwise")); //$NON-NLS-1$
-		cwButton.addActionListener(e -> 
-				mapPanel.setRotation(mapPanel.getRotation() + ROTATION_CHANGE));
-
-		// Create center button.
-        final Icon centerIcon = ImageLoader.getIconByName("settlement_map/center");
-		JButton recenterButton = new JButton(centerIcon);
-		recenterButton.setPreferredSize(new Dimension(32, 32));
-		recenterButton.setOpaque(false);
-		recenterButton.setBorderPainted(false);
-		recenterButton.setContentAreaFilled(false);
-		recenterButton.setBackground(new Color(0,0,0,128));
-
-		recenterButton.setToolTipText(Msg.getString("SettlementTransparentPanel.tooltip.recenter")); //$NON-NLS-1$
-		recenterButton.addActionListener(e -> {
-				mapPanel.reCenter();
-		});
-
-		// Create rotate counter-clockwise button.
-        final Icon ccwIcon = ImageLoader.getIconByName("settlement_map/left");
-        JButton ccwButton = new JButton(ccwIcon);
-        ccwButton.setPreferredSize(new Dimension(32, 32));
-		ccwButton.setOpaque(false);
-		ccwButton.setBorderPainted(false);
-		ccwButton.setContentAreaFilled(false);
-		ccwButton.setBackground(new Color(0,0,0,128));
-
-		ccwButton.setToolTipText(Msg.getString("SettlementTransparentPanel.tooltip.counterClockwise")); //$NON-NLS-1$
-		ccwButton.addActionListener(e ->
-				mapPanel.setRotation(mapPanel.getRotation() - ROTATION_CHANGE));
-
-		buttonPane.add(ccwButton);
-		buttonPane.add(recenterButton);
-		buttonPane.add(cwButton);
-		buttonPane.add(emptyLabel);
-
-		return buttonPane;
-    }
-
-    private JPanel buildLabelPane() {
-        var labelPane = new JPanel(new FlowLayout(FlowLayout.CENTER, 5, 5));
-        labelPane.setPreferredSize(new Dimension(150, 36));
-        labelPane.setBackground(new Color(0,0,0,128));
-		labelPane.setOpaque(false);
-
-	    final Icon labelsIcon = ImageLoader.getIconByName("settlement_map/stack");
-	    JButton labelsButton = new JButton(
-	    		Msg.getString("SettlementTransparentPanel.button.labels"), labelsIcon);  //$NON-NLS-1$
-		labelsButton.setFont(new Font("Dialog", Font.BOLD, 13));
-		labelsButton.setForeground(Color.ORANGE.darker().darker());
-		labelsButton.setPreferredSize(new Dimension(32, 32));
-		labelsButton.setVerticalAlignment(SwingConstants.CENTER);
-		labelsButton.setHorizontalAlignment(SwingConstants.CENTER);
-
-		labelsButton.setOpaque(false);
-		labelsButton.setBackground(new Color(0,0,0,128));
-		labelsButton.setContentAreaFilled(false); //more artifact when enabled
-		labelsButton.setBorderPainted(false);
-
-		labelsButton.setToolTipText(Msg.getString("SettlementTransparentPanel.tooltip.labels")); //$NON-NLS-1$
-		labelsButton.addActionListener(e -> {
-				JButton button = (JButton) e.getSource();
-				if (labelsMenu == null) {
-					labelsMenu = createLabelsMenu();
-				}
-				labelsMenu.show(button, 0, button.getHeight());
-		});
-
-		labelPane.add(renameBtn);
-		labelPane.add(infoButton);
-		labelPane.add(labelsButton);
-
-		labelPane.add(emptyLabel);
-
-		return labelPane;
-	}
-
-	/**
-	 * Clears the labels menu.
-	 */
-	private void clearLabelsMenu() {
-		labelsMenu = null;
-	}
-
-	/**
-	 * Creates the labels popup menu.
-	 * 
-	 * @return popup menu.
-	 */
-	private JPopupMenu createLabelsMenu() {
-		JPopupMenu popMenu = new JPopupMenu(Msg.getString("SettlementWindow.menu.labelOptions")); //$NON-NLS-1$
-		popMenu.setBorderPainted(false);
-
-		// Create Day Night Layer menu item.
-		JCheckBoxMenuItem dayNightLabelMenuItem = new JCheckBoxMenuItem(
-				Msg.getString("SettlementWindow.menu.daylightTracking"), mapPanel.isDaylightTrackingOn()); //$NON-NLS-1$
-		dayNightLabelMenuItem.setContentAreaFilled(false);
-		dayNightLabelMenuItem.addActionListener(e ->
-				mapPanel.setShowDayNightLayer(!mapPanel.isDaylightTrackingOn()));
-		dayNightLabelMenuItem.setSelected(mapPanel.isDaylightTrackingOn());
-		popMenu.add(dayNightLabelMenuItem);
-
-		// Activity spot menu
-		var spotLabelMenuItem = new JMenu("Activity Spots");
-		popMenu.add(spotLabelMenuItem);
-		
-		BuildingConfig bc = getConfig();
-		List<FunctionType> sortedFT = new ArrayList<>(bc.getActivitySpotFunctions());
-		Collections.sort(sortedFT);
-
-		// Add an All
-		var allItem = new JMenuItem("All"); //$NON-NLS-1$
-		allItem.setContentAreaFilled(false);
-		allItem.addActionListener(e -> {
-				BuildingConfig config = getConfig();
-				mapPanel.reverseSpotLabels(config.getActivitySpotFunctions());
-				clearLabelsMenu(); // Clear the menu because all the values will change
-		});
-		spotLabelMenuItem.add(allItem);
-
-		// Add one per function type
-		for(FunctionType ft : sortedFT) {
-			var ftItem = new JCheckBoxMenuItem(ft.getName(), mapPanel.isShowSpotLabels(ft)); //$NON-NLS-1$
-			ftItem.setContentAreaFilled(false);
-			ftItem.addActionListener(e -> 
-					mapPanel.setShowSpotLabels(ft, !mapPanel.isShowSpotLabels(ft)));
-			spotLabelMenuItem.add(ftItem);
-		}
-
-		// Create building label menu item.
-		var buildingLabelMenuItem = new JCheckBoxMenuItem(
-				Msg.getString("SettlementWindow.menu.buildings"), mapPanel.isShowBuildingLabels()); //$NON-NLS-1$
-		buildingLabelMenuItem.setContentAreaFilled(false);
-		buildingLabelMenuItem.addActionListener(e ->
-				mapPanel.setShowBuildingLabels(!mapPanel.isShowBuildingLabels()));
-		popMenu.add(buildingLabelMenuItem);
-
-		// Create construction/salvage label menu item.
-		var constructionLabelMenuItem = new JCheckBoxMenuItem(
-				Msg.getString("SettlementWindow.menu.constructionSites"), mapPanel.isShowConstructionLabels()); //$NON-NLS-1$
-		constructionLabelMenuItem.setContentAreaFilled(false);
-		constructionLabelMenuItem.addActionListener(e -> 
-				mapPanel.setShowConstructionLabels(!mapPanel.isShowConstructionLabels()));
-		popMenu.add(constructionLabelMenuItem);
-
-		// Create vehicle label menu item.
-		var vehicleLabelMenuItem = new JCheckBoxMenuItem(
-				Msg.getString("SettlementWindow.menu.vehicles"), mapPanel.isShowVehicleLabels()); //$NON-NLS-1$
-		vehicleLabelMenuItem.setContentAreaFilled(false);
-		vehicleLabelMenuItem.addActionListener(e -> 
-				mapPanel.setShowVehicleLabels(!mapPanel.isShowVehicleLabels()));
-		popMenu.add(vehicleLabelMenuItem);
-
-		// Create person label menu item.
-		var personLabelMenuItem = new JCheckBoxMenuItem(
-				Msg.getString("SettlementWindow.menu.people"), mapPanel.isShowPersonLabels()); //$NON-NLS-1$
-		personLabelMenuItem.setContentAreaFilled(false);
-		personLabelMenuItem.addActionListener(e -> 
-				mapPanel.setShowPersonLabels(!mapPanel.isShowPersonLabels()));
-		popMenu.add(personLabelMenuItem);
-
-		// Create person label menu item.
-		var robotLabelMenuItem = new JCheckBoxMenuItem(
-				Msg.getString("SettlementWindow.menu.robots"), mapPanel.isShowRobotLabels()); //$NON-NLS-1$
-		robotLabelMenuItem.setContentAreaFilled(false);
-		robotLabelMenuItem.addActionListener(e ->
-				mapPanel.setShowRobotLabels(!mapPanel.isShowRobotLabels()));
-		popMenu.add(robotLabelMenuItem);
-
-		popMenu.pack();
-
-		return popMenu;
-	}
-
-	private static BuildingConfig getConfig() {
-		// Donot like this method using the instance method
-		return SimulationConfig.instance().getBuildingConfiguration();
-	}
-
-	/**
-	 * Open dialog box to take in the new settlement name
-	 */
-	private void openRenameDialog() {
-
-		String oldName = mapPanel.getSettlement().getName();
-
-		JDialog.setDefaultLookAndFeelDecorated(true);
-		String newName = askNameDialog();
-		if (!oldName.equals(newName)
-				&& newName != null
-				&& !newName.trim().equals("")
-				&& newName.trim().length() != 0) {
-			mapPanel.getSettlement().changeName(newName.trim());
-
-			desktop.closeToolWindow(SettlementWindow.NAME);
-			desktop.openToolWindow(SettlementWindow.NAME);
-
-		}
-	}
-
-	/**
-	 * Ask for a new Settlement name
-	 * @return pop up jDialog
-	 */
-	private String askNameDialog() {
-		return JOptionPane
-			.showInputDialog(desktop,
-					Msg.getString("SettlementWindow.JDialog.changeSettlementName.input"), //$NON-NLS-1$
-					Msg.getString("SettlementWindow.JDialog.changeSettlementName.title"), //$NON-NLS-1$
-			        JOptionPane.QUESTION_MESSAGE);
-	}
-
-	/**
-	 * Inner class combo box model for settlements.
-	 */
-	private class SettlementComboBoxModel extends DefaultComboBoxModel<Settlement>
-		implements UnitManagerListener {
-
-		/**
-		 * Constructor.
-		 */
-		public SettlementComboBoxModel() {
-			// User DefaultComboBoxModel constructor.
-			super();
-			// Initialize settlement list.
-			updateSettlements();
-			// Add this as a unit manager listener.
-			unitManager.addUnitManagerListener(UnitType.SETTLEMENT, this);
-		}
-
-		/**
-		 * Updates a list of settlements.
-		 */
-		private void updateSettlements() {
-
-			List<Settlement> settlements;
-
-			// Add the command dashboard button
-			if (mode == GameMode.COMMAND) {
-				settlements = unitManager.getCommanderSettlements();
-			}
-
-			else { 
-				settlements = new ArrayList<>();
-				settlements.addAll(unitManager.getSettlements());
-			}
-
-			Collections.sort(settlements);
-
-			Iterator<Settlement> i = settlements.iterator();
-			while (i.hasNext()) {
-				addElement(i.next());
-			}
-		}
-
-		@Override
-		public void unitManagerUpdate(UnitManagerEvent event) {
-			if (event.getUnit().getUnitType() == UnitType.SETTLEMENT) {
-<<<<<<< HEAD
-				Settlement newSettlement = (Settlement) event.getUnit();
-
-				// Find the best place
-				for(int i = 0; i < getSize(); i++) {
-					var existing = getElementAt(i);
-					if (existing.getName().compareTo(newSettlement.getName()) > 0) {
-						insertElementAt(newSettlement, i);
-						return;
-					}
-				}
-
-				// Add at the end
-				addElement(newSettlement);
-=======
-				updateSettlements();
-			}
-		}
-
-		@Override
-		public void unitUpdate(UnitEvent event) {
-			// Note: Easily 100+ UnitEvent calls every second
-			UnitEventType eventType = event.getType();
-//			if (eventType == UnitEventType.ADD_BUILDING_EVENT) {
-//				Object target = event.getTarget();
-//				Building building = (Building) target; // overwrite the dummy building object made by the constructor
-//				BuildingManager mgr = building.getBuildingManager();
-//				Settlement s = mgr.getSettlement();
-//				mapPanel.setSettlement(s);
-//				// Updated ComboBox
-//				settlementListBox.setSelectedItem(s);
-//			}
-
-			if (eventType == UnitEventType.REMOVE_ASSOCIATED_PERSON_EVENT
-				|| eventType == UnitEventType.ADD_ASSOCIATED_PERSON_EVENT) {
-				// Update the number of citizens
-				Settlement s = (Settlement) settlementListBox.getSelectedItem();
-				// Set the selected settlement in SettlementMapPanel
-//				mapPanel.setSettlement(s);
-				// Set the population label in the status bar
-				mapPanel.getSettlementWindow().setPop(s.getNumCitizens());
->>>>>>> d1a450f3
-			}
-		}
-
-		/**
-		 * Prepare class for deletion.
-		 */
-		public void destroy() {
-			unitManager.removeUnitManagerListener(UnitType.SETTLEMENT, this);
-		}
-	}
-
-
-	public JComboBox<Settlement> getSettlementListBox() {
-		return settlementListBox;
-	}
-
-	/**
-	 * Gets the sunlight data and display it on the top left panel of the settlement map.
-	 */
-	private void displaySunData(Coordinates location) {
-	    double [] time = orbitInfo.getSunTimes(mapPanel.getSettlement().getCoordinates());
-	    
-		projectSunriseLabel.setText (PROJECTED_SUNRISE + Math.round(time[0] *10.0)/10.0 + MSOL);
-		projectSunsetLabel.setText (PROJECTED_SUNSET + Math.round(time[1] *10.0)/10.0 + MSOL);
-		projectDaylightLabel.setText (PROJECTED_DAYLIGHT + Math.round(time[2] *10.0)/10.0 + MSOL);
-		
-		// Retrieve the yestersol's sun record
-		SunData data = weather.getSunRecord(location);
-		
-		if (data == null) {
-			logger.warning(60_000L, "Sun data at " + location + " is not available.");
-			return;
-		}
-
-		sunriseLabel.setText(   SUNRISE + data.getSunrise() + MSOL);
-		sunsetLabel.setText(    SUNSET + data.getSunset() + MSOL);
-		daylightLabel.setText(  DAYLIGHT + data.getDaylight() + MSOL);
-		zenithLabel.setText( 	ZENITH + data.getZenith() + MSOL);
-		maxSunLabel.setText(    MAX_LIGHT + data.getMaxSun() + WM);
-	}
-
-	/**
-	 * Prepares the resource data string for the new sol.
-	 * 
-	 * @param pulse
-	 */
-	private void prepBannerResourceString(ClockPulse pulse) {
-
-		int sol = pulse.getMarsTime().getMissionSol();
-		if (sol > 1) {
-			Collection<Settlement> list = unitManager.getSettlements();
-			for (Settlement s0: list) {
-				prepareResourceStat(s0, sol);
-			}
-		}
-	}
-
-	@Override
-	public String getUIClassID() {
-		// Auto-generated method stub
-		return null;
-	}
-	
-	public void update(ClockPulse pulse) {	
-		if (pulse.isNewSol()) {
-			// Redo the resource string once a sol
-			prepBannerResourceString(pulse);
-			// Update the sun data
-			Settlement s = (Settlement)settlementListBox.getSelectedItem();
-			if (s != null) 
-				displaySunData(s.getCoordinates());
-		}
-		
-		if (bannerBar != null) {
-			Settlement s = (Settlement) settlementListBox.getSelectedItem();
-			// When loading from a saved sim, s may be initially null
-			if (s == null) 
-				return;
-			displayBanner(s);
-			updateIcon();
-			updateSunlight(s);
-		}
-	}
-
-	/**
-	 * Updates the sun data.
-	 * 
-	 * @param pulse
-	 * @param s
-	 */
-	private void updateSunlight(Settlement s) {
-		if (currentSunLabel == null)
-			return;
-	
-		currentSunLabel.setText(
-			CURRENT_LIGHT
-			+ (int)getSolarIrradiance(s.getCoordinates()) 
-			+ WM
-		);
-	}
-	
-	
-	/**
-	 * Prepares for the critical resource statistics String
-	 *
-	 * @param s
-	 */
-	private void prepareResourceStat(Settlement s, int missionSol) {
-		StringBuilder text = new StringBuilder(YESTERSOL_RESOURCE);
-		Map<Integer, Double> yestersolResources = s.gatherResourceStat(missionSol - 1);
-		int size = yestersolResources.size();
-		int i = 0;
-		for (Entry<Integer, Double> id: yestersolResources.entrySet()) {
-			String resource = ResourceUtil.findAmountResourceName(id.getKey());
-			double amount = id.getValue();
-			text.append(amount).append(" kg ").append(resource);
-			i++;
-			if (i == size - 1) {
-				text.append(")  ");
-			}
-			else {
-				text.append(",  ");
-			}
-		}
-
-		if (yestersolResources.isEmpty())
-			return;
-
-		resourceCache.remove(s);
-	   	resourceCache.put(s, text.toString());
-	}
-
-	/**
-	 * Prepare class for deletion.
-	 */
-	public void destroy() {		
-		mapPanel = null;
-		settlementCBModel.destroy();
-		desktop = null;
-		settlementListBox = null;
-		settlementCBModel = null;
-	}
-}
+/*
+ * Mars Simulation Project
+ * SettlementTransparentPanel.java
+ * @date 2022-06-24
+ * @author Manny Kung
+ */
+package com.mars_sim.ui.swing.tool.settlement;
+
+import java.awt.AlphaComposite;
+import java.awt.BasicStroke;
+import java.awt.BorderLayout;
+import java.awt.Color;
+import java.awt.Component;
+import java.awt.Dimension;
+import java.awt.FlowLayout;
+import java.awt.Font;
+import java.awt.Graphics;
+import java.awt.Graphics2D;
+import java.awt.GridLayout;
+import java.awt.RenderingHints;
+import java.util.ArrayList;
+import java.util.Collection;
+import java.util.Collections;
+import java.util.Dictionary;
+import java.util.HashMap;
+import java.util.Hashtable;
+import java.util.Iterator;
+import java.util.List;
+import java.util.Map;
+import java.util.Map.Entry;
+
+import javax.swing.DefaultComboBoxModel;
+import javax.swing.DefaultListCellRenderer;
+import javax.swing.Icon;
+import javax.swing.JButton;
+import javax.swing.JCheckBoxMenuItem;
+import javax.swing.JComboBox;
+import javax.swing.JComponent;
+import javax.swing.JDialog;
+import javax.swing.JLabel;
+import javax.swing.JList;
+import javax.swing.JMenu;
+import javax.swing.JMenuItem;
+import javax.swing.JOptionPane;
+import javax.swing.JPanel;
+import javax.swing.JPopupMenu;
+import javax.swing.JSlider;
+import javax.swing.Painter;
+import javax.swing.SwingConstants;
+import javax.swing.UIDefaults;
+import javax.swing.border.EmptyBorder;
+
+import com.mars_sim.core.GameManager;
+import com.mars_sim.core.GameManager.GameMode;
+import com.mars_sim.core.Simulation;
+import com.mars_sim.core.SimulationConfig;
+import com.mars_sim.core.UnitManager;
+import com.mars_sim.core.UnitManagerEvent;
+import com.mars_sim.core.UnitManagerListener;
+import com.mars_sim.core.UnitType;
+import com.mars_sim.core.environment.OrbitInfo;
+import com.mars_sim.core.environment.SunData;
+import com.mars_sim.core.environment.SurfaceFeatures;
+import com.mars_sim.core.environment.Weather;
+import com.mars_sim.core.logging.SimLogger;
+import com.mars_sim.core.resource.ResourceUtil;
+import com.mars_sim.core.structure.Settlement;
+import com.mars_sim.core.structure.building.Building;
+import com.mars_sim.core.structure.building.BuildingConfig;
+import com.mars_sim.core.structure.building.BuildingManager;
+import com.mars_sim.core.structure.building.function.FunctionType;
+import com.mars_sim.core.time.ClockPulse;
+import com.mars_sim.mapdata.location.Coordinates;
+import com.mars_sim.tools.Msg;
+import com.mars_sim.ui.swing.ImageLoader;
+import com.mars_sim.ui.swing.MainDesktopPane;
+import com.mars_sim.ui.swing.StyleManager;
+
+import eu.hansolo.steelseries.gauges.DisplaySingle;
+import eu.hansolo.steelseries.tools.LcdColor;
+
+
+@SuppressWarnings({ "serial"})
+public class SettlementTransparentPanel extends JComponent {
+
+	/** default logger. */
+	private static SimLogger logger = SimLogger.getLogger(SettlementTransparentPanel.class.getName());
+
+	/** Rotation change (radians per rotation button press). */
+	private static final double ROTATION_CHANGE = Math.PI / 20D;
+	private static final double RADIANS_TO_DEGREES = 180D/Math.PI;
+
+	/** Zoom change. */
+	public static final double ZOOM_CHANGE = 0.25;
+
+	private static final String TEMPERATURE 	= "   Temperature: ";
+	private static final String WINDSPEED 		= "   Windspeed: ";
+	private static final String ZENITH_ANGLE 	= "   Zenith Angle: ";
+	private static final String OPTICAL_DEPTH 	= "   Optical Depth: ";
+
+	private static final String PROJECTED_SUNRISE	= "  Projected Sunrise: ";
+	private static final String PROJECTED_SUNSET	= "   Projected Sunset: ";
+	private static final String SUNRISE				= "  Yestersol Sunrise: ";
+	private static final String SUNSET				= "   Yestersol Sunset: ";
+	private static final String PROJECTED_DAYLIGHT	= " Projected Daylight: ";	
+	private static final String DAYLIGHT			= " Yestersol Daylight: ";
+	private static final String ZENITH				= "        Zenith Time: ";
+	private static final String MAX_LIGHT			= "       Max Sunlight: ";
+	private static final String CURRENT_LIGHT		= "   Current Sunlight: ";
+	private static final String WM					= " W/m\u00B2 ";
+	private static final String MSOL				= " msol ";
+	private static final String PENDING				= " ...  ";
+
+	private static final String YESTERSOL_RESOURCE = "Yestersol's Resources (";
+
+	private double temperatureCache;
+	private double opticalDepthCache;
+	private double windSpeedCache;
+	private double zenithAngleCache;
+
+	private String tString;
+	private String wsString;
+	private String zaString;
+	private String odString;
+
+	private Font sunFont = new Font(Font.MONOSPACED, Font.PLAIN, 14);
+	
+	private Map<Settlement, String> resourceCache = new HashMap<>();
+
+	private GameMode mode;
+
+	private JLabel emptyLabel;
+	private DisplaySingle bannerBar;
+	private JSlider zoomSlider;
+
+	/** label for projected sunrise time. */
+	private JLabel projectSunriseLabel;
+	/** label for projected sunset time. */
+	private JLabel projectSunsetLabel;
+	/** label for projected daylight. */
+	private JLabel projectDaylightLabel;
+	/** label for sunrise time. */
+	private JLabel sunriseLabel;
+	/** label for sunset time. */
+	private JLabel sunsetLabel;
+	/** label for zenith time. */
+	private JLabel zenithLabel;
+	/** label for highest solar irradiance. */
+	private JLabel maxSunLabel;
+	/** label for the daylight period. */
+	private JLabel daylightLabel;
+	/** label for the daylight period. */
+	private JLabel currentSunLabel;
+
+	private JButton renameBtn;
+	private JButton infoButton;
+	private JLabel temperatureIcon;
+	private JLabel windIcon;
+	private JLabel opticalIcon;
+
+	private JPopupMenu labelsMenu;
+	/** Settlement Combo box */
+	private JComboBox<Settlement> settlementListBox;
+	/** Settlement Combo box model. */
+	private SettlementComboBoxModel settlementCBModel;
+
+	private SettlementMapPanel mapPanel;
+	private MainDesktopPane desktop;
+
+	private Weather weather;
+	private SurfaceFeatures surfaceFeatures;
+	private OrbitInfo orbitInfo;
+	private UnitManager unitManager;
+
+
+    public SettlementTransparentPanel(MainDesktopPane desktop, SettlementMapPanel mapPanel) {
+        this.mapPanel = mapPanel;
+        this.desktop = desktop;
+
+        Simulation sim = desktop.getSimulation();
+        this.unitManager = sim.getUnitManager();
+		
+        this.weather = sim.getWeather();
+        this.surfaceFeatures = sim.getSurfaceFeatures();
+        this.orbitInfo = sim.getOrbitInfo();
+
+        mode = GameManager.getGameMode();
+		
+		setDoubleBuffered(true);
+    }
+
+	@Override
+    public void paintComponent(Graphics g) {
+		((Graphics2D) g).setComposite(AlphaComposite.getInstance(AlphaComposite.SRC_OVER, 0.0f)); // draw transparent background
+		super.paintComponent(g);
+		((Graphics2D) g).setComposite(AlphaComposite.getInstance(AlphaComposite.SRC_OVER, 1.0f)); // turn on opacity
+	}
+
+    public void createAndShowGUI() {
+
+	    emptyLabel = new JLabel("  ") {
+	    	@Override
+	    	public Dimension getMinimumSize() {
+	    		return new Dimension(50, 100);
+	    	};
+	    	@Override
+	    	public Dimension getPreferredSize() {
+	    		return new Dimension(50, 100);
+	    	};
+	    };
+
+        buildInfoP();
+        buildrenameBtn();
+        var labelPane = buildLabelPane();
+        var buttonPane = buildButtonPane();
+        buildSettlementNameComboBox();
+        buildZoomSlider();
+        buildBanner();
+        buildWeatherPanel();
+	    JPanel sunPane = buildSunPane();
+
+	    JPanel topPane = new JPanel(new BorderLayout(20, 20));
+	    topPane.setBackground(new Color(0,0,0,128));
+	    topPane.setOpaque(false);
+
+	    JPanel settlementPanel = new JPanel();
+		settlementPanel.setBackground(new Color(0,0,0,128));
+		settlementPanel.setOpaque(false);
+		settlementPanel.add(settlementListBox, BorderLayout.NORTH);
+
+	    mapPanel.add(topPane, BorderLayout.NORTH);
+
+	    JPanel weatherPane = new JPanel(new GridLayout(1, 3, 5, 5));
+	    weatherPane.setBorder(new EmptyBorder(5, 5, 5, 5));
+	    weatherPane.setBackground(new Color(0,0,0,128));
+	    weatherPane.setOpaque(false);
+
+	    weatherPane.add(temperatureIcon);
+	    weatherPane.add(windIcon);
+	    weatherPane.add(opticalIcon);
+
+	    JPanel sunlightPanel = new JPanel(new BorderLayout(5, 5));
+	    sunlightPanel.setBorder(new EmptyBorder(3, 3, 3, 3));
+	    sunlightPanel.setBackground(new Color(0,0,0,128));
+	    sunlightPanel.setOpaque(false);
+	    sunlightPanel.add(sunPane, BorderLayout.NORTH);
+
+	    JPanel centerPanel = new JPanel(new BorderLayout(2, 2));
+	    centerPanel.setBackground(new Color(0,0,0,128));
+	    centerPanel.setOpaque(false);
+
+	    JPanel westPanel = new JPanel(new BorderLayout());
+	    westPanel.setBackground(new Color(0,0,0,128));
+	    westPanel.setOpaque(false);
+	    westPanel.add(weatherPane, BorderLayout.NORTH);
+	    westPanel.add(sunlightPanel, BorderLayout.CENTER);
+
+		centerPanel.add(westPanel, BorderLayout.WEST);
+		centerPanel.add(settlementPanel, BorderLayout.NORTH);
+
+		topPane.add(centerPanel, BorderLayout.CENTER);
+		topPane.add(bannerBar, BorderLayout.NORTH);
+
+	    var controlPane = new JPanel(new BorderLayout());
+	    controlPane.setBackground(new Color(0,0,0,128));
+		controlPane.setOpaque(false);
+
+	    var controlCenterPane = new JPanel(new FlowLayout(FlowLayout.CENTER));
+	    controlCenterPane.setBackground(new Color(0,0,0,128));
+	    controlCenterPane.setOpaque(false);
+	    controlCenterPane.add(zoomSlider);
+	    controlCenterPane.setAlignmentY(CENTER_ALIGNMENT);
+
+       	controlPane.add(buttonPane, BorderLayout.NORTH);
+	    controlPane.add(labelPane, BorderLayout.SOUTH);
+       	controlPane.add(controlCenterPane, BorderLayout.CENTER);
+
+	    var eastPane = new JPanel(new BorderLayout());
+		eastPane.setBackground(new Color(0,0,0,15));
+		eastPane.setBackground(new Color(0,0,0));
+		eastPane.setOpaque(false);
+        eastPane.add(emptyLabel, BorderLayout.EAST);
+        eastPane.add(emptyLabel, BorderLayout.WEST);
+        eastPane.add(emptyLabel, BorderLayout.NORTH);
+        eastPane.add(emptyLabel, BorderLayout.SOUTH);
+        eastPane.add(controlPane, BorderLayout.CENTER);
+
+        centerPanel.add(eastPane, BorderLayout.EAST);
+
+        mapPanel.setVisible(true);
+    }
+
+    /**
+     * Creates the sun data panel.
+     * 
+     * @return
+     */
+    private JPanel buildSunPane() {
+	    JPanel sunPane = new JPanel(new BorderLayout(3, 3));
+	    sunPane.setBorder(new EmptyBorder(5, 5, 5, 5));
+	    sunPane.setBackground(new Color(0, 0, 0, 128));
+	    sunPane.setOpaque(false);
+
+	    JPanel roundPane = new JPanel(new GridLayout(9, 1, 0, 0)) {
+	        @Override
+	        protected void paintComponent(Graphics g) {
+	           super.paintComponent(g);
+	           Dimension arcs = new Dimension(20, 20); //Border corners arcs {width,height}, change this to whatever you want
+	           int width = getWidth();
+	           int height = getHeight();
+	           Graphics2D graphics = (Graphics2D) g;
+	           graphics.setRenderingHint(RenderingHints.KEY_ANTIALIASING, RenderingHints.VALUE_ANTIALIAS_ON);
+
+	           //Draws the rounded panel with borders.
+	           graphics.setColor(getBackground());
+	           graphics.fillRoundRect(0, 0, width-1, height-1, arcs.width, arcs.height);//paint background
+	           graphics.setColor(getForeground());
+	           graphics.drawRoundRect(0, 0, width-1, height-1, arcs.width, arcs.height);//paint border
+	        }
+	    };
+
+	    roundPane.setBackground(new Color(0,0,0,128));
+	    roundPane.setOpaque(false);
+	    roundPane.setPreferredSize(new Dimension(290, 185));
+	    sunPane.add(roundPane, BorderLayout.EAST);
+  		
+	    double []projectSunTime = {0, 0, 0};
+	    if (mapPanel.getSettlement() != null) {
+	    	projectSunTime = orbitInfo.getSunTimes(mapPanel.getSettlement().getCoordinates());
+	    }
+	    
+	    projectSunriseLabel = new JLabel(PROJECTED_SUNRISE 
+	    		+ Math.round(projectSunTime[0] *10.0)/10.0 + MSOL);
+	    
+	    projectSunsetLabel = new JLabel(PROJECTED_SUNSET 
+	    		+ Math.round(projectSunTime[1] *10.0)/10.0 + MSOL);
+	    
+		projectDaylightLabel  = new JLabel(PROJECTED_DAYLIGHT 
+	    		+ Math.round(projectSunTime[2] *10.0)/10.0 + MSOL);
+		
+	    sunriseLabel = new JLabel(SUNRISE + PENDING);
+		sunsetLabel = new JLabel(SUNSET + PENDING);
+		zenithLabel = new JLabel(ZENITH + PENDING);
+		maxSunLabel = new JLabel(MAX_LIGHT + PENDING);
+		daylightLabel = new JLabel(DAYLIGHT + PENDING);
+		currentSunLabel = new JLabel(CURRENT_LIGHT + PENDING);
+
+		projectSunriseLabel.setFont(sunFont);
+		sunriseLabel.setFont(sunFont);
+		projectSunsetLabel.setFont(sunFont);
+		sunsetLabel.setFont(sunFont);
+		
+		zenithLabel.setFont(sunFont);
+		maxSunLabel.setFont(sunFont);
+		daylightLabel.setFont(sunFont);
+		projectDaylightLabel.setFont(sunFont);
+		currentSunLabel.setFont(sunFont);
+
+		Color orange = Color.orange;
+		Color yellow = Color.yellow.brighter().brighter();
+		Color white = Color.white;
+		Color red = Color.red.brighter();
+		projectSunriseLabel.setForeground(red);
+		sunriseLabel.setForeground(red);
+		
+		projectSunsetLabel.setForeground(orange);
+		sunsetLabel.setForeground(orange);
+		
+		projectDaylightLabel.setForeground(yellow);
+		daylightLabel.setForeground(yellow);
+		zenithLabel.setForeground(Color.cyan.brighter());
+		
+		maxSunLabel.setForeground(white);
+		currentSunLabel.setForeground(white);
+
+		projectSunriseLabel.setToolTipText("The projected time of sunrise");
+		sunriseLabel.setToolTipText("The time of sunrise");
+		projectSunsetLabel.setToolTipText("The projected time of sunset");
+		sunsetLabel.setToolTipText("The time of sunset");
+		projectDaylightLabel.setToolTipText("The projected duration of time in a sol having sunlight");
+		daylightLabel.setToolTipText("The duration of time in a sol having sunlight");
+		zenithLabel.setToolTipText("The time at which the solar irradiance is at max");
+		maxSunLabel.setToolTipText("The max solar irradiance of yester-sol as recorded");
+		currentSunLabel.setToolTipText("The current solar irradiance as recorded");
+
+		roundPane.add(projectSunriseLabel);
+		roundPane.add(sunriseLabel);
+		roundPane.add(projectSunsetLabel);
+		roundPane.add(sunsetLabel);
+		roundPane.add(projectDaylightLabel);
+		roundPane.add(daylightLabel);
+		roundPane.add(zenithLabel);
+		roundPane.add(maxSunLabel);
+		roundPane.add(currentSunLabel);
+
+		return sunPane;
+    }
+
+    /**
+     * Gets the length of the most lengthy settlement name.
+     *
+     * @return
+     */
+    private int getNameLength() {
+    	Collection<Settlement> list = unitManager.getSettlements();
+    	int max = 12;
+    	for (Settlement s: list) {
+    		int size = s.getName().length();
+    		if (max < size)
+    			max = size;
+    	}
+    	return max;
+    }
+
+    /**
+     * Builds the settlement name combo box.
+     */
+	private void buildSettlementNameComboBox() {
+
+		settlementCBModel = new SettlementComboBoxModel();
+		settlementListBox = new JComboBox<>(settlementCBModel);
+		settlementListBox.setPreferredSize(new Dimension(getNameLength() * 12, 30));
+		settlementListBox.setToolTipText(Msg.getString("SettlementWindow.tooltip.selectSettlement")); //$NON-NLS-1$
+		settlementListBox.setRenderer(new PromptComboBoxRenderer());
+		settlementListBox.addItemListener(event -> {
+			Settlement s = (Settlement) event.getItem();
+			if (s != null) {
+				// Change to the selected settlement in SettlementMapPanel
+				changeSettlement(s);
+				// Update the sun data
+				displaySunData(s.getCoordinates());
+				// Update the display banner
+				displayBanner(s);
+			}
+		});
+
+		int size = settlementListBox.getModel().getSize();
+
+		if (size > 1) {
+			// Gets the settlement
+			Settlement s = mapPanel.getSettlement();
+			// Change to the selected settlement in SettlementMapPanel
+			if (s != null)
+				changeSettlement(s);
+		}
+
+		else if (size == 1) {
+			// Selects the first settlement
+			settlementListBox.setSelectedIndex(0);
+			// Gets the settlement
+			Settlement s = (Settlement) settlementListBox.getSelectedItem();
+			// Change to the selected settlement in SettlementMapPanel
+			if (s != null)
+				changeSettlement(s);
+		}
+	}
+
+	/**
+	 * Changes the map display to the selected settlement.
+	 *
+	 * @param s
+	 */
+	private void changeSettlement(Settlement s) {
+		// Set the selected settlement in SettlementMapPanel
+		mapPanel.setSettlement(s);
+		// Set the population label in the status bar
+		mapPanel.getSettlementWindow().setPop(s.getNumCitizens());
+	}
+
+	/**
+	 * Builds the text banner bar.
+	 */
+	private void buildBanner() {
+		bannerBar = new DisplaySingle();
+		bannerBar.setLcdColor(LcdColor.REDDARKRED_LCD);
+		bannerBar.setDigitalFont(true);
+		bannerBar.setPreferredSize(new Dimension(150, 30));
+		bannerBar.setVisible(true);
+		bannerBar.setLcdNumericValues(false);
+		bannerBar.setLcdValueFont(new Font("Serif", Font.ITALIC, 8));
+		bannerBar.setLcdText("...");
+		bannerBar.setLcdTextScrolling(true);
+	}
+
+	/**
+	 * Updates the weather parameters.
+	 *
+	 * @param s
+	 * @return
+	 */
+	private boolean updateWeather(Settlement s) {
+		boolean result = false;
+
+		Coordinates c = s.getCoordinates();
+
+       	double temperature =  Math.round(getTemperature(c)*100.0)/100.0;
+       	if (temperatureCache != temperature) {
+       		temperatureCache = temperature;
+    		tString = getTemperatureString(temperature);
+       		result = true;
+       	}
+
+		double windSpeed = Math.round(getWindSpeed(c)*100.0)/100.0;
+       	if (windSpeedCache != windSpeed) {
+       		windSpeedCache = windSpeed;
+       		wsString = getWindSpeedString(windSpeed);
+       		result = true;
+       	}
+
+		double zenithAngle = getZenithAngle(c);
+       	if (zenithAngleCache != zenithAngle) {
+       		zenithAngleCache = zenithAngle;
+       		zaString = getZenithAngleString(zenithAngle);
+       		result = true;
+       	}
+
+        double opticalDepth =  Math.round(getOpticalDepth(c)*100.0)/100.0;
+       	if (opticalDepthCache != opticalDepth) {
+       		opticalDepthCache = opticalDepth;
+       		odString =  getOpticalDepthString(opticalDepth);
+       		result = true;
+       	}
+
+       	return result;
+	}
+
+	/**
+	 * Puts together the display string for the banner bar.
+	 * 
+	 * @param s
+	 */
+	private void displayBanner(Settlement s) {
+       	if (updateWeather(s)) {
+       		String resources = resourceCache.get(s);
+       		if (resources == null)
+       			resources = "";
+       		StringBuilder sb = new StringBuilder("");
+       		if (s.getDustStorm() != null) {
+       			sb.append(s.getDustStormMsg());
+       		}
+       		
+       		sb.append(resources);
+       		sb.append(TEMPERATURE).append(tString);
+       		sb.append(WINDSPEED).append(wsString);
+       		sb.append(ZENITH_ANGLE).append(zaString);
+       		sb.append(OPTICAL_DEPTH).append(odString);
+       		bannerBar.setLcdText(sb.toString());
+       	}
+	}
+
+    private double getTemperature(Coordinates c) {
+		return weather.getTemperature(c);
+    }
+
+    private String getTemperatureString(double value) { 
+    	return StyleManager.DECIMAL_PLACES0.format(value) + " deg C";
+    }
+
+    private double getWindSpeed(Coordinates c) {
+		return weather.getWindSpeed(c);
+    }
+
+    private String getWindSpeedString(double value) {
+    	return StyleManager.DECIMAL_PLACES2.format(value) + " " + Msg.getString("windspeed.unit.meterpersec"); //$NON-NLS-1$
+    }
+
+    private double getOpticalDepth(Coordinates c) {
+ 		return surfaceFeatures.getOpticalDepth(c);
+    }
+
+    private String getOpticalDepthString(double value) {
+     	return StyleManager.DECIMAL_PLACES2.format(value);
+    }
+
+    private double getZenithAngle(Coordinates c) {
+ 		return orbitInfo.getSolarZenithAngle(c);
+    }
+
+	private String getZenithAngleString(double value) {
+     	return StyleManager.DECIMAL_PLACES2.format(value * RADIANS_TO_DEGREES) + " deg";
+    }
+
+    private double getSolarIrradiance(Coordinates c) {
+  		return surfaceFeatures.getSolarIrradiance(c);
+	}
+
+    /**
+     * Builds the weather panel
+     */
+	private void buildWeatherPanel() {
+
+    	temperatureIcon = new JLabel();
+    	windIcon = new JLabel();
+    	opticalIcon = new JLabel();
+
+        updateIcon();
+	}
+
+	/**
+	 * Updates the weather icon.
+	 */
+	private void updateIcon() {
+		Icon updatedIcon;
+		String tooltip = "";
+		if (temperatureCache < -40) {
+			updatedIcon = ImageLoader.getIconByName("weather/ice");
+			tooltip = "Frigid";
+		}
+		else if (temperatureCache < 0) {
+			updatedIcon = ImageLoader.getIconByName("weather/snowflake");
+			tooltip = "Freezing";
+		}
+		else if (temperatureCache < 10) {
+			updatedIcon = ImageLoader.getIconByName("weather/cloudy");
+			tooltip = "Cool";
+		}
+		else if (temperatureCache < 22) {
+			updatedIcon = ImageLoader.getIconByName("weather/spinningSun");
+			tooltip = "Balmy";
+		}
+		else {
+			updatedIcon = ImageLoader.getIconByName("weather/desert_sun");
+			tooltip = "Sunny";
+		}
+		
+		temperatureIcon.setIcon(updatedIcon);
+		temperatureIcon.setToolTipText(tooltip);
+		
+		///////////////////////////////////////////////
+		
+		if (windSpeedCache > 120) {
+			if (opticalDepthCache > 0.7) {
+				updatedIcon = ImageLoader.getIconByName("weather/sandstorm");
+				tooltip = "Sandstorm";
+			}
+			else {
+				updatedIcon = ImageLoader.getIconByName("weather/highWind");
+				tooltip = "High Wind";
+			}
+			
+		}
+		else if (windSpeedCache > 80) {
+			updatedIcon = ImageLoader.getIconByName("weather/dust_devil");
+			tooltip = "Low Wind";
+		}
+		else if (windSpeedCache > 40) {
+			if (temperatureCache < 0) {
+				updatedIcon = ImageLoader.getIconByName("weather/frost_wind");
+				tooltip = "Frosty Wind";
+			}
+			else {
+				updatedIcon = ImageLoader.getIconByName("weather/cold_wind");
+				tooltip = "Cool Wind";
+			}
+		}
+		else {
+			updatedIcon = ImageLoader.getIconByName("weather/lowWind");
+			tooltip = "Low Wind";
+		}
+	
+		windIcon.setIcon(updatedIcon);
+		windIcon.setToolTipText(tooltip);
+		
+		///////////////////////////////////////////////
+		
+		if (opticalDepthCache > 1.0) {
+			updatedIcon = ImageLoader.getIconByName("weather/sand");
+			tooltip = "Sandy";
+		}
+		else if (opticalDepthCache > 0.6) {
+			updatedIcon = ImageLoader.getIconByName("weather/hazy");
+			tooltip = "Hazy";
+		}
+		else if (opticalDepthCache > 0.3) {
+			updatedIcon = ImageLoader.getIconByName("weather/dry");
+			tooltip = "Dry";
+		}
+		else {
+			updatedIcon = ImageLoader.getIconByName("weather/line_of_sight");
+			tooltip = "Clear Line of Sight";
+		}
+		
+		opticalIcon.setIcon(updatedIcon);
+		opticalIcon.setToolTipText(tooltip);
+	}
+ 
+	class PromptComboBoxRenderer extends DefaultListCellRenderer {
+
+		private static final long serialVersionUID = 1L;
+		private String prompt;
+
+		public PromptComboBoxRenderer(){
+		    setHorizontalAlignment(CENTER);
+		}
+
+		public PromptComboBoxRenderer(String prompt){
+				this.prompt = prompt;
+			}
+
+		@Override
+		public Component getListCellRendererComponent(JList<?> list, Object value,
+		            int index, boolean isSelected, boolean cellHasFocus) {
+				Component c = super.getListCellRendererComponent(list, value, index, isSelected, cellHasFocus);
+
+				if (value == null) {
+					setText(prompt);
+					return this;
+				}
+
+		        return c;
+		    }
+	}
+
+	/**
+	 * Builds the zoom slider.
+	 */
+    private void buildZoomSlider() {
+
+        UIDefaults sliderDefaults = new UIDefaults();
+
+        sliderDefaults.put("Slider.thumbWidth", 15);
+        sliderDefaults.put("Slider.thumbHeight", 15);
+        sliderDefaults.put("Slider:SliderThumb.backgroundPainter",
+					(Painter<JComponent>) (g, c, w, h) -> {
+						g.setRenderingHint(RenderingHints.KEY_ANTIALIASING, RenderingHints.VALUE_ANTIALIAS_ON);
+						g.setStroke(new BasicStroke(2f));
+						g.setColor(Color.WHITE);
+						g.fillOval(1, 1, w-1, h-1);
+						g.setColor(Color.ORANGE);
+						g.drawOval(1, 1, w-1, h-1);
+					});
+        sliderDefaults.put("Slider:SliderTrack.backgroundPainter",
+					(Painter<JComponent>) (g, c, w, h) -> {
+						g.setRenderingHint(RenderingHints.KEY_ANTIALIASING, RenderingHints.VALUE_ANTIALIAS_ON);
+						g.setStroke(new BasicStroke(2f));
+						g.setColor(Color.WHITE);
+						g.fillRoundRect(0, 6, w, 6, 6, 6); 
+						g.setColor(Color.ORANGE);
+						g.drawRoundRect(0, 6, w, 6, 6, 6);
+					});
+
+        zoomSlider = new JSlider(SwingConstants.VERTICAL, 1, 90, 10);
+        zoomSlider.setLayout(new FlowLayout(FlowLayout.RIGHT, 5, 100));
+        zoomSlider.setPreferredSize(new Dimension(40, 300));
+        zoomSlider.setSize(new Dimension(40, 300));
+
+		zoomSlider.setMajorTickSpacing(30);
+		zoomSlider.setMinorTickSpacing(10);
+		zoomSlider.setPaintTicks(true);
+		zoomSlider.setPaintLabels(true);
+		
+		Dictionary<Integer, JLabel> labelTable = new Hashtable<>();
+		labelTable.put( Integer.valueOf(90), new JLabel("90") );
+		labelTable.put( Integer.valueOf(80), new JLabel("80") );
+		labelTable.put( Integer.valueOf(70), new JLabel("70") );
+		labelTable.put( Integer.valueOf(60), new JLabel("60") );
+		labelTable.put( Integer.valueOf(50), new JLabel("50") );		
+		labelTable.put( Integer.valueOf(40), new JLabel("40") );
+		labelTable.put( Integer.valueOf(30), new JLabel("30") );
+		labelTable.put( Integer.valueOf(20), new JLabel("20") );
+		labelTable.put( Integer.valueOf(10), new JLabel("10") );
+		labelTable.put( Integer.valueOf(1), new JLabel("0.1") );		
+		zoomSlider.setLabelTable(labelTable);
+		
+		zoomSlider.setToolTipText(Msg.getString("SettlementTransparentPanel.tooltip.zoom")); //$NON-NLS-1$
+		zoomSlider.addChangeListener(e -> {
+				// Change scale of map based on slider position.
+				int value = zoomSlider.getValue();
+				if (value == 0) {
+					value = 1/10;
+					zoomSlider.setValue(1/10);
+				}
+				mapPanel.setScale(value);
+		});
+
+		// Add mouse wheel listener for zooming.
+		mapPanel.addMouseWheelListener(evt -> {
+			int numClicks = evt.getWheelRotation();
+			int value = zoomSlider.getValue();
+			if (numClicks > 0) {
+				// Move zoom slider down.
+				if (value > zoomSlider.getMinimum())
+					zoomSlider.setValue(zoomSlider.getValue() - 1);
+			}
+			else if (numClicks < 0) {
+				// Move zoom slider up.
+				if (value < zoomSlider.getMaximum()) {
+					zoomSlider.setValue(zoomSlider.getValue() + 1);
+				}
+			}
+		});
+    }
+    
+    /**
+     * Sets the zoom slider value.
+     * 
+     * @param value
+     */
+    public void setZoomValue(int value) {
+    	zoomSlider.setValue(value);
+    }
+
+    private void buildInfoP() {
+
+		Icon icon =  ImageLoader.getIconByName ("settlement_map/info");
+    	infoButton = new JButton(icon);
+
+		infoButton.setPreferredSize(new Dimension(32, 32));
+		infoButton.setOpaque(false);
+		infoButton.setBackground(new Color(0,0,0,128));
+		infoButton.setContentAreaFilled(false);
+		infoButton.setBorderPainted(false);
+		infoButton.addActionListener(e -> {
+				Settlement settlement = mapPanel.getSettlement();
+				if (settlement != null) {
+					desktop.showDetails(settlement);
+				}
+			});
+    }
+
+    private void buildrenameBtn() {
+
+    	Icon icon = ImageLoader.getIconByName("settlement_map/edit");
+    	renameBtn = new JButton(icon);
+    	renameBtn.setPreferredSize(new Dimension(32, 32));
+		renameBtn.setOpaque(false);
+		renameBtn.setBackground(new Color(0,0,0,128));
+		renameBtn.setContentAreaFilled(false);
+		renameBtn.setBorderPainted(false);
+
+		renameBtn.addActionListener(e -> openRenameDialog());
+    }
+
+    private JPanel buildButtonPane() {
+
+        var buttonPane = new JPanel(new FlowLayout(FlowLayout.CENTER, 5, 5));
+        buttonPane.setPreferredSize(new Dimension(150, 36));
+        buttonPane.setBackground(new Color(0,0,0,128));
+        buttonPane.setOpaque(false);
+
+		// Create rotate clockwise button.
+        final Icon cwIcon = ImageLoader.getIconByName("settlement_map/right");
+        JButton cwButton = new JButton(cwIcon);
+        cwButton.setPreferredSize(new Dimension(32, 32));
+        cwButton.setOpaque(false);
+		cwButton.setBorderPainted(false);
+		cwButton.setContentAreaFilled(false);
+		cwButton.setBackground(new Color(0,0,0,128));
+
+		cwButton.setToolTipText(Msg.getString("SettlementTransparentPanel.tooltip.clockwise")); //$NON-NLS-1$
+		cwButton.addActionListener(e -> 
+				mapPanel.setRotation(mapPanel.getRotation() + ROTATION_CHANGE));
+
+		// Create center button.
+        final Icon centerIcon = ImageLoader.getIconByName("settlement_map/center");
+		JButton recenterButton = new JButton(centerIcon);
+		recenterButton.setPreferredSize(new Dimension(32, 32));
+		recenterButton.setOpaque(false);
+		recenterButton.setBorderPainted(false);
+		recenterButton.setContentAreaFilled(false);
+		recenterButton.setBackground(new Color(0,0,0,128));
+
+		recenterButton.setToolTipText(Msg.getString("SettlementTransparentPanel.tooltip.recenter")); //$NON-NLS-1$
+		recenterButton.addActionListener(e -> {
+				mapPanel.reCenter();
+		});
+
+		// Create rotate counter-clockwise button.
+        final Icon ccwIcon = ImageLoader.getIconByName("settlement_map/left");
+        JButton ccwButton = new JButton(ccwIcon);
+        ccwButton.setPreferredSize(new Dimension(32, 32));
+		ccwButton.setOpaque(false);
+		ccwButton.setBorderPainted(false);
+		ccwButton.setContentAreaFilled(false);
+		ccwButton.setBackground(new Color(0,0,0,128));
+
+		ccwButton.setToolTipText(Msg.getString("SettlementTransparentPanel.tooltip.counterClockwise")); //$NON-NLS-1$
+		ccwButton.addActionListener(e ->
+				mapPanel.setRotation(mapPanel.getRotation() - ROTATION_CHANGE));
+
+		buttonPane.add(ccwButton);
+		buttonPane.add(recenterButton);
+		buttonPane.add(cwButton);
+		buttonPane.add(emptyLabel);
+
+		return buttonPane;
+    }
+
+    private JPanel buildLabelPane() {
+        var labelPane = new JPanel(new FlowLayout(FlowLayout.CENTER, 5, 5));
+        labelPane.setPreferredSize(new Dimension(150, 36));
+        labelPane.setBackground(new Color(0,0,0,128));
+		labelPane.setOpaque(false);
+
+	    final Icon labelsIcon = ImageLoader.getIconByName("settlement_map/stack");
+	    JButton labelsButton = new JButton(
+	    		Msg.getString("SettlementTransparentPanel.button.labels"), labelsIcon);  //$NON-NLS-1$
+		labelsButton.setFont(new Font("Dialog", Font.BOLD, 13));
+		labelsButton.setForeground(Color.ORANGE.darker().darker());
+		labelsButton.setPreferredSize(new Dimension(32, 32));
+		labelsButton.setVerticalAlignment(SwingConstants.CENTER);
+		labelsButton.setHorizontalAlignment(SwingConstants.CENTER);
+
+		labelsButton.setOpaque(false);
+		labelsButton.setBackground(new Color(0,0,0,128));
+		labelsButton.setContentAreaFilled(false); //more artifact when enabled
+		labelsButton.setBorderPainted(false);
+
+		labelsButton.setToolTipText(Msg.getString("SettlementTransparentPanel.tooltip.labels")); //$NON-NLS-1$
+		labelsButton.addActionListener(e -> {
+				JButton button = (JButton) e.getSource();
+				if (labelsMenu == null) {
+					labelsMenu = createLabelsMenu();
+				}
+				labelsMenu.show(button, 0, button.getHeight());
+		});
+
+		labelPane.add(renameBtn);
+		labelPane.add(infoButton);
+		labelPane.add(labelsButton);
+
+		labelPane.add(emptyLabel);
+
+		return labelPane;
+	}
+
+	/**
+	 * Clears the labels menu.
+	 */
+	private void clearLabelsMenu() {
+		labelsMenu = null;
+	}
+
+	/**
+	 * Creates the labels popup menu.
+	 * 
+	 * @return popup menu.
+	 */
+	private JPopupMenu createLabelsMenu() {
+		JPopupMenu popMenu = new JPopupMenu(Msg.getString("SettlementWindow.menu.labelOptions")); //$NON-NLS-1$
+		popMenu.setBorderPainted(false);
+
+		// Create Day Night Layer menu item.
+		JCheckBoxMenuItem dayNightLabelMenuItem = new JCheckBoxMenuItem(
+				Msg.getString("SettlementWindow.menu.daylightTracking"), mapPanel.isDaylightTrackingOn()); //$NON-NLS-1$
+		dayNightLabelMenuItem.setContentAreaFilled(false);
+		dayNightLabelMenuItem.addActionListener(e ->
+				mapPanel.setShowDayNightLayer(!mapPanel.isDaylightTrackingOn()));
+		dayNightLabelMenuItem.setSelected(mapPanel.isDaylightTrackingOn());
+		popMenu.add(dayNightLabelMenuItem);
+
+		// Activity spot menu
+		var spotLabelMenuItem = new JMenu("Activity Spots");
+		popMenu.add(spotLabelMenuItem);
+		
+		BuildingConfig bc = getConfig();
+		List<FunctionType> sortedFT = new ArrayList<>(bc.getActivitySpotFunctions());
+		Collections.sort(sortedFT);
+
+		// Add an All
+		var allItem = new JMenuItem("All"); //$NON-NLS-1$
+		allItem.setContentAreaFilled(false);
+		allItem.addActionListener(e -> {
+				BuildingConfig config = getConfig();
+				mapPanel.reverseSpotLabels(config.getActivitySpotFunctions());
+				clearLabelsMenu(); // Clear the menu because all the values will change
+		});
+		spotLabelMenuItem.add(allItem);
+
+		// Add one per function type
+		for(FunctionType ft : sortedFT) {
+			var ftItem = new JCheckBoxMenuItem(ft.getName(), mapPanel.isShowSpotLabels(ft)); //$NON-NLS-1$
+			ftItem.setContentAreaFilled(false);
+			ftItem.addActionListener(e -> 
+					mapPanel.setShowSpotLabels(ft, !mapPanel.isShowSpotLabels(ft)));
+			spotLabelMenuItem.add(ftItem);
+		}
+
+		// Create building label menu item.
+		var buildingLabelMenuItem = new JCheckBoxMenuItem(
+				Msg.getString("SettlementWindow.menu.buildings"), mapPanel.isShowBuildingLabels()); //$NON-NLS-1$
+		buildingLabelMenuItem.setContentAreaFilled(false);
+		buildingLabelMenuItem.addActionListener(e ->
+				mapPanel.setShowBuildingLabels(!mapPanel.isShowBuildingLabels()));
+		popMenu.add(buildingLabelMenuItem);
+
+		// Create construction/salvage label menu item.
+		var constructionLabelMenuItem = new JCheckBoxMenuItem(
+				Msg.getString("SettlementWindow.menu.constructionSites"), mapPanel.isShowConstructionLabels()); //$NON-NLS-1$
+		constructionLabelMenuItem.setContentAreaFilled(false);
+		constructionLabelMenuItem.addActionListener(e -> 
+				mapPanel.setShowConstructionLabels(!mapPanel.isShowConstructionLabels()));
+		popMenu.add(constructionLabelMenuItem);
+
+		// Create vehicle label menu item.
+		var vehicleLabelMenuItem = new JCheckBoxMenuItem(
+				Msg.getString("SettlementWindow.menu.vehicles"), mapPanel.isShowVehicleLabels()); //$NON-NLS-1$
+		vehicleLabelMenuItem.setContentAreaFilled(false);
+		vehicleLabelMenuItem.addActionListener(e -> 
+				mapPanel.setShowVehicleLabels(!mapPanel.isShowVehicleLabels()));
+		popMenu.add(vehicleLabelMenuItem);
+
+		// Create person label menu item.
+		var personLabelMenuItem = new JCheckBoxMenuItem(
+				Msg.getString("SettlementWindow.menu.people"), mapPanel.isShowPersonLabels()); //$NON-NLS-1$
+		personLabelMenuItem.setContentAreaFilled(false);
+		personLabelMenuItem.addActionListener(e -> 
+				mapPanel.setShowPersonLabels(!mapPanel.isShowPersonLabels()));
+		popMenu.add(personLabelMenuItem);
+
+		// Create person label menu item.
+		var robotLabelMenuItem = new JCheckBoxMenuItem(
+				Msg.getString("SettlementWindow.menu.robots"), mapPanel.isShowRobotLabels()); //$NON-NLS-1$
+		robotLabelMenuItem.setContentAreaFilled(false);
+		robotLabelMenuItem.addActionListener(e ->
+				mapPanel.setShowRobotLabels(!mapPanel.isShowRobotLabels()));
+		popMenu.add(robotLabelMenuItem);
+
+		popMenu.pack();
+
+		return popMenu;
+	}
+
+	private static BuildingConfig getConfig() {
+		// Donot like this method using the instance method
+		return SimulationConfig.instance().getBuildingConfiguration();
+	}
+
+	/**
+	 * Open dialog box to take in the new settlement name
+	 */
+	private void openRenameDialog() {
+
+		String oldName = mapPanel.getSettlement().getName();
+
+		JDialog.setDefaultLookAndFeelDecorated(true);
+		String newName = askNameDialog();
+		if (!oldName.equals(newName)
+				&& newName != null
+				&& !newName.trim().equals("")
+				&& newName.trim().length() != 0) {
+			mapPanel.getSettlement().changeName(newName.trim());
+
+			desktop.closeToolWindow(SettlementWindow.NAME);
+			desktop.openToolWindow(SettlementWindow.NAME);
+
+		}
+	}
+
+	/**
+	 * Ask for a new Settlement name
+	 * @return pop up jDialog
+	 */
+	private String askNameDialog() {
+		return JOptionPane
+			.showInputDialog(desktop,
+					Msg.getString("SettlementWindow.JDialog.changeSettlementName.input"), //$NON-NLS-1$
+					Msg.getString("SettlementWindow.JDialog.changeSettlementName.title"), //$NON-NLS-1$
+			        JOptionPane.QUESTION_MESSAGE);
+	}
+
+	/**
+	 * Inner class combo box model for settlements.
+	 */
+	private class SettlementComboBoxModel extends DefaultComboBoxModel<Settlement>
+		implements UnitManagerListener {
+
+		/**
+		 * Constructor.
+		 */
+		public SettlementComboBoxModel() {
+			// User DefaultComboBoxModel constructor.
+			super();
+			// Initialize settlement list.
+			updateSettlements();
+			// Add this as a unit manager listener.
+			unitManager.addUnitManagerListener(UnitType.SETTLEMENT, this);
+		}
+
+		/**
+		 * Updates a list of settlements.
+		 */
+		private void updateSettlements() {
+
+			List<Settlement> settlements;
+
+			// Add the command dashboard button
+			if (mode == GameMode.COMMAND) {
+				settlements = unitManager.getCommanderSettlements();
+			}
+
+			else { 
+				settlements = new ArrayList<>();
+				settlements.addAll(unitManager.getSettlements());
+			}
+
+			Collections.sort(settlements);
+
+			Iterator<Settlement> i = settlements.iterator();
+			while (i.hasNext()) {
+				addElement(i.next());
+			}
+		}
+
+		@Override
+		public void unitManagerUpdate(UnitManagerEvent event) {
+			if (event.getUnit().getUnitType() == UnitType.SETTLEMENT) {
+				Settlement newSettlement = (Settlement) event.getUnit();
+
+				// Find the best place
+				for(int i = 0; i < getSize(); i++) {
+					var existing = getElementAt(i);
+					if (existing.getName().compareTo(newSettlement.getName()) > 0) {
+						insertElementAt(newSettlement, i);
+						return;
+					}
+				}
+
+				// Add at the end
+				addElement(newSettlement);
+			}
+		}
+
+		/**
+		 * Prepare class for deletion.
+		 */
+		public void destroy() {
+			unitManager.removeUnitManagerListener(UnitType.SETTLEMENT, this);
+		}
+	}
+
+
+	public JComboBox<Settlement> getSettlementListBox() {
+		return settlementListBox;
+	}
+
+	/**
+	 * Gets the sunlight data and display it on the top left panel of the settlement map.
+	 */
+	private void displaySunData(Coordinates location) {
+	    double [] time = orbitInfo.getSunTimes(mapPanel.getSettlement().getCoordinates());
+	    
+		projectSunriseLabel.setText (PROJECTED_SUNRISE + Math.round(time[0] *10.0)/10.0 + MSOL);
+		projectSunsetLabel.setText (PROJECTED_SUNSET + Math.round(time[1] *10.0)/10.0 + MSOL);
+		projectDaylightLabel.setText (PROJECTED_DAYLIGHT + Math.round(time[2] *10.0)/10.0 + MSOL);
+		
+		// Retrieve the yestersol's sun record
+		SunData data = weather.getSunRecord(location);
+		
+		if (data == null) {
+			logger.warning(60_000L, "Sun data at " + location + " is not available.");
+			return;
+		}
+
+		sunriseLabel.setText(   SUNRISE + data.getSunrise() + MSOL);
+		sunsetLabel.setText(    SUNSET + data.getSunset() + MSOL);
+		daylightLabel.setText(  DAYLIGHT + data.getDaylight() + MSOL);
+		zenithLabel.setText( 	ZENITH + data.getZenith() + MSOL);
+		maxSunLabel.setText(    MAX_LIGHT + data.getMaxSun() + WM);
+	}
+
+	/**
+	 * Prepares the resource data string for the new sol.
+	 * 
+	 * @param pulse
+	 */
+	private void prepBannerResourceString(ClockPulse pulse) {
+
+		int sol = pulse.getMarsTime().getMissionSol();
+		if (sol > 1) {
+			Collection<Settlement> list = unitManager.getSettlements();
+			for (Settlement s0: list) {
+				prepareResourceStat(s0, sol);
+			}
+		}
+	}
+
+	@Override
+	public String getUIClassID() {
+		// Auto-generated method stub
+		return null;
+	}
+	
+	public void update(ClockPulse pulse) {	
+		if (pulse.isNewSol()) {
+			// Redo the resource string once a sol
+			prepBannerResourceString(pulse);
+			// Update the sun data
+			Settlement s = (Settlement)settlementListBox.getSelectedItem();
+			if (s != null) 
+				displaySunData(s.getCoordinates());
+		}
+		
+		if (bannerBar != null) {
+			Settlement s = (Settlement) settlementListBox.getSelectedItem();
+			// When loading from a saved sim, s may be initially null
+			if (s == null) 
+				return;
+			displayBanner(s);
+			updateIcon();
+			updateSunlight(s);
+		}
+	}
+
+	/**
+	 * Updates the sun data.
+	 * 
+	 * @param pulse
+	 * @param s
+	 */
+	private void updateSunlight(Settlement s) {
+		if (currentSunLabel == null)
+			return;
+	
+		currentSunLabel.setText(
+			CURRENT_LIGHT
+			+ (int)getSolarIrradiance(s.getCoordinates()) 
+			+ WM
+		);
+	}
+	
+	
+	/**
+	 * Prepares for the critical resource statistics String
+	 *
+	 * @param s
+	 */
+	private void prepareResourceStat(Settlement s, int missionSol) {
+		StringBuilder text = new StringBuilder(YESTERSOL_RESOURCE);
+		Map<Integer, Double> yestersolResources = s.gatherResourceStat(missionSol - 1);
+		int size = yestersolResources.size();
+		int i = 0;
+		for (Entry<Integer, Double> id: yestersolResources.entrySet()) {
+			String resource = ResourceUtil.findAmountResourceName(id.getKey());
+			double amount = id.getValue();
+			text.append(amount).append(" kg ").append(resource);
+			i++;
+			if (i == size - 1) {
+				text.append(")  ");
+			}
+			else {
+				text.append(",  ");
+			}
+		}
+
+		if (yestersolResources.isEmpty())
+			return;
+
+		resourceCache.remove(s);
+	   	resourceCache.put(s, text.toString());
+	}
+
+	/**
+	 * Prepare class for deletion.
+	 */
+	public void destroy() {		
+		mapPanel = null;
+		settlementCBModel.destroy();
+		desktop = null;
+		settlementListBox = null;
+		settlementCBModel = null;
+	}
+}