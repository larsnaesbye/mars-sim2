--- conflicted
+++ resolved
@@ -53,14 +53,6 @@
 		elevationMOLA = TerrainElevation.getMOLAElevation(location);
 		context.println("MOLA Elevation: " + Math.round(elevationMOLA * 1000.0)/1000.0 + " km.");
 
-<<<<<<< HEAD
-		// elevationColor = TerrainElevation.getPatchedElevation(location);
-		// context.println("Color Elevation: " + Math.round(elevationColor * 1000.0)/1000.0 + " km.");
-=======
-//		elevationColor = TerrainElevation.getPatchedElevation(location);
-//		context.println("Color Elevation: " + Math.round(elevationColor * 1000.0)/1000.0 + " km.");
->>>>>>> 5492e408
-
 		return result;
 	}
 
