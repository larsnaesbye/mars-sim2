/*
 * Mars Simulation Project
 * Vehicle.java
 * @date 2024-06-09
 * @author Scott Davis
 */
package com.mars_sim.core.vehicle;

import java.util.ArrayList;
import java.util.Arrays;
import java.util.Collection;
import java.util.HashMap;
import java.util.HashSet;
import java.util.Iterator;
import java.util.List;
import java.util.Map;
import java.util.Set;
import java.util.logging.Level;

import com.mars_sim.core.LocalAreaUtil;
import com.mars_sim.core.Unit;
import com.mars_sim.core.UnitEventType;
import com.mars_sim.core.UnitType;
import com.mars_sim.core.data.History;
import com.mars_sim.core.data.MSolDataLogger;
import com.mars_sim.core.data.UnitSet;
import com.mars_sim.core.environment.MarsSurface;
import com.mars_sim.core.equipment.Container;
import com.mars_sim.core.equipment.Equipment;
import com.mars_sim.core.equipment.EquipmentInventory;
import com.mars_sim.core.equipment.EquipmentOwner;
import com.mars_sim.core.equipment.EquipmentType;
import com.mars_sim.core.equipment.ItemHolder;
import com.mars_sim.core.location.LocationStateType;
import com.mars_sim.core.logging.SimLogger;
import com.mars_sim.core.malfunction.MalfunctionManager;
import com.mars_sim.core.malfunction.Malfunctionable;
import com.mars_sim.core.manufacture.Salvagable;
import com.mars_sim.core.manufacture.SalvageInfo;
import com.mars_sim.core.manufacture.SalvageProcessInfo;
import com.mars_sim.core.map.location.Coordinates;
import com.mars_sim.core.map.location.Direction;
import com.mars_sim.core.map.location.LocalBoundedObject;
import com.mars_sim.core.map.location.LocalPosition;
import com.mars_sim.core.person.Person;
import com.mars_sim.core.person.ai.mission.Mission;
import com.mars_sim.core.person.ai.task.Converse;
import com.mars_sim.core.person.ai.task.Repair;
import com.mars_sim.core.person.ai.task.util.Task;
import com.mars_sim.core.person.ai.task.util.Worker;
import com.mars_sim.core.person.health.RadiationExposure;
import com.mars_sim.core.project.Stage;
import com.mars_sim.core.resource.SuppliesManifest;
import com.mars_sim.core.robot.Robot;
import com.mars_sim.core.structure.RadiationStatus;
import com.mars_sim.core.structure.Settlement;
import com.mars_sim.core.structure.building.Building;
import com.mars_sim.core.structure.building.BuildingCategory;
import com.mars_sim.core.structure.building.BuildingManager;
import com.mars_sim.core.structure.building.Indoor;
import com.mars_sim.core.structure.building.function.SystemType;
import com.mars_sim.core.structure.building.function.VehicleMaintenance;
import com.mars_sim.core.structure.building.task.MaintainBuilding;
import com.mars_sim.core.time.ClockPulse;
import com.mars_sim.core.time.MarsTime;
import com.mars_sim.core.time.Temporal;
import com.mars_sim.core.tool.RandomUtil;
import com.mars_sim.core.unit.MobileUnit;
import com.mars_sim.core.vehicle.task.LoadingController;

/**
 * The Vehicle class represents a generic vehicle. It keeps track of generic
 * information about the vehicle. This class needs to be subclassed to represent
 * a specific type of vehicle.
 */
public abstract class Vehicle extends MobileUnit
		implements Malfunctionable, Salvagable, Temporal, Indoor,
		LocalBoundedObject, EquipmentOwner, ItemHolder, Towed {

	private static final long serialVersionUID = 1L;

	// default logger.
	private static final SimLogger logger = SimLogger.getLogger(Vehicle.class.getName());
	
	private static final int MAX_NUM_SOLS = 14;
	
	private static final double MAXIMUM_RANGE = 10_000;
	
    private static final double VEHICLE_CLEARANCE_0 = 1.4;
    private static final double VEHICLE_CLEARANCE_1 = 2.8;
    
	/** The error margin for determining vehicle range. (Actual distance / Safe distance). */
	private static double fuelRangeErrorMargin;
	private static double lifeSupportRangeErrorMargin;

	private static final String IMMINENT = " be imminent.";
	private static final String DETECTOR = "The radiation detector just forecasted a ";

	/** The types of status types that make a vehicle unavailable for us. */
	private static final List<StatusType> UNAVAILABLE_STATUS = Arrays.asList(
			StatusType.MAINTENANCE,
			StatusType.TOWED,
			StatusType.MOVING,
			StatusType.STUCK,
			StatusType.MALFUNCTION);

	/** True if vehicle is currently reserved for a mission. */
	protected boolean isReservedMission;
	/** True if vehicle is due for maintenance. */
	private boolean distanceMark;
	/** True if vehicle is currently reserved for periodic maintenance. */
	private boolean reservedForMaintenance;
	/** The emergency beacon for the vehicle. True if beacon is turned on. */
	private boolean emergencyBeacon;
	/** True if vehicle is salvaged. */
	private boolean isSalvaged;
	/** True if vehicle is charging. */
	private boolean isCharging;
	/** True if vehicle is ready to be drawn on the map. */
	private boolean isReady = false;
	
	/** Parked facing (degrees clockwise from North). */
	private double facingParked;
	/** The Base Lifetime Wear in msols **/
	private double baseWearLifetime;
	/** Current accel of vehicle in m/s2. */
	private double accel = 0;
	/** Current speed of vehicle in kph. */
	private double speed = 0; //
	/** Total cumulative distance traveled by vehicle (km). */
	private double odometerMileage; //
	/** The last distance travelled by vehicle (km). */
	private double lastDistance;
	/** Distance traveled by vehicle since last maintenance (km) . */
	private double distanceMaint; //
	/** The cumulative fuel usage of the vehicle [kg] */
	private double cumFuelUsedKG;
	/** The cumulative energy usage of the vehicle [kWh] */
	private double cumEnergyUsedKWH;
	/** The instantaneous fuel economy of the vehicle [km/kg]. */
	private double iFuelEconomy;
	/** The instantaneous fuel consumption of the vehicle [Wh/km]. */
	private double iFuelConsumption;
	/** The actual start mass of the vehicle (base mass + crew weight + full cargo weight) for a trip [km/kg]. */
	private double startMass = 0;
	
	/** The vehicle specification */
	private String specName;
	/** The vehicle model */
	private String modelName;

	/** The radiation status instance that capture if the settlement has been exposed to a radiation event. */
	private RadiationStatus exposed = RadiationStatus.calculateChance(0D);

	/** The vehicle type. */
	protected VehicleType vehicleType;
	/** The primary status type. */
	private StatusType primaryStatus;

	/** The malfunction manager for the vehicle. */
	protected MalfunctionManager malfunctionManager;
	/** Direction vehicle is traveling */
	private Direction direction;
	/** The operator of the vehicle. */
	private Worker vehicleOperator;
	/** The one currently towing this vehicle. */
	private Vehicle towingVehicle;
	/** The vehicle's salvage info. */
	private SalvageInfo salvageInfo;
	/** The EquipmentInventory instance. */
	private EquipmentInventory eqmInventory;
	/** The VehicleController instance. */
	private VehicleController vehicleController;
	/** The VehicleSpec instance. */
	private VehicleSpec spec;
	/** The mission instance. */
	private Mission mission;

	/** A collection of locations that make up the vehicle's trail. */
	private List<Coordinates> trail;
	/** List of operator activity spots. */
	private List<LocalPosition> operatorActivitySpots;
	/** List of passenger activity spots. */
	private List<LocalPosition> passengerActivitySpots;
	/** List of status types. */
	private Set<StatusType> statusTypes = new HashSet<>();
	
	/** The vehicle's status log. */
	private History<Set<StatusType>> vehicleLog = new History<>(40);
	/** The vehicle's road speed history. */
	private MSolDataLogger<Integer> roadSpeedHistory = new MSolDataLogger<>(MAX_NUM_SOLS);
	/** The vehicle's road power history. */	
	private MSolDataLogger<Integer> roadPowerHistory = new MSolDataLogger<>(MAX_NUM_SOLS);

	private LoadingController loadingController;
	
	static {
		lifeSupportRangeErrorMargin = simulationConfig.getSettlementConfiguration()
				.getRoverValues()[0];
		fuelRangeErrorMargin = simulationConfig.getSettlementConfiguration().getRoverValues()[1];
	}

	/**
	 * Constructor 1 : prepares a Vehicle object with a given settlement.
	 *
	 * @param name                the vehicle's name
	 * @param vehicleType         the configuration description of the vehicle.
	 * @param settlement          the settlement the vehicle is parked at.
	 * @param maintenanceWorkTime the work time required for maintenance (millisols)
	 */
	Vehicle(String name, VehicleSpec spec, Settlement settlement, double maintenanceWorkTime) {
		// Use Unit constructor
		super(name, settlement);
		
		this.spec = spec;
		this.specName = spec.getName();
		this.modelName = spec.getModelName();
		this.vehicleType = spec.getType();
		setBaseMass(spec.getEmptyMass());
		
		// Get the description
		String description = spec.getDescription();
		// Set the description
		setDescription(description);
		// Get cargo capacity
		double cargoCapacity = spec.getTotalCapacity();
		// Create microInventory instance
		eqmInventory = new EquipmentInventory(this, cargoCapacity);

		// Set the capacities for each supported resource
		Map<Integer, Double> capacities = spec.getCargoCapacityMap();
		if (capacities != null) {
			eqmInventory.setResourceCapacityMap(capacities);
		}

		// Set total distance traveled by vehicle (km)
		odometerMileage = 0;
		// Set distance traveled by vehicle since last maintenance (km)
		distanceMaint = 0;

		direction = new Direction(0);
		trail = new ArrayList<>();
		statusTypes = new HashSet<>();

		isReservedMission = false;
		distanceMark = false;
		reservedForMaintenance = false;
		emergencyBeacon = false;
		isSalvaged = false;
		
		// Make this vehicle to be owned by the settlement
		settlement.addOwnedVehicle(this);
		
		baseWearLifetime = spec.getWearLifetime();

		// Initialize malfunction manager.
		malfunctionManager = new MalfunctionManager(this, baseWearLifetime, maintenanceWorkTime);

		setupScopeString();

		primaryStatus = StatusType.PARKED;
		
		writeLog();

		// Instantiate the motor controller
		vehicleController = new VehicleController(this);

		// Initialize operator activity spots.
		operatorActivitySpots = spec.getOperatorActivitySpots();

		// Initialize passenger activity spots.
		passengerActivitySpots = spec.getPassengerActivitySpots();
		
		isReady = true;
	}

	/**
	 * Is the vehicle ready to be drawn on the settlement map ?
	 */
	public boolean isReady() {
		return isReady;
	}
	
	/**
	 * Sets the scope string.
	 */
	protected void setupScopeString() {
		// Add "vehicle" as scope
		malfunctionManager.addScopeString(SystemType.VEHICLE.getName());
	
		// Add its vehicle type as scope
		malfunctionManager.addScopeString(vehicleType.name());
	}
	
	/**
	 * Gets the base image for this Vehicle.
	 * 
	 * @todo This needs refactoring to avoid copying out VehicleSpec properties
	 * @return Name of base image for this vehicle
	 */
	public String getBaseImage() {
		return spec.getBaseImage();
	}
	
	/**
	 * Gets the spec name of the vehicle.
	 * 
	 * @return spec name
	 */
	public String getSpecName() {
		return specName;
	}
	
	/**
	 * Gets the model of the vehicle.
	 * 
	 * @return Name of the model
	 */
	public String getModelName() {
		return modelName;
	}

	/**
	 * Gets the vehicle type.
	 * 
	 * @return
	 */
	public VehicleType getVehicleType() {
		return vehicleType;
	}

	@Override
	public double getWidth() {
		return spec.getWidth();
	}

	@Override
	public double getLength() {
		return spec.getLength();
	}

	@Override
	public double getFacing() {
		return facingParked;
	}

	/**
	 * Get the loading plan associated with this Vehicle
	 */
	public LoadingController getLoadingPlan() {
		return loadingController;
	}

	/**
	 * Change the loading status of this loading
	 * @param manifest Supplies to load; if this is null then stop the loading
	 */
    public LoadingController setLoading(SuppliesManifest manifest) {
		if (manifest == null) {
			removeSecondaryStatus(StatusType.LOADING);
			loadingController = null;
		}
        else if (statusTypes.contains(StatusType.LOADING)) {
			logger.warning(this, "Is already in the loading status");
		}
		else {
			removeSecondaryStatus(StatusType.UNLOADING);
			loadingController = new LoadingController(getSettlement(), this, manifest);
			addSecondaryStatus(StatusType.LOADING);
		}
		return loadingController;
    }
	
	/**
	 * Gets a list of operator activity spots.
	 *
	 * @return list of activity spots as Point2D objects.
	 */
	public List<LocalPosition> getOperatorActivitySpots() {
		return operatorActivitySpots;
	}

	/**
	 * Gets a list of passenger activity spots.
	 *
	 * @return list of activity spots as Point2D objects.
	 */
	public List<LocalPosition> getPassengerActivitySpots() {
		return passengerActivitySpots;
	}

	/**
	 * Sets the location and facing of the vehicle when parked at a settlement.
	 *
	 * @param position  Position of the parking relative to the Settlement
	 * @param facing    (degrees from North clockwise).
	 */
	public void setParkedLocation(LocalPosition position, double facing) {
		// Set new parked location for the vehicle.
		setPosition(position);
		this.facingParked = facing;
		
		// Get current human crew positions relative to the vehicle.
		Map<Person, LocalPosition> currentCrewPositions = getCurrentCrewPositions();
		// Set the human crew locations to the vehicle's new parked location.
		if (currentCrewPositions != null)
			setCrewPositions(currentCrewPositions);
		
		// Get current robot crew positions relative to the vehicle.
		Map<Robot, LocalPosition> currentRobotCrewPositions = getCurrentRobotCrewPositions();

		// Set the robot crew locations to the vehicle's new parked location.
		if (currentRobotCrewPositions != null)
			setRobotCrewPositions(currentRobotCrewPositions);
	}

	/**
	 * Sets the location and facing of the drone when parked at a settlement.
	 *
	 * @param position  Position of the parking relative to the Settlement
	 * @param facing    (degrees from North clockwise).
	 */
	public void setFlyerLocation(LocalPosition position, double facing) {
		// Set new parked location for the flyer.
		setPosition(position);
		this.facingParked = facing;
	}
	
	/**
	 * Gets all human crew member positions relative to within the vehicle.
	 *
	 * @return map of crew members and their relative vehicle positions.
	 */
	private Map<Person, LocalPosition> getCurrentCrewPositions() {

		Map<Person, LocalPosition> result = null;

		// Record current object-relative crew positions if vehicle is crewable.
		if (this instanceof Crewable crewable) {
			result = new HashMap<>(crewable.getCrewNum());
            for (Person crewmember : crewable.getCrew()) {
                LocalPosition crewPos = LocalAreaUtil.convert2LocalPos(crewmember.getPosition(), this);
                result.put(crewmember, crewPos);
            }
		}

		return result;
	}

	/**
	 * Gets all robot crew member positions relative to within the vehicle.
	 *
	 * @return map of crew members and their relative vehicle positions.
	 */
	private Map<Robot, LocalPosition> getCurrentRobotCrewPositions() {

		Map<Robot, LocalPosition> result = null;

		// Record current object-relative crew positions if vehicle is crewable.
		if (this instanceof Crewable crewable) {
			result = new HashMap<>(crewable.getRobotCrewNum());
            for (Robot robotCrewmember : crewable.getRobotCrew()) {
                LocalPosition crewPos = LocalAreaUtil.convert2LocalPos(robotCrewmember.getPosition(), this);
                result.put(robotCrewmember, crewPos);
            }
		}

		return result;
	}

	/**
	 * Sets the positions of all human crew members (if any) to the vehicle's
	 * location.
	 * 
	 * @param currentCrewPositions
	 */
	private void setCrewPositions(Map<Person, LocalPosition> currentCrewPositions) {
		if (this instanceof Crewable crewable) {
            for (Person crewmember : crewable.getCrew()) {
                LocalPosition currentCrewPos = currentCrewPositions.get(crewmember);
                LocalPosition settlementLoc = LocalAreaUtil.convert2SettlementPos(currentCrewPos,
                        this);
                crewmember.setPosition(settlementLoc);
            }
		}
	}

	/**
	 * Sets the positions of all robot crew members (if any) to the vehicle's
	 * location.
	 * 
	 * @param currentRobotCrewPositions
	 */
	private void setRobotCrewPositions(Map<Robot, LocalPosition> currentRobotCrewPositions) {
		if (this instanceof Crewable crewable) {
            for (Robot robotCrewmember : crewable.getRobotCrew()) {
                LocalPosition currentCrewPos = currentRobotCrewPositions.get(robotCrewmember);
                LocalPosition settlementLoc = LocalAreaUtil.convert2SettlementPos(currentCrewPos,
                        this);
                robotCrewmember.setPosition(settlementLoc);
            }
		}
	}

	/**
	 * Prints a string list of status types.
	 *
	 * @return
	 */
	public String printStatusTypes() {
		StringBuilder builder = new StringBuilder();
		builder.append(primaryStatus.getName());

		for (StatusType st : statusTypes) {
			builder.append(", ").append(st.getName());
		}
		return builder.toString();
	}

	/**
	 * Checks if this vehicle has already been tagged with a status type.
	 *
	 * @param status the status type of interest
	 * @return yes if it has it
	 */
	public boolean haveStatusType(StatusType status) {
        return (primaryStatus == status) || statusTypes.contains(status);
    }

	/**
	 * Checks if this vehicle has no issues and is ready for mission.
	 *
	 * @return yes if it has anyone of the bad status types
	 */
	public boolean isVehicleReady() {
	    for (StatusType st : UNAVAILABLE_STATUS) {
			if (statusTypes.contains(st))
				return false;
	    }

	    return true;
	}

	public StatusType getPrimaryStatus() {
		return primaryStatus;
	}

	/**
	 * Sets the Primary status of a Vehicle that represents it's situation.
	 * 
	 * @param newStatus Must be a primary status value
	 */
	public void setPrimaryStatus(StatusType newStatus) {
		setPrimaryStatus(newStatus, null);
	}

	/**
	 * Sets the Primary status of a Vehicle that represents it's situation. Also there is 
	 * a Secondary status on why the primary has changed.
	 * 
	 * @param newStatus Must be a primary status value
	 * @param secondary Reason for the change; can be null be none given
	 */
	public void setPrimaryStatus(StatusType newStatus, StatusType secondary) {
		if (!newStatus.isPrimary()) {
			throw new IllegalArgumentException("Status is not Primary " + newStatus.getName());
		}

		boolean doEvent = false;
		if (primaryStatus != newStatus) {
			primaryStatus = newStatus;
			doEvent = true;
		}

		// Secondary is optional
		if ((secondary != null) && !statusTypes.contains(secondary)) {
			statusTypes.add(secondary);
			doEvent = true;
		}

		if (doEvent) {
			writeLog();
			fireUnitUpdate(UnitEventType.STATUS_EVENT, newStatus);
		}
	}

	/**
	 * Adds a Secondary status type for this vehicle.
	 *
	 * @param newStatus the status to be added
	 */
	public void addSecondaryStatus(StatusType newStatus) {
		if (newStatus.isPrimary()) {
			throw new IllegalArgumentException("Status is not Secondary " + newStatus.getName());
		}

		// Update status based on current situation.
		if (!statusTypes.contains(newStatus)) {
			statusTypes.add(newStatus);
			writeLog();
			fireUnitUpdate(UnitEventType.STATUS_EVENT, newStatus);
		}
	}

	/**
	 * Removes a Secondary status type for this vehicle.
	 *
	 * @param oldStatus the status to be removed
	 */
	public void removeSecondaryStatus(StatusType oldStatus) {
		// Update status based on current situation.
		if (statusTypes.contains(oldStatus)) {
			statusTypes.remove(oldStatus);
			writeLog();
			fireUnitUpdate(UnitEventType.STATUS_EVENT, oldStatus);
		}
	}

	/**
	 * Checks if the vehicle is currently in a garage or not.
	 *
	 * @return true if vehicle is in a garage.
	 */
	public boolean isInGarage() {
		Settlement settlement = getSettlement();
		return settlement != null && getSettlement().getBuildingManager().isInGarage(this);
	}

	/**
	 * Adds the vehicle to a garage.
	 *
	 * @return true if successful.
	 */
	public boolean addToAGarage() {
		return getSettlement().getBuildingManager().addToGarageBuilding(this) != null;
	}
	
	/**
	 * Records the status in the vehicle log.
	 */
	private void writeLog() {
		Set<StatusType> entry = new HashSet<>(statusTypes);
		entry.add(primaryStatus);
		vehicleLog.add(entry);
	}

	/**
	 * Gets the vehicle log.
	 *
	 * @return List of changes ot the status
	 */
	public History<Set<StatusType>> getVehicleLog() {
		return vehicleLog;
	}

	/**
	 * Checks if the vehicle is reserved for any reason.
	 *
	 * @return true if vehicle is currently reserved
	 */
	public boolean isReserved() {
		return isReservedMission || reservedForMaintenance;
	}

	/**
	 * Checks if the vehicle is reserved for a mission.
	 *
	 * @return true if vehicle is reserved for a mission.
	 */
	public boolean isReservedForMission() {
		return isReservedMission;
	}

	/**
	 * Sets if the vehicle is reserved for a mission or not.
	 *
	 * @param reserved the vehicle's reserved for mission status
	 */
	public void setReservedForMission(boolean reserved) {
		if (isReservedMission != reserved) {
			isReservedMission = reserved;
			fireUnitUpdate(UnitEventType.RESERVED_EVENT);
		}
	}

	/**
	 * Checks if the vehicle is reserved for maintenance.
	 *
	 * @return true if reserved for maintenance.
	 */
	public boolean isReservedForMaintenance() {
		return reservedForMaintenance;
	}

	/**
	 * Sets if the vehicle is reserved for maintenance or not.
	 *
	 * @param reserved true if reserved for maintenance
	 */
	public void setReservedForMaintenance(boolean reserved) {
		if (reservedForMaintenance != reserved) {
			reservedForMaintenance = reserved;
			fireUnitUpdate(UnitEventType.RESERVED_EVENT);
		}
	}

	/**
	 * Sets the vehicle that is currently towing this vehicle.
	 *
	 * @param towingVehicle the vehicle
	 */
	public void setTowingVehicle(Vehicle towingVehicle) {
		if (this == towingVehicle)
			throw new IllegalArgumentException("Vehicle cannot tow itself.");

		if (towingVehicle != null) {
			// if towedVehicle is not null, it means this rover has just hooked up for towing the towedVehicle
			addSecondaryStatus(StatusType.TOWED);
		}
		else {
			removeSecondaryStatus(StatusType.TOWED);
		}

		this.towingVehicle = towingVehicle;
	}

	/**
	 * Gets the vehicle that is currently towing this vehicle.
	 *
	 * @return towing vehicle
	 */
	public Vehicle getTowingVehicle() {
		return towingVehicle;
	}

	/**
	 * Checks if this vehicle is being towed (by another vehicle).
	 *
	 * @return true if it is being towed
	 */
	public boolean isBeingTowed() {
        return towingVehicle != null;
    }

	/**
	 * Gets the average base power of the vehicle when operating [kW].
	 * 
	 * @return
	 */
	public double getBasePower() {
		return spec.getBasePower();
	}
	
	/**
	 * Gets the speed of vehicle.
	 *
	 * @return the vehicle's speed (in kph)
	 */
	public double getSpeed() {
		return speed;
	}

	/**
	 * Sets the vehicle's current speed.
	 *
	 * @param speed the vehicle's speed (in kph)
	 */
	public void setSpeed(double speed) {
		if (speed < 0D)
			throw new IllegalArgumentException("Vehicle speed cannot be less than 0 km/hr: " + speed);
		if (Double.isNaN(speed))
			throw new IllegalArgumentException("Vehicle speed is a NaN");

		boolean hasSpeedChanged = speed != this.speed;
		if (hasSpeedChanged) {
			if (speed == 0D) {
				if (this instanceof Drone d) {
					if (d.getHoveringHeight() > 0) {
						setPrimaryStatus(StatusType.HOVERING);
					}
					else {
						setPrimaryStatus(StatusType.PARKED);
					}
				}
				else
					setPrimaryStatus(StatusType.PARKED);
			} 
			
			else if (this.speed == 0D || speed > 0) {
				// Was zero so now must be moving
				setPrimaryStatus(StatusType.MOVING);
			}
			this.speed = speed;
			fireUnitUpdate(UnitEventType.SPEED_EVENT);
		}
	}

	/**
	 * Gets the base speed of vehicle
	 *
	 * @return the vehicle's base speed (in kph)
	 */
	public double getBaseSpeed() {
		return spec.getBaseSpeed();
	}

	/**
	 * Gets the estimated fuel range of the vehicle.
	 *
	 * @return the estimated fuel range of the vehicle (in km)
	 */
	public double getEstimatedRange() {
		double mass = getMass();
		double bMass = getBeginningMass();
		double massFactor = (mass + bMass) / 2 / bMass;

		// Before the mission is created, the range would be based on vehicle's fuel capacity
		return (getBaseRange() + getEstimatedFuelEconomy() * getFuelCapacity() * massFactor) / 2;
	}
	
	/**
	 * Gets the current fuel range of the vehicle.
	 *
	 * @return the current fuel range of the vehicle (in km)
	 */
	public double getRange() {
		// Question: does it account for the return trip ?
		double range;
		Mission mission = getMission();

        if ((mission == null) || (mission.getStage() == Stage.PREPARATION)) {
        	// Before the mission is created, the range would be based on vehicle's capacity
        	range = getEstimatedRange();
        }
        else {
        	
    		int fuelTypeID = getFuelTypeID();
    		if (fuelTypeID < 0) {
    			range = MAXIMUM_RANGE;
    		}
    		else {
                double amountOfFuel = getAmountResourceStored(fuelTypeID);
            	// During the journey, the range would be based on the amount of fuel in the vehicle
        		range = getEstimatedFuelEconomy() * amountOfFuel;
    		}
        }
        return (int) range;
	}

	/**
	 * Gets the base range of the vehicle.
	 *
	 * @return the base range of the vehicle [km]
	 * @throws Exception if error getting range.
	 */
	public double getBaseRange() {
		return spec.getBaseRange();
	}

	/**
	 * Gets the fuel capacity of the vehicle [kg].
	 *
	 * @return
	 */
	public double getFuelCapacity() {
		return spec.getFuelCapacity();
	}

	/**
	 * Sets the average road load speed of the vehicle [kph].
	 * 
	 * @return
	 */
	public void setAverageRoadLoadSpeed(int value) {
		roadSpeedHistory.addDataPoint(value);
	}
	
	/**
	 * Sets the average road load power of the vehicle [kW].
	 * 
	 * @return
	 */
	public void setAverageRoadLoadPower(int value) {
		roadPowerHistory.addDataPoint(value);
	}
	
	/**
	 * Gets the average road load power of the vehicle [kph].
	 * 
	 * @return
	 */
	public double getRoadPowerHistoryAverage() {
		return roadPowerHistory.getAverageDouble();
	}
	
	/**
	 * Gets the average road speed power of the vehicle [kph].
	 * 
	 * @return
	 */
	public double getRoadSpeedHistoryAverage() {
		return roadSpeedHistory.getAverageDouble();
	}
	
	/**
	 * Gets the cumulative energy usage of the vehicle [kWh].
	 * 
	 * @return
	 */
	public double getCumEnergyUsage() {
		return cumEnergyUsedKWH;
	}
	
	/**
	 * Gets the cumulative fuel usage of the vehicle [kg].
	 * 
	 * @return
	 */
	public double getCumFuelUsage() {
		return cumFuelUsedKG;
	}
	
	/**
	 * Gets the total fuel energy available at the full tank [kWh].
	 *
	 * @return
	 */
	public double getFullTankFuelEnergyCapacity() {
		return spec.getFullTankFuelEnergyCapacity();
	}

	/**
	 * Gets the estimated energy available for the drivetrain [kWh].
	 *
	 * @return
	 */
	public double getDrivetrainEnergy() {
		return spec.getDrivetrainFuelEnergy();
	}
	
	/**
	 * Gets the fuel to energy conversion factor [Wh/kg].
	 * 
	 * @return
	 */
	public double getFuelConv() {
		return spec.getFuel2DriveEnergy();
	}
	
	/**
	 * Gets the cumulative fuel economy [km/kg].
	 * 
	 * @return
	 */
	public double getCumFuelEconomy() {
		if (odometerMileage == 0 || (cumFuelUsedKG == 0 && cumEnergyUsedKWH == 0))
			return 0;
		// kg = kWh / (Wh / kg)
		// Note: This battery has 1 kWh/kg rating
		double batteryFuelKG = cumEnergyUsedKWH * 1;
		// [km] / [kg] 
		return odometerMileage / (cumFuelUsedKG + batteryFuelKG);
	}
	
	/**
	 * Gets the cumulative fuel consumption [Wh/km].
	 * 
	 * @return
	 */
	public double getCumFuelConsumption() {
		if (odometerMileage == 0 || (cumFuelUsedKG == 0 && cumEnergyUsedKWH == 0))
			return 0;
		// Wh = kg * Wh / kg
		double fuelWh = cumFuelUsedKG * getVehicleSpec().getFuel2DriveEnergy();
		// Wh  / km
		return (fuelWh + cumEnergyUsedKWH * 1000) / odometerMileage;
	}

	/**
	 * Gets the coefficient for converting estimated FC to estimated FE.
	 * 
	 * @return
	 */
	public double getCoeffEstFC2FE() {
		double estFE = getEstimatedFuelEconomy();
		double estFC = getEstimatedFuelConsumption();
		
//		if (cumFE > 0 && cumFC > 0 && averageRoadLoadPower > 0 && averageRoadLoadSpeed > 0)
//			// [km / kg]  / [Wh / km]  * [kW] / [km / h]
//			// km / kg / Wh * km * kW / km * h = km / kg * k 
//			return cumFE / cumFC * averageRoadLoadPower / averageRoadLoadSpeed ;
		
		if (estFE > 0 && estFC > 0)
			// [km / kg]  / [Wh / km]  
			// km / kg / Wh * km 
			return estFE / estFC;

		return 0;
	}
	
	
	/**
	 * Gets the base fuel economy of the vehicle [km/kg].
	 * 
	 * @return
	 */
	public double getBaseFuelEconomy() {
		return spec.getBaseFuelEconomy();
	}

	/**
	 * Gets the base fuel consumption of the vehicle [Wh/km].
	 * 
	 * @return
	 */
	public double getBaseFuelConsumption() {
		return spec.getBaseFuelConsumption();
	}
	
	/**
	 * Gets the instantaneous fuel consumption of the vehicle [Wh/km].
	 * 
	 * @return
	 */
	public double getIFuelConsumption() {
		return iFuelConsumption;
	}
	
	/**
	 * Sets the instantaneous fuel consumption of the vehicle [Wh/km].
	 * 
	 * @param iFuelC
	 */
	public void setIFuelConsumption(double iFuelC) {
		this.iFuelConsumption = iFuelC;
	}
	
	/**
	 * Sets the instantaneous fuel economy of the vehicle [km/kg].
	 * 
	 * @param iFuelEconomy
	 */
	public void setIFuelEconomy(double iFuelEconomy) {
		this.iFuelEconomy = iFuelEconomy;
	}
	
	/**
	 * Gets the instantaneous fuel economy of the vehicle [km/kg].
	 * 
	 * @return
	 */
	public double getIFuelEconomy() {
		return iFuelEconomy;
	}
	
	/**
	 * Gets the stored mass plus the base mass.
	 */
	@Override
	public double getMass() {
		return eqmInventory.getStoredMass() + getBaseMass();
	}
	
	/**
	 * Gets the estimated beginning mass [kg].
	 */
	public double getBeginningMass() {
		return spec.getBeginningMass();
	}
	
	/**
	 * Records the beginning weight of the vehicle and its payload [kg].
	 */
	public void recordStartMass() {
		startMass = getMass();
	}
	
	/**
	 * Gets the initial fuel economy of the vehicle [km/kg] for a trip.
	 *
	 * @return
	 */
	public double getInitialFuelEconomy() {
		return spec.getInitialFuelEconomy();
	}

	/**
	 * Gets the estimated fuel economy of the vehicle [km/kg] for a trip.
	 *
	 * @return
	 */
	public double getEstimatedFuelEconomy() {
		double base = getBaseFuelEconomy();
		double cum = getCumFuelEconomy();
		double init = getInitialFuelEconomy();
		// Note: init < base always
		// Note: if cum < base, then trip is less economical more than expected
		// Note: if cum > base, then trip is more economical than expected
		if (cum == 0)
			return (.4 * base + .6 * init) / VehicleController.FUEL_ECONOMY_FACTOR;
		else {
			return (.2 * base + .3 * init + .5 * cum);
		}
	}

	/**
	 * Gets the initial fuel consumption of the vehicle [Wh/km] for a trip.
	 *
	 * @return
	 */
	public double getInitialFuelConsumption() {
		return spec.getInitialFuelConsumption();
	}
	
	/**
	 * Gets the estimated fuel consumption of the vehicle [Wh/km] for a trip.
	 *
	 * @return
	 */
	public double getEstimatedFuelConsumption() {
		double base = getBaseFuelConsumption();
		double cum = getCumFuelConsumption();
		double init = getInitialFuelConsumption();
		// Note: init > base always
		// Note: if cum > base, then vehicle consumes more than expected
		// Note: if cum < base, then vehicle consumes less than expected		
		if (cum == 0)
			return (.4 * base + .6 * init) * VehicleController.FUEL_CONSUMPTION_FACTOR;
		else {
			return (.2 * base + .3 * init + .5 * cum);
		}
	}
	
	/**
	 * Gets the number of battery modules of the vehicle.
	 *
	 * @return
	 */
	public int getBatteryModule() {
		return spec.getBatteryModule();
	}
	
	/**
	 * Gets the total battery capacity of the vehicle.
	 *
	 * @return
	 */
	public double getBatteryCapacity() {
		return spec.getBatteryCapacity();
	}
	
	/**
	 * Gets the percent of remaining battery energy of the vehicle.
	 *
	 * @return
	 */
	public double getBatteryPercent() {
		return getController().getBattery().getBatteryLevel();
	}
	
	
	/**
	 * Gets the number of fuel cell stacks of the vehicle.
	 *
	 * @return
	 */
	public int getFuellCellStack() {
		return spec.getFuelCellStack();
	}
			
	/**
	 * Gets the drivetrain efficiency of the vehicle.
	 *
	 * @return drivetrain efficiency
	 */
	public double getDrivetrainEfficiency() {
		return spec.getDrivetrainEfficiency();
	}

	/**
	 * Returns total distance traveled by vehicle [km].
	 *
	 * @return the total distanced traveled by the vehicle [km]
	 */
	public double getOdometerMileage() {
		return odometerMileage;
	}

	/**
	 * Adds the distance traveled to vehicle's odometer (total distance traveled)
	 * and record the fuel used.
	 *
	 * @param distance the distance traveled traveled [km]
	 * @param cumEnergyUsed the energy used [Wh]
	 * @param cumFuelUsedKG the fuel used [kg]
	 */
	public void addOdometerMileage(double distance, double cumEnergyUsed, double cumFuelUsedKG) {
		this.odometerMileage += distance;
		this.lastDistance = distance;
		this.cumEnergyUsedKWH += cumEnergyUsed/1000;
		this.cumFuelUsedKG += cumFuelUsedKG;
	}

	public double getLastDistanceTravelled() {
		return lastDistance;
	}
	
	/**
	 * Returns distance traveled by vehicle since last maintenance [km].
	 *
	 * @return distance traveled by vehicle since last maintenance [km]
	 */
	public double getDistanceLastMaintenance() {
		return distanceMaint;
	}

	/**
	 * Adds a distance to the vehicle's distance since last maintenance.
	 * Sets distanceMark to true if vehicle is due for maintenance.
	 *
	 * @param distance distance to add ([km]
	 */
	public void addDistanceLastMaintenance(double distance) {
		distanceMaint += distance;
		if ((distanceMaint > 5000D) && !distanceMark)
			distanceMark = true;
	}

	/** 
	 * Sets vehicle's distance since last maintenance to zero. 
	 */
	public void clearDistanceLastMaintenance() {
		distanceMaint = 0;
	}

	/**
	 * Returns direction of vehicle (0 = north, clockwise in radians).
	 *
	 * @return the direction the vehicle is traveling (in radians)
	 */
	public Direction getDirection() {
		return direction;
	}

	/**
	 * Sets the vehicle's facing direction (0 = north, clockwise in radians).
	 *
	 * @param direction the direction the vehicle is traveling (in radians)
	 */
	public void setDirection(Direction direction) {
		this.direction = direction;
	}

	/**
	 * Gets the instantaneous acceleration of the vehicle [m/s2].
	 * 
	 * @return
	 */
	public double getAccel() {
		return accel;
	}

	/**
	 * Sets the acceleration in [m/s2].
	 * 
	 * @param accel
	 */
	public void setAccel(double accel) {
		this.accel = accel;
	}
	
	/**
	 * Gets the allowable acceleration of the vehicle [m/s2].
	 * 
	 * @return
	 */
	public double getAllowedAccel() {
		if (speed <= 1)
			return getBaseAccel();
		return getBaseAccel() * getBeginningMass() / getMass();
	}
	
	/**
	 * Gets the base acceleration of the vehicle [m/s2].
	 * 
	 * @return
	 */
	public double getBaseAccel() {
		return spec.getBaseAccel();
	}
	
	public abstract double getTerrainGrade();

	public abstract double getElevation();

	/**
	 * Gets the operator of the vehicle (person or AI).
	 *
	 * @return the vehicle operator
	 */
	public Worker getOperator() {
		return vehicleOperator;
	}

	/**
	 * Sets the operator of the vehicle.
	 *
	 * @param vehicleOperator the vehicle operator
	 */
	public void setOperator(Worker vehicleOperator) {
		this.vehicleOperator = vehicleOperator;
		fireUnitUpdate(UnitEventType.OPERATOR_EVENT, vehicleOperator);
	}

	/**
	 * Returns the current settlement vehicle is parked at. Returns null if vehicle
	 * is not currently parked at a settlement.
	 *
	 * @return the settlement the vehicle is parked at
	 */
	@Override
	public Settlement getSettlement() {

		if (getContainerID() <= Unit.MARS_SURFACE_UNIT_ID)
			return null;

		Unit c = getContainerUnit();

		if (c.getUnitType() == UnitType.SETTLEMENT)
			return (Settlement) c;

		// If this unit is an LUV and it is within a rover
		if (c.getUnitType() == UnitType.VEHICLE)
			return ((Vehicle)c).getSettlement();

		return null;
	}

	/**
	 * Gets the garage building that the vehicle is at.
	 *
	 * @return {@link Building}
	 */
	public Building getGarage() {
		Settlement settlement = getSettlement();
		if (settlement == null)
			return null;
		
		for (Building garageBuilding : settlement.getBuildingManager().getGarages()) {
			VehicleMaintenance garage = garageBuilding.getVehicleMaintenance();
			if (garage != null) {
				if (this instanceof Flyer flyer && garage.containsFlyer(flyer)) {
					return garageBuilding;
				}
				else if (garage.containsVehicle(this)) {
					return garageBuilding;
				}
			}
		}
		return null;
	}

	/**
	 * Gets the unit's malfunction manager.
	 *
	 * @return malfunction manager
	 */
	public MalfunctionManager getMalfunctionManager() {
		return malfunctionManager;
	}

	/**
	 * Time passing for vehicle.
	 *
	 * @param pulse the amount of clock pulse passing (in millisols)
	 * @throws Exception if error during time.
	 */
	@Override
	public boolean timePassing(ClockPulse pulse) {
		if (!isValid(pulse)) {
			return false;
		}

		if (isCharging && getContainerUnit() instanceof Settlement settlement) {
			chargeVehicle(pulse, settlement);
		}
		
		// If it's outside and moving
		else if (primaryStatus == StatusType.MOVING) {
			// Assume the wear and tear factor is at 100% by being used in a mission
			malfunctionManager.activeTimePassing(pulse);
			// Add the location to the trail if outside on a mission
			addToTrail(getCoordinates());
		}

		// Regardless being outside or inside settlement,
		// if it's malfunction (outside or inside settlement) 
		// whether it's in a garage or not
		else if (haveStatusType(StatusType.MALFUNCTION)
				&& malfunctionManager.getMalfunctions().isEmpty()) {
			// Remove the malfunction status
			removeSecondaryStatus(StatusType.MALFUNCTION);
		}

		// Regardless being outside or inside settlement,
		// NOT under maintenance
		else {
			
			if (!haveStatusType(StatusType.GARAGED)) {
				int rand = RandomUtil.getRandomInt(3);
				// Assume the wear and tear factor is 75% less when not operating 
				if (rand == 3)
					malfunctionManager.activeTimePassing(pulse);
			}
			
			else {
				// Note: during maintenance, it doesn't need to be checking for malfunction.
				malfunctionManager.timePassing(pulse);
			}
			
		}

		// Bckground loading check
		if (haveStatusType(StatusType.LOADING) && isInSettlement()
				&& !loadingController.isCompleted()) {
			double time = pulse.getElapsed();
			double transferSpeed = 10; // Assume 10 kg per msol
			double amountLoading = time * transferSpeed;

			loadingController.backgroundLoad(amountLoading);
		}

		// Check once per msol (millisol integer)
		if (pulse.isNewIntMillisol()) {
			
			// Sample a data point every SAMPLE_FREQ (in msols)
			int msol = pulse.getMarsTime().getMillisolInt();

			// Check every RADIATION_CHECK_FREQ (in millisols)
			// Compute whether a baseline, GCR, or SEP event has occurred
			int remainder = msol % RadiationExposure.RADIATION_CHECK_FREQ;
			if (remainder == RadiationExposure.RADIATION_CHECK_FREQ - 1) {
				RadiationStatus newExposed = RadiationStatus.calculateChance(pulse.getElapsed());
				setExposed(newExposed);
			}
		}
		
		return true;
	}

	/**
	 * Updates the status of Radiation exposure.
	 * 
	 * @param newExposed
	 */
	public void setExposed(RadiationStatus newExposed) {
		exposed = newExposed;
		
		if (exposed.isBaselineEvent()) {
			logger.log(this, Level.INFO, 1_000, DETECTOR + UnitEventType.BASELINE_EVENT + IMMINENT);
			this.fireUnitUpdate(UnitEventType.BASELINE_EVENT);
		}

		if (exposed.isGCREvent()) {
			logger.log(this, Level.INFO, 1_000, DETECTOR + UnitEventType.GCR_EVENT + IMMINENT);
			this.fireUnitUpdate(UnitEventType.GCR_EVENT);
		}

		if (exposed.isSEPEvent()) {
			logger.log(this, Level.INFO, 1_000, DETECTOR + UnitEventType.SEP_EVENT + IMMINENT);
			this.fireUnitUpdate(UnitEventType.SEP_EVENT);
		}
	}
	
	/**
	 * Gets the radiation status.
	 * 
	 * @return
	 */
	public RadiationStatus getExposed() {
		return exposed;
	}
<<<<<<< HEAD

=======
	
>>>>>>> c60ea2b7
	/**
	 * Gets a collection of people affected by this entity.
	 *
	 * @return person collection
	 */
	public Collection<Person> getAffectedPeople() {
		Collection<Person> people = new UnitSet<>();

		// Check all people.
        for (Person person : unitManager.getPeople()) {
            Task task = person.getMind().getTaskManager().getTask();

            // Add all people maintaining this vehicle.
            if (task instanceof MaintainBuilding mb
                    && this.equals(mb.getEntity())) {
                people.add(person);
            }

            // Add all people repairing this vehicle.
            if (task instanceof Repair r
                    && this.equals(r.getEntity())) {
                people.add(person);
            }
        }

		return people;
	}

	/**
	 * Gets a collection of people who are available for social conversation in this
	 * vehicle.
	 *
	 * @return person collection
	 */
	public Collection<Person> getTalkingPeople() {
		Collection<Person> people = new UnitSet<>();

		// Check all people.
        for (Person person : unitManager.getPeople()) {
            Task task = person.getMind().getTaskManager().getTask();

            // Add all people having conversation from all places as the task
            if (task instanceof Converse)
                people.add(person);
        }

		return people;
	}

	/**
	 * Gets a collection of robots affected by this entity.
	 *
	 * @return robots collection
	 */
	public Collection<Robot> getAffectedRobots() {
		Collection<Robot> robots = new UnitSet<>();

		// Check all robots.
        for (Robot robot : unitManager.getRobots()) {
            Task task = robot.getBotMind().getBotTaskManager().getTask();

            // Add all robots maintaining this vehicle.
            if (task instanceof MaintainBuilding mb) {
                if (mb.getEntity() == this) {
                    robots.add(robot);
                }
            }

            // Add all robots repairing this vehicle.
            if (task instanceof Repair r) {
                if (r.getEntity() == this) {
                    robots.add(robot);
                }
            }
        }

		return robots;
	}

	/**
	 * Gets the vehicle's trail as a collection of coordinate locations.
	 *
	 * @return trail collection
	 */
	public Collection<Coordinates> getTrail() {
		return trail;
	}

	/**
	 * Adds a location to the vehicle's trail if appropriate.
	 *
	 * @param location location to be added to trail
	 */
	public void addToTrail(Coordinates location) {
		if (!trail.isEmpty()) {
			Coordinates lastLocation = trail.get(trail.size() - 1);
			if (!lastLocation.equals(location) && !trail.contains(location)) {
				trail.add(location);
				}
		} else {
			trail.add(location);
		}
	}

	/**
	 * Gets the resource type id that this vehicle uses for fuel.
	 *
	 * @return resource type id
	 */
	public int getFuelTypeID() {
		return spec.getFuelType();
	}
	
	/**
	 * Gets the fuel type of this vehicle.
	 *
	 * @return fuel type string
	 */
	public String getFuelTypeStr() {
		return spec.getFuelTypeStr();
	}
	
	/**
	 * Gets the estimated distance traveled in one sol.
	 *
	 * @return distance traveled (km)
	 */
	public double getEstimatedTravelDistancePerSol() {
		// Return estimated average speed in km / sol.
		return getBaseSpeed() * VehicleSpec.ESTIMATED_TRAVEL_HOURS_PER_SOL;
	}

	/**
	 * Checks if the vehicle's emergency beacon is turned on.
	 *
	 * @return true if beacon is on.
	 */
	public boolean isBeaconOn() {
		return emergencyBeacon;
	}

	/**
	 * Sets the vehicle's emergency beacon on or off.
	 *
	 * @param state true if beacon is to be on.
	 */
	public void setEmergencyBeacon(boolean state) {
		if (emergencyBeacon != state) {
			emergencyBeacon = state;
			fireUnitUpdate(UnitEventType.EMERGENCY_BEACON_EVENT);
		}
	}

	/**
	 * Checks if the item is salvaged.
	 *
	 * @return true if salvaged.
	 */
	public boolean isSalvaged() {
		return isSalvaged;
	}

	/**
	 * Indicates the start of a salvage process on the item.
	 *
	 * @param info       the salvage process info.
	 * @param settlement the settlement where the salvage is taking place.
	 */
	public void startSalvage(SalvageProcessInfo info, int settlement) {
		salvageInfo = new SalvageInfo(this, info, settlement, masterClock.getMarsTime());
		isSalvaged = true;
	}

	/**
	 * Gets the salvage info.
	 *
	 * @return salvage info or null if item not salvaged.
	 */
	public SalvageInfo getSalvageInfo() {
		return salvageInfo;
	}

	/**
	 * Finds a new parking location and facing.
	 */
	public void findNewParkingLoc() {

		Settlement settlement = getSettlement();
		if (settlement == null) {
			logger.severe(this, "Not found to be parked in a settlement.");
			return;
		}

		LocalPosition centerLoc = LocalPosition.DEFAULT_POSITION;

		int weight = 2;

		List<Building> evas = settlement.getBuildingManager()
				.getBuildingsOfSameCategoryNZone0(BuildingCategory.EVA);
		int numGarages = settlement.getBuildingManager().getGarages().size();
		int total = (int)(evas.size() + numGarages * weight - 1);
		if (total < 0)
			total = 0;
		int rand = RandomUtil.getRandomInt(total);

		if (rand != 0) {
			// Try parking near the eva for short walk
			if (rand < evas.size()) {
				Building eva = evas.get(rand);
				centerLoc = eva.getPosition();
			}

			else {
				// Try parking near a garage					
				Building garage = BuildingManager.getAGarage(getSettlement());
				if (garage != null) {
					centerLoc = garage.getPosition();
				}
			}
		}
		else {
			// Try parking near a garage
			// Get a nearby garage (but doesn't go in)
			Building garage = BuildingManager.getAGarage(getSettlement());
			if (garage != null) {
				centerLoc = garage.getPosition();
			}
		}

		// Place the vehicle starting from the settlement center (0,0).
		int oX = 10;
		int oY = 10;
		double newFacing = 0D;
		LocalPosition newLoc = null;
		int step = 2;
		boolean foundGoodLocation = false;

		boolean isSmallVehicle = VehicleType.isDrone(getVehicleType())
				|| getVehicleType() == VehicleType.LUV;

		double d = VEHICLE_CLEARANCE_0;
		if (isSmallVehicle)
			d = VEHICLE_CLEARANCE_1;
		
		// Note: enlarge (times 1.25) the dimension of a vehicle to avoid getting 
		// trapped within those enclosed space surrounded by buildings or hallways.
		
		double w = getWidth() * d * 1.25;
		double l = getLength() * d * 1.25;
		
		// Note: May need a more permanent solution by figuring out how to detect those enclosed space
		
		int count = 0;
		
		// Try iteratively outward from 10m to 500m distance range.
		for (int x = oX; (x < 500) && !foundGoodLocation; x+=step) {
			// Try random locations at each distance range.
			for (int y = oY; (y < 500) && !foundGoodLocation; y++) {
				double distance = Math.max(y, RandomUtil.getRandomDouble(-.5*x, .5*x) + .5*y);
				double radianDirection = RandomUtil.getRandomDouble(Math.PI * 2D);
				
				newLoc = centerLoc.getPosition(distance, radianDirection);
				newFacing = RandomUtil.getRandomDouble(360D);

				// Check if new vehicle location collides with anything.
				
				// Note: excessive calling increase CPU Util
				foundGoodLocation = LocalAreaUtil.isObjectCollisionFree(this, w, l,
								newLoc.getX(), newLoc.getY(), 
								newFacing, getCoordinates());
				
				count++;
			}
		}

		if (foundGoodLocation) {
			setParkedLocation(newLoc, newFacing);
			logger.info(this, "Moved to new parking loc at (" 
					+ Math.round(newLoc.getX() * 10.0)/10.0 
					+ ", " + Math.round(newLoc.getY() * 10.0)/10.0 
					+ "). Count: " + count + ".");
		}
		else {
			logger.info(this, "Parking loc not found. Count: " + count + ".");
		}
	}

	/**
	 * Tags a vehicle for maintenance.
	 */
	public void maintainVehicle() {
        logger.info(this, "Triggering a vehicle maintenance task.");
	}
	
	
	/**
	 * Relocates a vehicle. 
	 */
	public void relocateVehicle() {
		if (isInGarage()) {
			BuildingManager.removeFromGarage(this);
			// Note: removeVehicle or removeFlyer will automatically call 
			// parkInVicinity which will in turns call findNewParkingLoc
			logger.info(this, "Left garage and parked outside as instructed.");
		}
		else {
			if (reservedForMaintenance || getPrimaryStatus() == StatusType.MAINTENANCE) {
				// If it's under maintenance, go to a garage if possible
				// else park outside
				logger.info(this, "Under maintenance. Looking for a garage.");
				boolean done = addToAGarage();
				if (!done) {
					logger.info(this, "Garage space not found. Parked outside.");
					findNewParkingLoc();
				}
			}
			else {
				logger.info(this, "Looking for another spot to park outside.");
				findNewParkingLoc();
			}
		}
	}

	public static double getFuelRangeErrorMargin() {
		return fuelRangeErrorMargin;
	}

	public static double getLifeSupportRangeErrorMargin() {
		return lifeSupportRangeErrorMargin;
	}

<<<<<<< HEAD
	/**
	 * Gets the settlement the person is currently associated with.
	 *
	 * @return associated settlement or null if none.
	 */
	@Override
	public Settlement getAssociatedSettlement() {
		return unitManager.getSettlementByID(associatedSettlementID);
	}

=======
>>>>>>> c60ea2b7
	/**
	 * Is the vehicle outside of a settlement but within its vicinity ?
	 *
	 * @return
	 */
	public boolean isRightOutsideSettlement() {
        return getLocationStateType() == LocationStateType.SETTLEMENT_VICINITY;
	}


	@Override
	public Building getBuildingLocation() {
		return getGarage();
	}

	/**
	 * Checks if this vehicle is involved in a mission.
	 */
	public Mission getMission() {
		return mission;
	}

	public void setMission(Mission newMission) {
		this.mission = newMission;
	}

	/**
	 * Checks if this vehicle not in a settlement and is outside on a mission on the surface of Mars.
	 *
	 * @return true if yes
	 */
	public boolean isOutsideOnMarsMission() {
		return LocationStateType.MARS_SURFACE == currentStateType
				|| LocationStateType.VEHICLE_VICINITY == currentStateType;
	}

	/**
	 * Checks if the person is in a moving vehicle.
	 *
	 * @param person the person.
	 * @return true if person is in a moving vehicle.
	 */
	public static boolean inMovingRover(Person person) {
		return person.isInVehicle() && person.getVehicle().getPrimaryStatus() == StatusType.MOVING;
	}

	@Override
	public UnitType getUnitType() {
		return UnitType.VEHICLE;
	}

	/**
	 * Gets the holder's unit instance.
	 *
	 * @return the holder's unit instance
	 */
	@Override
	public Unit getHolder() {
		return this;
	}

	/**
	 * Is this unit empty ?
	 *
	 * @return true if this unit doesn't carry any resources or equipment
	 */
	public boolean isEmpty() {
		return eqmInventory.isEmpty();
	}

	/**
	 * Gets the total mass on this vehicle (not including vehicle's weight).
	 *
	 * @return
	 */
	@Override
	public double getStoredMass() {
		return eqmInventory.getStoredMass();
	}

	/**
	 * Gets the equipment list.
	 *
	 * @return
	 */
	@Override
	public Set<Equipment> getEquipmentSet() {
		return eqmInventory.getEquipmentSet();
	}

	/**
	 * Gets the container set.
	 *
	 * @return
	 */
	@Override
	public Set<Equipment> getContainerSet() {
		return eqmInventory.getContainerSet();
	}

	/**
	 * Gets the EVA suit set.
	 * 
	 * @return
	 */
	@Override
	public Set<Equipment> getSuitSet() {
		return eqmInventory.getSuitSet();
	}
	
	/**
	 * Finds all of the containers of a particular type (excluding EVA suit).
	 *
	 * @return collection of containers or empty collection if none.
	 */
	@Override
	public Collection<Container> findContainersOfType(EquipmentType type){
		return eqmInventory.findContainersOfType(type);
	}

	/**
	 * Does this unit possess an equipment of this type ?
	 *
	 * @param typeID
	 * @return
	 */
	@Override
	public boolean containsEquipment(EquipmentType type) {
		return eqmInventory.containsEquipment(type);
	}

	/**
	 * Adds an equipment to this unit.
	 *
	 * @param equipment
	 * @return true if it can be carried
	 */
	@Override
	public boolean addEquipment(Equipment e) {
		if (eqmInventory.addEquipment(e)) {
			fireUnitUpdate(UnitEventType.ADD_ASSOCIATED_EQUIPMENT_EVENT, this);
			return true;
		}
		return false;
	}

	/**
	 * Removes an equipment.
	 *
	 * @param equipment
	 */
	@Override
	public boolean removeEquipment(Equipment equipment) {
		return eqmInventory.removeEquipment(equipment);
	}

	/**
	 * Stores the item resource.
	 *
	 * @param resource the item resource
	 * @param quantity
	 * @return excess quantity that cannot be stored
	 */
	@Override
	public int storeItemResource(int resource, int quantity) {
		return eqmInventory.storeItemResource(resource, quantity);
	}

	/**
	 * Retrieves the item resource.
	 *
	 * @param resource
	 * @param quantity
	 * @return quantity that cannot be retrieved
	 */
	@Override
	public int retrieveItemResource(int resource, int quantity) {
		return eqmInventory.retrieveItemResource(resource, quantity);
	}

	/**
	 * Retrieves the resource.
	 *
	 * @param resource
	 * @param quantity
	 * @return quantity that cannot be retrieved
	 */
	@Override
	public double retrieveAmountResource(int resource, double quantity) {
		return eqmInventory.retrieveAmountResource(resource, quantity);
	}

	/**
	 * Stores the resource.
	 *
	 * @param resource
	 * @param quantity
	 * @return excess quantity that cannot be stored
	 */
	@Override
	public double storeAmountResource(int resource, double quantity) {
		return eqmInventory.storeAmountResource(resource, quantity);
	}

	/**
	 * Gets the item resource stored.
	 *
	 * @param resource
	 * @return quantity
	 */
	@Override
	public int getItemResourceStored(int resource) {
		return eqmInventory.getItemResourceStored(resource);
	}

	/**
	 * Gets the capacity of a particular amount resource.
	 *
	 * @param resource
	 * @return capacity
	 */
	@Override
	public double getAmountResourceCapacity(int resource) {
		return eqmInventory.getAmountResourceCapacity(resource);
	}

	/**
	 * Obtains the remaining storage space of a particular amount resource.
	 *
	 * @param resource
	 * @return quantity
	 */
	@Override
	public double getAmountResourceRemainingCapacity(int resource) {
		return eqmInventory.getAmountResourceRemainingCapacity(resource);
	}

	/**
	 * Does it have unused space or capacity for a particular resource ?
	 * 
	 * @param resource
	 * @return
	 */
	@Override
	public boolean hasAmountResourceRemainingCapacity(int resource) {
		return eqmInventory.hasAmountResourceRemainingCapacity(resource);
	}
	
	/**
     * Gets the total capacity that it can hold.
     *
     * @return total capacity (kg).
     */
	@Override
	public double getCargoCapacity() {
		return eqmInventory.getCargoCapacity();
	}

	/**
	 * Gets the amount resource stored.
	 *
	 * @param resource
	 * @return quantity
	 */
	@Override
	public double getAmountResourceStored(int resource) {
		return eqmInventory.getAmountResourceStored(resource);
	}
	
	/**
	 * Gets all the amount resource resource stored, including inside equipment.
	 *
	 * @param resource
	 * @return quantity
	 */
	@Override
	public double getAllAmountResourceStored(int resource) {
		return eqmInventory.getAllAmountResourceStored(resource);
	}
	
	/**
	 * Finds the number of empty containers of a class that are contained in storage and have
	 * an empty inventory.
	 *
	 * @param containerClass  the unit class
	 * @param brandNew  does it include brand new bag only
	 * @return number of empty containers
	 */
	@Override
	public int findNumEmptyContainersOfType(EquipmentType containerType, boolean brandNew) {
		return eqmInventory.findNumEmptyContainersOfType(containerType, brandNew);
	}

	/**
	 * Finds the number of containers of a particular type.
	 * 
	 * Note: will not count EVA suits.
	 *
	 * @param containerType the equipment type
	 * @return number of empty containers
	 */
	@Override
	public int findNumContainersOfType(EquipmentType containerType) {
		return eqmInventory.findNumContainersOfType(containerType);
	}

	/**
	 * Finds a container in storage.
	 *
	 * Note: will not count EVA suits.
	 * 
	 * @param containerType
	 * @param empty does it need to be empty ?
	 * @param resource If -1 then resource doesn't matter
	 * @return instance of container or null if none
	 */
	@Override
	public Container findContainer(EquipmentType containerType, boolean empty, int resource) {
		return eqmInventory.findContainer(containerType, empty, resource);
	}


	/**
	 * Finds the number of EVA suits (may or may not have resources inside) that are contained in storage.
	 *
	 * @return number of EVA suits
	 */
	public int findNumEVASuits() {
		return getSuitSet().size();
	}

	/**
	 * Gets a set of item resources in storage.
	 * 
	 * @return  a set of resources
	 */
	@Override
	public Set<Integer> getItemResourceIDs() {
		return eqmInventory.getItemResourceIDs();
	}

	/**
	 * Gets a set of resources in storage.
	 * 
	 * @return  a set of resources
	 */
	@Override
	public Set<Integer> getAmountResourceIDs() {
		return eqmInventory.getAmountResourceIDs();
	}
	
	/**
	 * Gets all stored amount resources in eqmInventory, including inside equipment.
	 *
	 * @return all stored amount resources.
	 */
	@Override
	public Set<Integer> getAllAmountResourceIDs() {
		return eqmInventory.getAllAmountResourceIDs();
	}
	
	/**
	 * Obtains the remaining general storage space.
	 *
	 * @return quantity
	 */
	@Override
	public double getRemainingCargoCapacity() {
		return eqmInventory.getRemainingCargoCapacity();
	}

	/**
	 * Does it have this item resource ?
	 *
	 * @param resource
	 * @return
	 */
	@Override
	public boolean hasItemResource(int resource) {
		return eqmInventory.hasItemResource(resource);
	}

	/**
	 * Gets the remaining quantity of an item resource.
	 *
	 * @param resource
	 * @return quantity
	 */
	@Override
	public int getItemResourceRemainingQuantity(int resource) {
		return eqmInventory.getItemResourceRemainingQuantity(resource);
	}

	/**
	 * Sets the unit's container unit.
	 *
	 * @param newContainer the unit to contain this unit.
	 */
	public boolean setContainerUnitAndID(Unit newContainer) {
		if (newContainer != null) {
			Unit cu = getContainerUnit();
			
			if (newContainer.equals(cu)) {
				return true;
			}

			// Q: How useful is setting coordinates ? 
			// a vehicle can move on its own 
			
			// 1. Set Coordinates
//			if (newContainer.getUnitType() == UnitType.MARS) {
				// Since it's on the surface of Mars,
				// First set its initial location to its old parent's location as it's leaving its parent.
				// Later it may move around and updates its coordinates by itself
//				setCoordinates(getContainerUnit().getCoordinates());
//			}
//			else {
//				setCoordinates(newContainer.getCoordinates());
//			}
			
			// 2. Set new LocationStateType
			// Note: This is a special case for Vehicle
			//       A vehicle can have settlement as container unit while it's on Mars Surface
			// 2a. If the old cu is a settlement or building
			//     and the new cu is mars surface,
			//     then location state is within settlement vicinity
			if (cu != null 
					&& (cu.getUnitType() == UnitType.SETTLEMENT
						|| cu.getUnitType() == UnitType.BUILDING)
					&& newContainer.getUnitType() == UnitType.MARS) {
					setLocationStateType(LocationStateType.SETTLEMENT_VICINITY);
			}	
			else {
				// 2b. If old cu is null, such as at startup
				updateVehicleState(newContainer);
			}
			
			// 3. Set containerID
			setContainer(newContainer);

			// 4. Fire the container unit event
			fireUnitUpdate(UnitEventType.CONTAINER_UNIT_EVENT, newContainer);
		}
		return true;
	}

	/**
	 * Updates the location state type of a vehicle.
	 *
	 * @apiNote (1) : WITHIN_SETTLEMENT_VICINITY is the intermediate state between being INSIDE_SETTLEMENT (in a garage) and being OUTSIDE_ON_MARS.
	 *
	 * @apiNote (2) : WITHIN_SETTLEMENT_VICINITY can be used by a person or a vehicle.
	 *
	 * @apiNote (3) : If a vehicle may be in a garage inside a building, this vehicle is INSIDE_SETTLEMENT.
	 *                If a vehicle is parked right outside a settlement, this vehicle is WITHIN_SETTLEMENT_VICINITY.
	 *
	 * @param newContainer
	 */
	public void updateVehicleState(Unit newContainer) {
		if (newContainer == null) {
			setLocationStateType(LocationStateType.UNKNOWN);
			return;
		}

		setLocationStateType(getNewLocationState(newContainer));
	}

	/**
	 * Updates the location state type directly.
	 *
	 * @param type
	 */
	public void updateLocationStateType(LocationStateType type) {
		currentStateType = type;
	}

	/**
	 * Gets the location state type based on the type of the new container unit.
	 *
	 * @param newContainer
	 * @return {@link LocationStateType}
	 */
	private LocationStateType getNewLocationState(Unit newContainer) {

		if (newContainer.getUnitType() == UnitType.SETTLEMENT) {
			if (isInGarage()) {
				return LocationStateType.INSIDE_SETTLEMENT;
			}
			else
				return LocationStateType.SETTLEMENT_VICINITY;
		}

		if (newContainer.getUnitType() == UnitType.VEHICLE)
			return LocationStateType.INSIDE_VEHICLE;

		if (newContainer.getUnitType() == UnitType.CONSTRUCTION)
			return LocationStateType.MARS_SURFACE;

		if (newContainer.getUnitType() == UnitType.PERSON)
			return LocationStateType.ON_PERSON_OR_ROBOT;

		if (newContainer.getUnitType() == UnitType.MARS)
			return LocationStateType.MARS_SURFACE;

		return null;
	}

	/**
	 * Is this unit inside a settlement ?
	 *
	 * @return true if the unit is inside a settlement
	 */
	@Override
	public boolean isInSettlement() {
		if (containerID <= MARS_SURFACE_UNIT_ID) {
			return false;
		}

		boolean isVehicleInGarage = LocationStateType.INSIDE_SETTLEMENT == currentStateType;
		boolean isVehicleInSettlementVicinity = LocationStateType.SETTLEMENT_VICINITY == currentStateType;
		boolean isUnitTypeSettlement = getContainerUnit().getUnitType() == UnitType.SETTLEMENT;
		boolean isVicinityParkedVehicle = ((Settlement)(getContainerUnit())).containsVicinityParkedVehicle(this);

		return isVehicleInGarage || isVehicleInSettlementVicinity || isUnitTypeSettlement || isVicinityParkedVehicle;
	}

	/**
	 * Transfers the unit from one owner to another owner.
	 *
	 * @param origin {@link Unit} the original container unit
	 * @param destination {@link Unit} the destination container unit
	 */
	public boolean transfer(Unit destination) {
		boolean leaving = false;
		boolean transferred = false;
		Unit cu = getContainerUnit();
		// Note: at startup, a vehicle has Mars Surface as the container unit by default
		
		if (cu == null) {
			// Fire the unit event type
			destination.fireUnitUpdate(UnitEventType.INVENTORY_STORING_UNIT_EVENT, this);
			return setContainerUnitAndID(destination);
		}
		
		else if (cu.getUnitType() == UnitType.MARS) {
			transferred = ((MarsSurface)cu).removeVehicle(this);
		}
		
		else if (cu.getUnitType() == UnitType.SETTLEMENT) {
			Settlement currentBase = (Settlement)cu;
			transferred = currentBase.removeVicinityParkedVehicle(this);
			leaving = true;
		}

		if (!transferred) {
			logger.warning(this, 60_000L, "Cannot be retrieved from " + cu + ".");
			// NOTE: need to revert back the retrieval action			
		}
		else {
			if (destination.getUnitType() == UnitType.MARS) {
				transferred = ((MarsSurface)destination).addVehicle(this);
				leaving = true;
			}
			else if (destination.getUnitType() == UnitType.SETTLEMENT) {
				transferred = ((Settlement)destination).addVicinityVehicle(this);
			}

			if (!transferred) {
				logger.warning(this, 60_000L, "Cannot be stored into " + destination + ".");
				// NOTE: need to revert back the storage action
			}
			else {
				if (leaving && isInGarage()) {
					BuildingManager.removeFromGarage(this);
				}

				setContainerUnitAndID(destination);
				// Fire the unit event type
				destination.fireUnitUpdate(UnitEventType.INVENTORY_STORING_UNIT_EVENT, this);
				// Fire the unit event type
				cu.fireUnitUpdate(UnitEventType.INVENTORY_RETRIEVING_UNIT_EVENT, this);
			}
		}
		return transferred;
	}

    /**
	 * Gets the amount of fuel (kg) needed for a trip of a given distance (km).
	 *
	 * @param tripDistance   the distance (km) of the trip.
	 * @param useMargin      Apply safety margin when loading resources before embarking if true.
	 * @return amount of fuel needed for trip (kg)
	 */
	public double getFuelNeededForTrip(double tripDistance, boolean useMargin) {
		return vehicleController.getFuelNeededForTrip(this, tripDistance, 
				getEstimatedFuelEconomy(), useMargin);
	}
	
	/**
	 * Checks if battery charging is needed and charge the vehicle.
	 * 
	 * @param settlement
	 */ 
	public void chargeVehicle(ClockPulse pulse, Settlement settlement) {
		double timeInHours = pulse.getElapsed() * MarsTime.HOURS_PER_MILLISOL;
		double allowedEnergy = getController().getBattery().estimateChargeBattery(timeInHours);
		boolean isChargingNeeded = allowedEnergy > 0;

		if (isChargingNeeded) {
			double settlementPowerGridEnergy = settlement.getPowerGrid().retrieveStoredEnergy(allowedEnergy, timeInHours);
			double energyAccepted = getController().getBattery().chargeBattery(settlementPowerGridEnergy, timeInHours);
			
			if (energyAccepted > 0) {
				logger.info(this, 20_000L, "Charging. Budget: " + Math.round(allowedEnergy * 1000.0)/1000.0
						+ " kWh.  Accepted: " + Math.round(energyAccepted * 1000.0)/1000.0 + " kWh.");
			}
			else {
				setCharging(false);
			}
		}
		else {
			setCharging(false);
		}
	}
	
	public boolean isCharging() {
		return isCharging;
	}
	
	public void setCharging(boolean value) {
		isCharging = value;
	}
	
	public EquipmentInventory getEquipmentInventory() {
		return eqmInventory;
	}

	public VehicleController getController() {
		return vehicleController;
	}

	public VehicleSpec getVehicleSpec() {
		return spec;
	}
	
	/**
	 * Compares if an object is the same as this unit.
	 *
	 * @param obj
	 */
	@Override
	public boolean equals(Object obj) {
		if (this == obj) return true;
		if (obj == null) return false;
		if (this.getClass() != obj.getClass()) return false;
		Vehicle v = (Vehicle) obj;
		return this.getName() == v.getName()
				&& this.getVehicleType() == v.getVehicleType()
				&& this.getIdentifier() == v.getIdentifier();
	}

	/**
	 * Gets the hash code value.
	 *
	 * @return hash code
	 */
	@Override
	public int hashCode() {
		return getIdentifier() % 64;
	}

	@Override
	public void destroy() {
		super.destroy();

		malfunctionManager.destroy();
		malfunctionManager = null;
		direction = null;
		vehicleOperator = null;
		trail.clear();
		trail = null;
		towingVehicle = null;
		statusTypes.clear();
		statusTypes = null;
		if (salvageInfo != null)
			salvageInfo.destroy();
		salvageInfo = null;
	}

    public String getChildContext() {
        return getContext() + ENTITY_SEPERATOR + getName();
    }
}<|MERGE_RESOLUTION|>--- conflicted
+++ resolved
@@ -1480,11 +1480,7 @@
 	public RadiationStatus getExposed() {
 		return exposed;
 	}
-<<<<<<< HEAD
-
-=======
-	
->>>>>>> c60ea2b7
+
 	/**
 	 * Gets a collection of people affected by this entity.
 	 *
@@ -1816,7 +1812,6 @@
 		return lifeSupportRangeErrorMargin;
 	}
 
-<<<<<<< HEAD
 	/**
 	 * Gets the settlement the person is currently associated with.
 	 *
@@ -1827,8 +1822,6 @@
 		return unitManager.getSettlementByID(associatedSettlementID);
 	}
 
-=======
->>>>>>> c60ea2b7
 	/**
 	 * Is the vehicle outside of a settlement but within its vicinity ?
 	 *
