/*
 * Mars Simulation Project
 * BinFactory.java
 * @date 2023-07-30
 * @author Manny Kung
 */
package com.mars_sim.core.equipment;

import java.util.HashMap;
import java.util.Map;
import java.util.Set;

import com.mars_sim.core.SimulationConfig;
import com.mars_sim.core.Unit;
import com.mars_sim.core.goods.GoodType;
import com.mars_sim.core.manufacture.ManufactureConfig;
import com.mars_sim.core.manufacture.ManufactureProcessInfo;
import com.mars_sim.core.resource.AmountResource;
import com.mars_sim.core.resource.ResourceUtil;
import com.mars_sim.core.structure.Settlement;

/**
 * The factory class for bin containers.
 */
public final class BinFactory {
<<<<<<< HEAD

	// default logger.
	// May bring back private static final SimLogger logger = SimLogger.getLogger(BinFactory.class.getName())
=======
>>>>>>> 994f5b84
	
	private static final String CRATE = "make crate";
	private static final String BASKET = "make basket";
	private static final String POT = "make pot";
	
	private static Map<String, Double> weights = new HashMap<>();
	
	private static ManufactureConfig manufactureConfig;
	
	/**
	 * Private constructor.
	 */
	private BinFactory() {
	}
	
	/**
	 * Gets the bin type of the container needed to hold a particular resource.
	 * 
	 * @param resourceID the id of the resource to hold.
	 * @return bin type or null if none found.
	 */
	public static BinType getBinTypeForResource(int resourceID) {
		AmountResource ar = ResourceUtil.findAmountResource(resourceID);
		// Crop, Rock
		GoodType goodType = ar.getGoodType();
		
		boolean isCrop = goodType == GoodType.CROP;
		boolean isRock = goodType == GoodType.ROCK;
		boolean isStone = goodType == GoodType.GEMSTONE;
		if (isRock || isCrop || isStone) {
			return BinType.BASKET;
		}
		
		
		return null;
	}
	
	/**
	 * Gets the empty mass of the bin.
	 *
	 * @param type the bin type.
	 * @return empty mass (kg).
	 * @throws Exception if bin mass could not be determined.
	 */
	public static double getBinMass(BinType type) {
		String productName = type.getName();
		
		switch (type) {
					
			case BASKET:
				return calculateMass(BASKET, productName);
			case CRATE:
				return calculateMass(CRATE, productName);
			case POT:
				return calculateMass(POT, productName);
			default:
				throw new IllegalStateException("Class for bin '" + type + "' could not be found.");
		}		
	}

	/**
	 * Calculates the mass of the output of a process.
	 * 
	 * @param processName
	 * @return
	 */
    public static double calculateMass(String processName, String productName) {	
		if (weights.isEmpty() || !weights.containsKey(processName)) {
			double mass = 0;
			double quantity = 0;
	    	ManufactureProcessInfo manufactureProcessInfo = null;

	    	if (manufactureConfig == null) {
	    		manufactureConfig = SimulationConfig.instance().getManufactureConfiguration();
	    	}
	    			
	    	for (ManufactureProcessInfo info : manufactureConfig.getManufactureProcessList()) {
	    		if (info.getName().equalsIgnoreCase(processName)) {
	    			manufactureProcessInfo = info;
	    			break;
		        }
	    	}
			
	    	if (manufactureProcessInfo != null) {
				// Calculate total mass as the summation of the multiplication of the quantity and mass of each part 
				mass = manufactureProcessInfo.calculateTotalInputMass();
				// Calculate output quantity
				quantity = manufactureProcessInfo.calculateOutputQuantity(productName);		
				
				// mass/quantity is mass per unit e.g. need 7.8 kg of polyethylene in order to make 12 baskets 
				
				// Save the key value pair onto the weights Map
				weights.put(processName, mass/quantity);
	    	}

			return mass;
		}

		return weights.get(processName);
    }
	
	/**
	 * Creates a new bin container. This may be temporary to be shared.
	 * 
	 * @param name
	 * @param settlement
	 * @param temp
	 * @return
	 */
	public static synchronized Bin createBins(String binName, Settlement settlement) {
		
		BinType type = BinType.convertName2Enum(binName);

		AmountResourceBin binMap = findBinMap(settlement,
											settlement.getEquipmentInventory().getAmountResourceBinSet(), type);
	
		// Add this new bin to the bin map
		int id = binMap.addBin(type, null, 0.0);
		// Get the instance of this new bin
		return binMap.getBin(id);		
	}

	/**
	 * Find a BinMap for certain type.It will check existing map and create a new one if needed
	 * @param owner
	 * @param availableMaps
	 * @param type
	 * @return
	 */
	public static AmountResourceBin findBinMap(Unit owner, Set<AmountResourceBin> availableMaps,
			BinType type) {
		
		AmountResourceBin binMap = availableMaps.stream()
									.filter(a -> a.getBinType() == type)
									.findFirst()
									.orElse(null);

		if (binMap == null) {
			var capacity = getBinCapacity(type);
			binMap = new AmountResourceBin(owner, capacity, type);
		}
		return binMap;
	}

	/**
	 * Finds an empty bin container.
	 * 
	 * @param owner	Source of bins to search for
	 * @param binType
	 * @return bin container
	 */
	public static Bin findEmptyBin(BinHolder owner, BinType binType) {
		for(AmountResourceBin arb : owner.getAmountResourceBinSet()) {
			if (arb.getBinType() == binType) {
				for(Bin b : arb.getBinMap().values()) {
					if (b.isEmpty()) {
						return b;
					}
				}
			}
		}

		return null;
	}
	
	/**
	 * Gets the capacity of the bin.
	 * 
	 * @param BinType the bin type.
	 * @return capacity (kg).
	 */
	public static double getBinCapacity(BinType type) {
		switch(type) {
		case BASKET:
			return 100D;
		case CRATE:
			return 100D;
		case POT:
			return 100D;			
		default:
			throw new IllegalArgumentException("'" + type + "' is not a bin.");
		}
	}
	
//	/**
//	 * Gets the least full container..
//	 * 
//	 * @param owner	Source of containers to search
//	 * @param containerType Preferred Type of container to look for
//	 * @param resource  the resource for capacity.
//	 * @return container.
//	 */
//	public static BaseBin findLeastFullBin(BinHolder owner,
//												BinType binType,
//												   int resource) {
//		BaseBin result = null;
//		double mostCapacity = 0D;
//
//		for(AmountResourceBin b : owner.getAmountResourceBinSet()) {
//			if (b.getBinType() == binType) {
//				Container container = (BinType)b ;
//				double remainingCapacity = container.getAmountResourceRemainingCapacity(resource);
//				if (remainingCapacity >= mostCapacity) {
//					result = container;
//					mostCapacity = remainingCapacity;
//				}
//			}
//		}
//
//		return result;
//	}
}<|MERGE_RESOLUTION|>--- conflicted
+++ resolved
@@ -23,12 +23,9 @@
  * The factory class for bin containers.
  */
 public final class BinFactory {
-<<<<<<< HEAD
 
 	// default logger.
 	// May bring back private static final SimLogger logger = SimLogger.getLogger(BinFactory.class.getName())
-=======
->>>>>>> 994f5b84
 	
 	private static final String CRATE = "make crate";
 	private static final String BASKET = "make basket";
