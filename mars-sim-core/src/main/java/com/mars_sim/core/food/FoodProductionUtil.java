/*
 * Mars Simulation Project
 * FoodProductionUtil.java
 * @date 2021-10-20
 * @author Manny Kung
 */

package com.mars_sim.core.food;

import java.util.ArrayList;
import java.util.Iterator;
import java.util.List;
import java.util.SortedMap;
import java.util.TreeMap;
import java.util.stream.Collectors;

import com.mars_sim.core.SimulationConfig;
import com.mars_sim.core.equipment.BinFactory;
import com.mars_sim.core.equipment.BinType;
import com.mars_sim.core.equipment.EquipmentFactory;
import com.mars_sim.core.equipment.EquipmentType;
import com.mars_sim.core.goods.Good;
import com.mars_sim.core.goods.GoodsManager;
import com.mars_sim.core.goods.GoodsUtil;
import com.mars_sim.core.logging.SimLogger;
import com.mars_sim.core.process.ProcessItem;
import com.mars_sim.core.resource.ItemResourceUtil;
import com.mars_sim.core.resource.ItemType;
import com.mars_sim.core.resource.Part;
import com.mars_sim.core.resource.ResourceUtil;
import com.mars_sim.core.structure.Settlement;
import com.mars_sim.core.structure.building.Building;
import com.mars_sim.core.structure.building.BuildingException;
import com.mars_sim.core.structure.building.function.FoodProduction;
import com.mars_sim.core.structure.building.function.FunctionType;
import com.mars_sim.core.time.MarsTime;

/**
 * Utility class for getting food production processes.
 */
public final class FoodProductionUtil {

	/* default logger. */
	private static final SimLogger logger = SimLogger.getLogger(FoodProductionUtil.class.getName());

	private static final FoodProductionConfig config = SimulationConfig.instance().getFoodProductionConfiguration();

	/** Private constructor. */
	private FoodProductionUtil() {
	}

	/**
	 * Gets all food production processes.
	 *
	 * @return list of processes.
	 * @throws Exception if error getting processes.
	 */
	public static List<FoodProductionProcessInfo> getAllFoodProductionProcesses() {
		return config.getProcessList();
	}

	/**
	 * Gives back an alphabetically ordered map of all food production processes.
	 *
	 * @return {@link TreeMap}<{@link String},{@link FoodProductionProcessInfo}>
	 */
	public static SortedMap<String, FoodProductionProcessInfo> getAllFoodProductionProcessesMap() {
		SortedMap<String, FoodProductionProcessInfo> map = new TreeMap<>();
		for (FoodProductionProcessInfo item : getAllFoodProductionProcesses()) {
			map.put(item.getName(), item);
		}
		return map;
	}

	/**
<<<<<<< HEAD
	 * Gets food production processes within the capability of a tech level.
	 *
	 * @param techLevel the tech level.
	 * @return list of processes.
	 * @throws Exception if error getting processes.
	 */
	public static List<FoodProductionProcessInfo> getFoodProductionProcessesForTechLevel(int techLevel) {
		return config.getProcessesForTechLevel(techLevel);
	}

	/**
=======
>>>>>>> 504d51cb
	 * Gets food production processes with given output.
	 *
	 * @param item {@link String} name of desired output
	 * @return {@link List}<{@link ProcessItem}> list of processes
	 */
	public static List<FoodProductionProcessInfo> getFoodProductionProcessesWithGivenOutput(String name) {
		List<FoodProductionProcessInfo> result = new ArrayList<>();
		Iterator<FoodProductionProcessInfo> i = getAllFoodProductionProcesses().iterator();
		while (i.hasNext()) {
			FoodProductionProcessInfo process = i.next();
			for (String n : process.getOutputNames()) {
				if (name.equalsIgnoreCase(n))
					result.add(process);
			}
		}
		return result;
	}

	/**
	 * Gets food production processes with given input.
	 *
	 * @param name {@link String} desired input
	 * @return {@link List}<{@link ProcessItem}> list of processes
	 */
	public static List<FoodProductionProcessInfo> getFoodProductionProcessesWithGivenInput(String name) {
		List<FoodProductionProcessInfo> result = new ArrayList<>();
		Iterator<FoodProductionProcessInfo> i = getAllFoodProductionProcesses().iterator();
		while (i.hasNext()) {
			FoodProductionProcessInfo process = i.next();
			for (String n : process.getInputNames()) {
				if (name.equalsIgnoreCase(n))
					result.add(process);
			}
		}
		return result;
	}

	/**
	 * Gets food production processes within the capability of a tech level.
	 *
	 * @param techLevel  the tech level.
	 * @return list of processes.
	 * @throws Exception if error getting processes.
	 */
	public static List<FoodProductionProcessInfo> getProcessesForTechSkillLevel(int techLevel) {
		return config.getProcessesForTechLevel(techLevel);
	}
	
	/**
	 * Gets food production processes within the capability of a tech level and a
	 * skill level.
	 *
	 * @param techLevel  the tech level.
	 * @param skillLevel the skill level.
	 * @return list of processes.
	 * @throws Exception if error getting processes.
	 */
	public static List<FoodProductionProcessInfo> getProcessesForTechSkillLevel(int techLevel,
			int skillLevel) {
<<<<<<< HEAD
		return config.getProcessesForTechLevel(techLevel).stream()
=======
		return getProcessesForTechSkillLevel(techLevel).stream()
>>>>>>> 504d51cb
				.filter(s -> (s.getSkillLevelRequired() <= skillLevel))
    	        .collect(Collectors.toList());
	}

	/**
	 * Gets the goods value of a food production process at a settlement.
	 *
	 * @param process    the food production process.
	 * @param settlement the settlement.
	 * @return goods value of output goods minus input goods.
	 * @throws Exception if error determining good values.
	 */
	public static double getFoodProductionProcessValue(FoodProductionProcessInfo process, Settlement settlement) {

		double inputsValue = 0D;
		Iterator<ProcessItem> i = process.getInputList().iterator();
		while (i.hasNext())
			inputsValue += getProcessItemValue(i.next(), settlement, false);

		double outputsValue = 0D;
		Iterator<ProcessItem> j = process.getOutputList().iterator();
		while (j.hasNext())
			outputsValue += getProcessItemValue(j.next(), settlement, true);

		// Subtract power value.
		double powerHrsRequiredPerMillisol = process.getPowerRequired() * MarsTime.HOURS_PER_MILLISOL;
		double powerValue = powerHrsRequiredPerMillisol * settlement.getPowerGrid().getPowerValue();

		return outputsValue - inputsValue - powerValue;
	}

	/**
	 * Gets the good value of a food production process item for a settlement.
	 *
	 * @param item       the food production process item.
	 * @param settlement the settlement.
	 * @param isOutput   is item an output of process?
	 * @return good value.
	 * @throws Exception if error getting good value.
	 */
	public static double getProcessItemValue(ProcessItem item, Settlement settlement,
			boolean isOutput) {
		double result;

		GoodsManager manager = settlement.getGoodsManager();

		if (item.getType() == ItemType.AMOUNT_RESOURCE) {
	        int id = ResourceUtil.findIDbyAmountResourceName(item.getName());
			double amount = item.getAmount();
			if (isOutput) {
				double remainingCapacity = settlement.getAmountResourceRemainingCapacity(id);
				if (amount > remainingCapacity) {
					amount = remainingCapacity;
				}
			}
			
			result = manager.getGoodValuePoint(id) * amount;
			
		} else if (item.getType() == ItemType.PART) {
			int id = ItemResourceUtil.findIDbyItemResourceName(item.getName());
			result = manager.getGoodValuePoint(id) * item.getAmount();
		} else if (item.getType() == ItemType.EQUIPMENT) {
			int id = EquipmentType.convertName2ID(item.getName());
			result = manager.getGoodValuePoint(id) * item.getAmount();
		} else
			throw new IllegalStateException("Item type: " + item.getType() + " not valid.");

		return result;
	}

	/**
	 * Checks to see if a food production process can be started at a given
	 * food production building.
	 *
	 * @param process the food production process to start.
	 * @param kitchen the food production building.
	 * @return true if process can be started.
	 * @throws Exception if error determining if process can be started.
	 */
	public static boolean canProcessBeStarted(FoodProductionProcessInfo process, FoodProduction kitchen) {

		// Check to see if this workshop can accommodate another process.
		if (kitchen.getMaxProcesses() < kitchen.getCurrentTotalProcesses()) {
			// NOTE: create a map to show which process has a 3D printer in use and which doesn't
			return false;
		}
		
        // Check to see if process tech level is above kitchen tech level.
		if (kitchen.getTechLevel() < process.getTechLevelRequired()) {
			return false;
		}

		Settlement settlement = kitchen.getBuilding().getSettlement();

		// Check to see if process input items are available at settlement.
		if (!areProcessInputsAvailable(process, settlement)) {
			return false;
		}

		// Check to see if room for process output items at settlement.
		else if (!canProcessOutputsBeStored(process, settlement)) {
			return false;
		}

		return true;
	}

	/**
	 * Checks if process inputs are available in an inventory.
	 *
	 * @param process the food production process.
	 * @param inv     the inventory.
	 * @return true if process inputs are available.
	 * @throws Exception if error determining if process inputs are available.
	 */
	private static boolean areProcessInputsAvailable(FoodProductionProcessInfo process, Settlement settlement) {
		boolean result = true;

		Iterator<ProcessItem> i = process.getInputList().iterator();
		while (result && i.hasNext()) {
			ProcessItem item = i.next();
			if (ItemType.AMOUNT_RESOURCE == item.getType()) {
				int id = ResourceUtil.findIDbyAmountResourceName(item.getName());
				result = (settlement.getAmountResourceStored(id) >= item.getAmount());
			} else if (ItemType.PART == item.getType()) {
				int id = ItemResourceUtil.findIDbyItemResourceName(item.getName());
				result = (settlement.getItemResourceStored(id) >= (int) item.getAmount());
			} else
				throw new IllegalStateException(
						"FoodProduction process input: " + item.getType() + " not a valid type.");
		}

		return result;
	}

	/**
     * Checks if enough storage room for process outputs in an inventory.
     *
     * @param process the manufacturing process.
     * @param inv the inventory.
     * @return true if storage room.
     * @throws Exception if error determining storage room for outputs.
     */
	private static final boolean canProcessOutputsBeStored(FoodProductionProcessInfo process, Settlement settlement) {

		Iterator<ProcessItem> j = process.getOutputList().iterator();
		while (j.hasNext()) {
			ProcessItem item = j.next();
			if (ItemType.AMOUNT_RESOURCE == item.getType()) {
				double capacity = settlement.getAmountResourceRemainingCapacity(ResourceUtil.findIDbyAmountResourceName(item.getName()));
				if (item.getAmount() > capacity)
					return false;
			}

			else if (ItemType.PART == item.getType()) {
				double mass = item.getAmount() * ((Part) ItemResourceUtil.findItemResource(item.getName())).getMassPerItem();
				double capacity = settlement.getCargoCapacity();
				if (mass > capacity)
					return false;
			}

			else if (ItemType.EQUIPMENT == item.getType()) {
				int number = (int) item.getAmount();
				double mass = EquipmentFactory.getEquipmentMass(EquipmentType.convertName2Enum(item.getName())) * number;
				double capacity = settlement.getCargoCapacity();
				if (mass > capacity)
					return false;
			}
			
			else if (ItemType.BIN == item.getType()) {
				int number = (int) item.getAmount();
				double mass = BinFactory.getBinMass(BinType.convertName2Enum(item.getName())) * number;
				double capacity = settlement.getCargoCapacity();
				if (mass > capacity)
					return false;
			}
			
			else
				logger.severe(settlement, "FoodProductionUtil.addProcess(): output: " +
					item.getType() + " not a valid type.");
		}

		return true;
	}

	/**
	 * Checks if settlement has buildings with food production function.
	 *
	 * @param settlement the settlement.
	 * @return true if buildings with food production function.
	 * @throws BuildingException if error checking for food production buildings.
	 */
	public static boolean doesSettlementHaveFoodProduction(Settlement settlement) {
		return (!settlement.getBuildingManager().getBuildingSet(FunctionType.FOOD_PRODUCTION).isEmpty());
	}

	/**
	 * Gets the highest food production tech level in a settlement.
	 *
	 * @param settlement the settlement.
	 * @return highest food production tech level.
	 * @throws BuildingException if error determining highest tech level.
	 */
	public static int getHighestFoodProductionTechLevel(Settlement settlement) {
		int highestTechLevel = 0;
		Iterator<Building> i = settlement.getBuildingManager().getBuildingSet(FunctionType.FOOD_PRODUCTION).iterator();
		while (i.hasNext()) {
			FoodProduction foodProductionFunction = i.next().getFoodProduction();
			if (foodProductionFunction.getTechLevel() > highestTechLevel)
				highestTechLevel = foodProductionFunction.getTechLevel();
		}

		return highestTechLevel;
	}

	/**
	 * Gets a good for a food production process item.
	 *
	 * @param item the food production process item.
	 * @return good
	 * @throws Exception if error determining good.
	 */
	public static Good getGood(ProcessItem item) {
		Good result = null;
		if (ItemType.AMOUNT_RESOURCE == item.getType()) {
			result = GoodsUtil.getGood(ResourceUtil.findAmountResource(item.getName()).getID());
		} else if (ItemType.PART == item.getType()) {
			result = GoodsUtil.getGood(ItemResourceUtil.findItemResource(item.getName()).getID());
		} else if (ItemType.EQUIPMENT == item.getType()) {
			result = GoodsUtil.getEquipmentGood(EquipmentType.convertName2Enum(item.getName()));
		} else if (ItemType.BIN == item.getType()) {
			result = GoodsUtil.getBinGood(BinType.convertName2Enum(item.getName()));
		}

		return result;
	}

	/**
	 * Gets the mass for a food production process item.
	 *
	 * @param item the food production process item.
	 * @return mass (kg).
	 * @throws Exception if error determining the mass.
	 */
	public static double getMass(ProcessItem item) {
		double mass = 0D;

		if (ItemType.AMOUNT_RESOURCE == item.getType()) {
			mass = item.getAmount();
		} else if (ItemType.PART == item.getType()) {
			mass = item.getAmount() * ((Part) ItemResourceUtil.findItemResource(item.getName())).getMassPerItem();
		} else if (ItemType.EQUIPMENT == item.getType()) {
			double equipmentMass = EquipmentFactory.getEquipmentMass(EquipmentType.convertName2Enum(item.getName()));
			mass = item.getAmount() * equipmentMass;
		} else if (ItemType.BIN == item.getType()) {
			double binMass = BinFactory.getBinMass(BinType.convertName2Enum(item.getName()));
			mass = item.getAmount() * binMass;
		}
		
		return mass;
	}

}
<|MERGE_RESOLUTION|>--- conflicted
+++ resolved
@@ -1,416 +1,398 @@
-/*
- * Mars Simulation Project
- * FoodProductionUtil.java
- * @date 2021-10-20
- * @author Manny Kung
- */
-
-package com.mars_sim.core.food;
-
-import java.util.ArrayList;
-import java.util.Iterator;
-import java.util.List;
-import java.util.SortedMap;
-import java.util.TreeMap;
-import java.util.stream.Collectors;
-
-import com.mars_sim.core.SimulationConfig;
-import com.mars_sim.core.equipment.BinFactory;
-import com.mars_sim.core.equipment.BinType;
-import com.mars_sim.core.equipment.EquipmentFactory;
-import com.mars_sim.core.equipment.EquipmentType;
-import com.mars_sim.core.goods.Good;
-import com.mars_sim.core.goods.GoodsManager;
-import com.mars_sim.core.goods.GoodsUtil;
-import com.mars_sim.core.logging.SimLogger;
-import com.mars_sim.core.process.ProcessItem;
-import com.mars_sim.core.resource.ItemResourceUtil;
-import com.mars_sim.core.resource.ItemType;
-import com.mars_sim.core.resource.Part;
-import com.mars_sim.core.resource.ResourceUtil;
-import com.mars_sim.core.structure.Settlement;
-import com.mars_sim.core.structure.building.Building;
-import com.mars_sim.core.structure.building.BuildingException;
-import com.mars_sim.core.structure.building.function.FoodProduction;
-import com.mars_sim.core.structure.building.function.FunctionType;
-import com.mars_sim.core.time.MarsTime;
-
-/**
- * Utility class for getting food production processes.
- */
-public final class FoodProductionUtil {
-
-	/* default logger. */
-	private static final SimLogger logger = SimLogger.getLogger(FoodProductionUtil.class.getName());
-
-	private static final FoodProductionConfig config = SimulationConfig.instance().getFoodProductionConfiguration();
-
-	/** Private constructor. */
-	private FoodProductionUtil() {
-	}
-
-	/**
-	 * Gets all food production processes.
-	 *
-	 * @return list of processes.
-	 * @throws Exception if error getting processes.
-	 */
-	public static List<FoodProductionProcessInfo> getAllFoodProductionProcesses() {
-		return config.getProcessList();
-	}
-
-	/**
-	 * Gives back an alphabetically ordered map of all food production processes.
-	 *
-	 * @return {@link TreeMap}<{@link String},{@link FoodProductionProcessInfo}>
-	 */
-	public static SortedMap<String, FoodProductionProcessInfo> getAllFoodProductionProcessesMap() {
-		SortedMap<String, FoodProductionProcessInfo> map = new TreeMap<>();
-		for (FoodProductionProcessInfo item : getAllFoodProductionProcesses()) {
-			map.put(item.getName(), item);
-		}
-		return map;
-	}
-
-	/**
-<<<<<<< HEAD
-	 * Gets food production processes within the capability of a tech level.
-	 *
-	 * @param techLevel the tech level.
-	 * @return list of processes.
-	 * @throws Exception if error getting processes.
-	 */
-	public static List<FoodProductionProcessInfo> getFoodProductionProcessesForTechLevel(int techLevel) {
-		return config.getProcessesForTechLevel(techLevel);
-	}
-
-	/**
-=======
->>>>>>> 504d51cb
-	 * Gets food production processes with given output.
-	 *
-	 * @param item {@link String} name of desired output
-	 * @return {@link List}<{@link ProcessItem}> list of processes
-	 */
-	public static List<FoodProductionProcessInfo> getFoodProductionProcessesWithGivenOutput(String name) {
-		List<FoodProductionProcessInfo> result = new ArrayList<>();
-		Iterator<FoodProductionProcessInfo> i = getAllFoodProductionProcesses().iterator();
-		while (i.hasNext()) {
-			FoodProductionProcessInfo process = i.next();
-			for (String n : process.getOutputNames()) {
-				if (name.equalsIgnoreCase(n))
-					result.add(process);
-			}
-		}
-		return result;
-	}
-
-	/**
-	 * Gets food production processes with given input.
-	 *
-	 * @param name {@link String} desired input
-	 * @return {@link List}<{@link ProcessItem}> list of processes
-	 */
-	public static List<FoodProductionProcessInfo> getFoodProductionProcessesWithGivenInput(String name) {
-		List<FoodProductionProcessInfo> result = new ArrayList<>();
-		Iterator<FoodProductionProcessInfo> i = getAllFoodProductionProcesses().iterator();
-		while (i.hasNext()) {
-			FoodProductionProcessInfo process = i.next();
-			for (String n : process.getInputNames()) {
-				if (name.equalsIgnoreCase(n))
-					result.add(process);
-			}
-		}
-		return result;
-	}
-
-	/**
-	 * Gets food production processes within the capability of a tech level.
-	 *
-	 * @param techLevel  the tech level.
-	 * @return list of processes.
-	 * @throws Exception if error getting processes.
-	 */
-	public static List<FoodProductionProcessInfo> getProcessesForTechSkillLevel(int techLevel) {
-		return config.getProcessesForTechLevel(techLevel);
-	}
-	
-	/**
-	 * Gets food production processes within the capability of a tech level and a
-	 * skill level.
-	 *
-	 * @param techLevel  the tech level.
-	 * @param skillLevel the skill level.
-	 * @return list of processes.
-	 * @throws Exception if error getting processes.
-	 */
-	public static List<FoodProductionProcessInfo> getProcessesForTechSkillLevel(int techLevel,
-			int skillLevel) {
-<<<<<<< HEAD
-		return config.getProcessesForTechLevel(techLevel).stream()
-=======
-		return getProcessesForTechSkillLevel(techLevel).stream()
->>>>>>> 504d51cb
-				.filter(s -> (s.getSkillLevelRequired() <= skillLevel))
-    	        .collect(Collectors.toList());
-	}
-
-	/**
-	 * Gets the goods value of a food production process at a settlement.
-	 *
-	 * @param process    the food production process.
-	 * @param settlement the settlement.
-	 * @return goods value of output goods minus input goods.
-	 * @throws Exception if error determining good values.
-	 */
-	public static double getFoodProductionProcessValue(FoodProductionProcessInfo process, Settlement settlement) {
-
-		double inputsValue = 0D;
-		Iterator<ProcessItem> i = process.getInputList().iterator();
-		while (i.hasNext())
-			inputsValue += getProcessItemValue(i.next(), settlement, false);
-
-		double outputsValue = 0D;
-		Iterator<ProcessItem> j = process.getOutputList().iterator();
-		while (j.hasNext())
-			outputsValue += getProcessItemValue(j.next(), settlement, true);
-
-		// Subtract power value.
-		double powerHrsRequiredPerMillisol = process.getPowerRequired() * MarsTime.HOURS_PER_MILLISOL;
-		double powerValue = powerHrsRequiredPerMillisol * settlement.getPowerGrid().getPowerValue();
-
-		return outputsValue - inputsValue - powerValue;
-	}
-
-	/**
-	 * Gets the good value of a food production process item for a settlement.
-	 *
-	 * @param item       the food production process item.
-	 * @param settlement the settlement.
-	 * @param isOutput   is item an output of process?
-	 * @return good value.
-	 * @throws Exception if error getting good value.
-	 */
-	public static double getProcessItemValue(ProcessItem item, Settlement settlement,
-			boolean isOutput) {
-		double result;
-
-		GoodsManager manager = settlement.getGoodsManager();
-
-		if (item.getType() == ItemType.AMOUNT_RESOURCE) {
-	        int id = ResourceUtil.findIDbyAmountResourceName(item.getName());
-			double amount = item.getAmount();
-			if (isOutput) {
-				double remainingCapacity = settlement.getAmountResourceRemainingCapacity(id);
-				if (amount > remainingCapacity) {
-					amount = remainingCapacity;
-				}
-			}
-			
-			result = manager.getGoodValuePoint(id) * amount;
-			
-		} else if (item.getType() == ItemType.PART) {
-			int id = ItemResourceUtil.findIDbyItemResourceName(item.getName());
-			result = manager.getGoodValuePoint(id) * item.getAmount();
-		} else if (item.getType() == ItemType.EQUIPMENT) {
-			int id = EquipmentType.convertName2ID(item.getName());
-			result = manager.getGoodValuePoint(id) * item.getAmount();
-		} else
-			throw new IllegalStateException("Item type: " + item.getType() + " not valid.");
-
-		return result;
-	}
-
-	/**
-	 * Checks to see if a food production process can be started at a given
-	 * food production building.
-	 *
-	 * @param process the food production process to start.
-	 * @param kitchen the food production building.
-	 * @return true if process can be started.
-	 * @throws Exception if error determining if process can be started.
-	 */
-	public static boolean canProcessBeStarted(FoodProductionProcessInfo process, FoodProduction kitchen) {
-
-		// Check to see if this workshop can accommodate another process.
-		if (kitchen.getMaxProcesses() < kitchen.getCurrentTotalProcesses()) {
-			// NOTE: create a map to show which process has a 3D printer in use and which doesn't
-			return false;
-		}
-		
-        // Check to see if process tech level is above kitchen tech level.
-		if (kitchen.getTechLevel() < process.getTechLevelRequired()) {
-			return false;
-		}
-
-		Settlement settlement = kitchen.getBuilding().getSettlement();
-
-		// Check to see if process input items are available at settlement.
-		if (!areProcessInputsAvailable(process, settlement)) {
-			return false;
-		}
-
-		// Check to see if room for process output items at settlement.
-		else if (!canProcessOutputsBeStored(process, settlement)) {
-			return false;
-		}
-
-		return true;
-	}
-
-	/**
-	 * Checks if process inputs are available in an inventory.
-	 *
-	 * @param process the food production process.
-	 * @param inv     the inventory.
-	 * @return true if process inputs are available.
-	 * @throws Exception if error determining if process inputs are available.
-	 */
-	private static boolean areProcessInputsAvailable(FoodProductionProcessInfo process, Settlement settlement) {
-		boolean result = true;
-
-		Iterator<ProcessItem> i = process.getInputList().iterator();
-		while (result && i.hasNext()) {
-			ProcessItem item = i.next();
-			if (ItemType.AMOUNT_RESOURCE == item.getType()) {
-				int id = ResourceUtil.findIDbyAmountResourceName(item.getName());
-				result = (settlement.getAmountResourceStored(id) >= item.getAmount());
-			} else if (ItemType.PART == item.getType()) {
-				int id = ItemResourceUtil.findIDbyItemResourceName(item.getName());
-				result = (settlement.getItemResourceStored(id) >= (int) item.getAmount());
-			} else
-				throw new IllegalStateException(
-						"FoodProduction process input: " + item.getType() + " not a valid type.");
-		}
-
-		return result;
-	}
-
-	/**
-     * Checks if enough storage room for process outputs in an inventory.
-     *
-     * @param process the manufacturing process.
-     * @param inv the inventory.
-     * @return true if storage room.
-     * @throws Exception if error determining storage room for outputs.
-     */
-	private static final boolean canProcessOutputsBeStored(FoodProductionProcessInfo process, Settlement settlement) {
-
-		Iterator<ProcessItem> j = process.getOutputList().iterator();
-		while (j.hasNext()) {
-			ProcessItem item = j.next();
-			if (ItemType.AMOUNT_RESOURCE == item.getType()) {
-				double capacity = settlement.getAmountResourceRemainingCapacity(ResourceUtil.findIDbyAmountResourceName(item.getName()));
-				if (item.getAmount() > capacity)
-					return false;
-			}
-
-			else if (ItemType.PART == item.getType()) {
-				double mass = item.getAmount() * ((Part) ItemResourceUtil.findItemResource(item.getName())).getMassPerItem();
-				double capacity = settlement.getCargoCapacity();
-				if (mass > capacity)
-					return false;
-			}
-
-			else if (ItemType.EQUIPMENT == item.getType()) {
-				int number = (int) item.getAmount();
-				double mass = EquipmentFactory.getEquipmentMass(EquipmentType.convertName2Enum(item.getName())) * number;
-				double capacity = settlement.getCargoCapacity();
-				if (mass > capacity)
-					return false;
-			}
-			
-			else if (ItemType.BIN == item.getType()) {
-				int number = (int) item.getAmount();
-				double mass = BinFactory.getBinMass(BinType.convertName2Enum(item.getName())) * number;
-				double capacity = settlement.getCargoCapacity();
-				if (mass > capacity)
-					return false;
-			}
-			
-			else
-				logger.severe(settlement, "FoodProductionUtil.addProcess(): output: " +
-					item.getType() + " not a valid type.");
-		}
-
-		return true;
-	}
-
-	/**
-	 * Checks if settlement has buildings with food production function.
-	 *
-	 * @param settlement the settlement.
-	 * @return true if buildings with food production function.
-	 * @throws BuildingException if error checking for food production buildings.
-	 */
-	public static boolean doesSettlementHaveFoodProduction(Settlement settlement) {
-		return (!settlement.getBuildingManager().getBuildingSet(FunctionType.FOOD_PRODUCTION).isEmpty());
-	}
-
-	/**
-	 * Gets the highest food production tech level in a settlement.
-	 *
-	 * @param settlement the settlement.
-	 * @return highest food production tech level.
-	 * @throws BuildingException if error determining highest tech level.
-	 */
-	public static int getHighestFoodProductionTechLevel(Settlement settlement) {
-		int highestTechLevel = 0;
-		Iterator<Building> i = settlement.getBuildingManager().getBuildingSet(FunctionType.FOOD_PRODUCTION).iterator();
-		while (i.hasNext()) {
-			FoodProduction foodProductionFunction = i.next().getFoodProduction();
-			if (foodProductionFunction.getTechLevel() > highestTechLevel)
-				highestTechLevel = foodProductionFunction.getTechLevel();
-		}
-
-		return highestTechLevel;
-	}
-
-	/**
-	 * Gets a good for a food production process item.
-	 *
-	 * @param item the food production process item.
-	 * @return good
-	 * @throws Exception if error determining good.
-	 */
-	public static Good getGood(ProcessItem item) {
-		Good result = null;
-		if (ItemType.AMOUNT_RESOURCE == item.getType()) {
-			result = GoodsUtil.getGood(ResourceUtil.findAmountResource(item.getName()).getID());
-		} else if (ItemType.PART == item.getType()) {
-			result = GoodsUtil.getGood(ItemResourceUtil.findItemResource(item.getName()).getID());
-		} else if (ItemType.EQUIPMENT == item.getType()) {
-			result = GoodsUtil.getEquipmentGood(EquipmentType.convertName2Enum(item.getName()));
-		} else if (ItemType.BIN == item.getType()) {
-			result = GoodsUtil.getBinGood(BinType.convertName2Enum(item.getName()));
-		}
-
-		return result;
-	}
-
-	/**
-	 * Gets the mass for a food production process item.
-	 *
-	 * @param item the food production process item.
-	 * @return mass (kg).
-	 * @throws Exception if error determining the mass.
-	 */
-	public static double getMass(ProcessItem item) {
-		double mass = 0D;
-
-		if (ItemType.AMOUNT_RESOURCE == item.getType()) {
-			mass = item.getAmount();
-		} else if (ItemType.PART == item.getType()) {
-			mass = item.getAmount() * ((Part) ItemResourceUtil.findItemResource(item.getName())).getMassPerItem();
-		} else if (ItemType.EQUIPMENT == item.getType()) {
-			double equipmentMass = EquipmentFactory.getEquipmentMass(EquipmentType.convertName2Enum(item.getName()));
-			mass = item.getAmount() * equipmentMass;
-		} else if (ItemType.BIN == item.getType()) {
-			double binMass = BinFactory.getBinMass(BinType.convertName2Enum(item.getName()));
-			mass = item.getAmount() * binMass;
-		}
-		
-		return mass;
-	}
-
-}
+/*
+ * Mars Simulation Project
+ * FoodProductionUtil.java
+ * @date 2021-10-20
+ * @author Manny Kung
+ */
+
+package com.mars_sim.core.food;
+
+import java.util.ArrayList;
+import java.util.Iterator;
+import java.util.List;
+import java.util.SortedMap;
+import java.util.TreeMap;
+import java.util.stream.Collectors;
+
+import com.mars_sim.core.SimulationConfig;
+import com.mars_sim.core.equipment.BinFactory;
+import com.mars_sim.core.equipment.BinType;
+import com.mars_sim.core.equipment.EquipmentFactory;
+import com.mars_sim.core.equipment.EquipmentType;
+import com.mars_sim.core.goods.Good;
+import com.mars_sim.core.goods.GoodsManager;
+import com.mars_sim.core.goods.GoodsUtil;
+import com.mars_sim.core.logging.SimLogger;
+import com.mars_sim.core.process.ProcessItem;
+import com.mars_sim.core.resource.ItemResourceUtil;
+import com.mars_sim.core.resource.ItemType;
+import com.mars_sim.core.resource.Part;
+import com.mars_sim.core.resource.ResourceUtil;
+import com.mars_sim.core.structure.Settlement;
+import com.mars_sim.core.structure.building.Building;
+import com.mars_sim.core.structure.building.BuildingException;
+import com.mars_sim.core.structure.building.function.FoodProduction;
+import com.mars_sim.core.structure.building.function.FunctionType;
+import com.mars_sim.core.time.MarsTime;
+
+/**
+ * Utility class for getting food production processes.
+ */
+public final class FoodProductionUtil {
+
+	/* default logger. */
+	private static final SimLogger logger = SimLogger.getLogger(FoodProductionUtil.class.getName());
+
+	private static final FoodProductionConfig config = SimulationConfig.instance().getFoodProductionConfiguration();
+
+	/** Private constructor. */
+	private FoodProductionUtil() {
+	}
+
+	/**
+	 * Gets all food production processes.
+	 *
+	 * @return list of processes.
+	 * @throws Exception if error getting processes.
+	 */
+	public static List<FoodProductionProcessInfo> getAllFoodProductionProcesses() {
+		return config.getProcessList();
+	}
+
+	/**
+	 * Gives back an alphabetically ordered map of all food production processes.
+	 *
+	 * @return {@link TreeMap}<{@link String},{@link FoodProductionProcessInfo}>
+	 */
+	public static SortedMap<String, FoodProductionProcessInfo> getAllFoodProductionProcessesMap() {
+		SortedMap<String, FoodProductionProcessInfo> map = new TreeMap<>();
+		for (FoodProductionProcessInfo item : getAllFoodProductionProcesses()) {
+			map.put(item.getName(), item);
+		}
+		return map;
+	}
+
+	/**
+	 * Gets food production processes with given output.
+	 *
+	 * @param item {@link String} name of desired output
+	 * @return {@link List}<{@link ProcessItem}> list of processes
+	 */
+	public static List<FoodProductionProcessInfo> getFoodProductionProcessesWithGivenOutput(String name) {
+		List<FoodProductionProcessInfo> result = new ArrayList<>();
+		Iterator<FoodProductionProcessInfo> i = getAllFoodProductionProcesses().iterator();
+		while (i.hasNext()) {
+			FoodProductionProcessInfo process = i.next();
+			for (String n : process.getOutputNames()) {
+				if (name.equalsIgnoreCase(n))
+					result.add(process);
+			}
+		}
+		return result;
+	}
+
+	/**
+	 * Gets food production processes with given input.
+	 *
+	 * @param name {@link String} desired input
+	 * @return {@link List}<{@link ProcessItem}> list of processes
+	 */
+	public static List<FoodProductionProcessInfo> getFoodProductionProcessesWithGivenInput(String name) {
+		List<FoodProductionProcessInfo> result = new ArrayList<>();
+		Iterator<FoodProductionProcessInfo> i = getAllFoodProductionProcesses().iterator();
+		while (i.hasNext()) {
+			FoodProductionProcessInfo process = i.next();
+			for (String n : process.getInputNames()) {
+				if (name.equalsIgnoreCase(n))
+					result.add(process);
+			}
+		}
+		return result;
+	}
+
+	/**
+	 * Gets food production processes within the capability of a tech level.
+	 *
+	 * @param techLevel  the tech level.
+	 * @return list of processes.
+	 * @throws Exception if error getting processes.
+	 */
+	public static List<FoodProductionProcessInfo> getProcessesForTechSkillLevel(int techLevel) {
+		return config.getProcessesForTechLevel(techLevel);
+	}
+	
+	/**
+	 * Gets food production processes within the capability of a tech level and a
+	 * skill level.
+	 *
+	 * @param techLevel  the tech level.
+	 * @param skillLevel the skill level.
+	 * @return list of processes.
+	 * @throws Exception if error getting processes.
+	 */
+	public static List<FoodProductionProcessInfo> getProcessesForTechSkillLevel(int techLevel,
+			int skillLevel) {
+		return getProcessesForTechSkillLevel(techLevel).stream()
+				.filter(s -> (s.getSkillLevelRequired() <= skillLevel))
+    	        .collect(Collectors.toList());
+	}
+
+	/**
+	 * Gets the goods value of a food production process at a settlement.
+	 *
+	 * @param process    the food production process.
+	 * @param settlement the settlement.
+	 * @return goods value of output goods minus input goods.
+	 * @throws Exception if error determining good values.
+	 */
+	public static double getFoodProductionProcessValue(FoodProductionProcessInfo process, Settlement settlement) {
+
+		double inputsValue = 0D;
+		Iterator<ProcessItem> i = process.getInputList().iterator();
+		while (i.hasNext())
+			inputsValue += getProcessItemValue(i.next(), settlement, false);
+
+		double outputsValue = 0D;
+		Iterator<ProcessItem> j = process.getOutputList().iterator();
+		while (j.hasNext())
+			outputsValue += getProcessItemValue(j.next(), settlement, true);
+
+		// Subtract power value.
+		double powerHrsRequiredPerMillisol = process.getPowerRequired() * MarsTime.HOURS_PER_MILLISOL;
+		double powerValue = powerHrsRequiredPerMillisol * settlement.getPowerGrid().getPowerValue();
+
+		return outputsValue - inputsValue - powerValue;
+	}
+
+	/**
+	 * Gets the good value of a food production process item for a settlement.
+	 *
+	 * @param item       the food production process item.
+	 * @param settlement the settlement.
+	 * @param isOutput   is item an output of process?
+	 * @return good value.
+	 * @throws Exception if error getting good value.
+	 */
+	public static double getProcessItemValue(ProcessItem item, Settlement settlement,
+			boolean isOutput) {
+		double result;
+
+		GoodsManager manager = settlement.getGoodsManager();
+
+		if (item.getType() == ItemType.AMOUNT_RESOURCE) {
+	        int id = ResourceUtil.findIDbyAmountResourceName(item.getName());
+			double amount = item.getAmount();
+			if (isOutput) {
+				double remainingCapacity = settlement.getAmountResourceRemainingCapacity(id);
+				if (amount > remainingCapacity) {
+					amount = remainingCapacity;
+				}
+			}
+			
+			result = manager.getGoodValuePoint(id) * amount;
+			
+		} else if (item.getType() == ItemType.PART) {
+			int id = ItemResourceUtil.findIDbyItemResourceName(item.getName());
+			result = manager.getGoodValuePoint(id) * item.getAmount();
+		} else if (item.getType() == ItemType.EQUIPMENT) {
+			int id = EquipmentType.convertName2ID(item.getName());
+			result = manager.getGoodValuePoint(id) * item.getAmount();
+		} else
+			throw new IllegalStateException("Item type: " + item.getType() + " not valid.");
+
+		return result;
+	}
+
+	/**
+	 * Checks to see if a food production process can be started at a given
+	 * food production building.
+	 *
+	 * @param process the food production process to start.
+	 * @param kitchen the food production building.
+	 * @return true if process can be started.
+	 * @throws Exception if error determining if process can be started.
+	 */
+	public static boolean canProcessBeStarted(FoodProductionProcessInfo process, FoodProduction kitchen) {
+
+		// Check to see if this workshop can accommodate another process.
+		if (kitchen.getMaxProcesses() < kitchen.getCurrentTotalProcesses()) {
+			// NOTE: create a map to show which process has a 3D printer in use and which doesn't
+			return false;
+		}
+		
+        // Check to see if process tech level is above kitchen tech level.
+		if (kitchen.getTechLevel() < process.getTechLevelRequired()) {
+			return false;
+		}
+
+		Settlement settlement = kitchen.getBuilding().getSettlement();
+
+		// Check to see if process input items are available at settlement.
+		if (!areProcessInputsAvailable(process, settlement)) {
+			return false;
+		}
+
+		// Check to see if room for process output items at settlement.
+		else if (!canProcessOutputsBeStored(process, settlement)) {
+			return false;
+		}
+
+		return true;
+	}
+
+	/**
+	 * Checks if process inputs are available in an inventory.
+	 *
+	 * @param process the food production process.
+	 * @param inv     the inventory.
+	 * @return true if process inputs are available.
+	 * @throws Exception if error determining if process inputs are available.
+	 */
+	private static boolean areProcessInputsAvailable(FoodProductionProcessInfo process, Settlement settlement) {
+		boolean result = true;
+
+		Iterator<ProcessItem> i = process.getInputList().iterator();
+		while (result && i.hasNext()) {
+			ProcessItem item = i.next();
+			if (ItemType.AMOUNT_RESOURCE == item.getType()) {
+				int id = ResourceUtil.findIDbyAmountResourceName(item.getName());
+				result = (settlement.getAmountResourceStored(id) >= item.getAmount());
+			} else if (ItemType.PART == item.getType()) {
+				int id = ItemResourceUtil.findIDbyItemResourceName(item.getName());
+				result = (settlement.getItemResourceStored(id) >= (int) item.getAmount());
+			} else
+				throw new IllegalStateException(
+						"FoodProduction process input: " + item.getType() + " not a valid type.");
+		}
+
+		return result;
+	}
+
+	/**
+     * Checks if enough storage room for process outputs in an inventory.
+     *
+     * @param process the manufacturing process.
+     * @param inv the inventory.
+     * @return true if storage room.
+     * @throws Exception if error determining storage room for outputs.
+     */
+	private static final boolean canProcessOutputsBeStored(FoodProductionProcessInfo process, Settlement settlement) {
+
+		Iterator<ProcessItem> j = process.getOutputList().iterator();
+		while (j.hasNext()) {
+			ProcessItem item = j.next();
+			if (ItemType.AMOUNT_RESOURCE == item.getType()) {
+				double capacity = settlement.getAmountResourceRemainingCapacity(ResourceUtil.findIDbyAmountResourceName(item.getName()));
+				if (item.getAmount() > capacity)
+					return false;
+			}
+
+			else if (ItemType.PART == item.getType()) {
+				double mass = item.getAmount() * ((Part) ItemResourceUtil.findItemResource(item.getName())).getMassPerItem();
+				double capacity = settlement.getCargoCapacity();
+				if (mass > capacity)
+					return false;
+			}
+
+			else if (ItemType.EQUIPMENT == item.getType()) {
+				int number = (int) item.getAmount();
+				double mass = EquipmentFactory.getEquipmentMass(EquipmentType.convertName2Enum(item.getName())) * number;
+				double capacity = settlement.getCargoCapacity();
+				if (mass > capacity)
+					return false;
+			}
+			
+			else if (ItemType.BIN == item.getType()) {
+				int number = (int) item.getAmount();
+				double mass = BinFactory.getBinMass(BinType.convertName2Enum(item.getName())) * number;
+				double capacity = settlement.getCargoCapacity();
+				if (mass > capacity)
+					return false;
+			}
+			
+			else
+				logger.severe(settlement, "FoodProductionUtil.addProcess(): output: " +
+					item.getType() + " not a valid type.");
+		}
+
+		return true;
+	}
+
+	/**
+	 * Checks if settlement has buildings with food production function.
+	 *
+	 * @param settlement the settlement.
+	 * @return true if buildings with food production function.
+	 * @throws BuildingException if error checking for food production buildings.
+	 */
+	public static boolean doesSettlementHaveFoodProduction(Settlement settlement) {
+		return (!settlement.getBuildingManager().getBuildingSet(FunctionType.FOOD_PRODUCTION).isEmpty());
+	}
+
+	/**
+	 * Gets the highest food production tech level in a settlement.
+	 *
+	 * @param settlement the settlement.
+	 * @return highest food production tech level.
+	 * @throws BuildingException if error determining highest tech level.
+	 */
+	public static int getHighestFoodProductionTechLevel(Settlement settlement) {
+		int highestTechLevel = 0;
+		Iterator<Building> i = settlement.getBuildingManager().getBuildingSet(FunctionType.FOOD_PRODUCTION).iterator();
+		while (i.hasNext()) {
+			FoodProduction foodProductionFunction = i.next().getFoodProduction();
+			if (foodProductionFunction.getTechLevel() > highestTechLevel)
+				highestTechLevel = foodProductionFunction.getTechLevel();
+		}
+
+		return highestTechLevel;
+	}
+
+	/**
+	 * Gets a good for a food production process item.
+	 *
+	 * @param item the food production process item.
+	 * @return good
+	 * @throws Exception if error determining good.
+	 */
+	public static Good getGood(ProcessItem item) {
+		Good result = null;
+		if (ItemType.AMOUNT_RESOURCE == item.getType()) {
+			result = GoodsUtil.getGood(ResourceUtil.findAmountResource(item.getName()).getID());
+		} else if (ItemType.PART == item.getType()) {
+			result = GoodsUtil.getGood(ItemResourceUtil.findItemResource(item.getName()).getID());
+		} else if (ItemType.EQUIPMENT == item.getType()) {
+			result = GoodsUtil.getEquipmentGood(EquipmentType.convertName2Enum(item.getName()));
+		} else if (ItemType.BIN == item.getType()) {
+			result = GoodsUtil.getBinGood(BinType.convertName2Enum(item.getName()));
+		}
+
+		return result;
+	}
+
+	/**
+	 * Gets the mass for a food production process item.
+	 *
+	 * @param item the food production process item.
+	 * @return mass (kg).
+	 * @throws Exception if error determining the mass.
+	 */
+	public static double getMass(ProcessItem item) {
+		double mass = 0D;
+
+		if (ItemType.AMOUNT_RESOURCE == item.getType()) {
+			mass = item.getAmount();
+		} else if (ItemType.PART == item.getType()) {
+			mass = item.getAmount() * ((Part) ItemResourceUtil.findItemResource(item.getName())).getMassPerItem();
+		} else if (ItemType.EQUIPMENT == item.getType()) {
+			double equipmentMass = EquipmentFactory.getEquipmentMass(EquipmentType.convertName2Enum(item.getName()));
+			mass = item.getAmount() * equipmentMass;
+		} else if (ItemType.BIN == item.getType()) {
+			double binMass = BinFactory.getBinMass(BinType.convertName2Enum(item.getName()));
+			mass = item.getAmount() * binMass;
+		}
+		
+		return mass;
+	}
+
+}