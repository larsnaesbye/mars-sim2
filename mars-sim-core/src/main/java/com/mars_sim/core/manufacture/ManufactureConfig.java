--- conflicted
+++ resolved
@@ -1,354 +1,308 @@
-/*
- * Mars Simulation Project
- * ManufactureConfig.java
- * @date 2024-09-10
- * @author Scott Davis
- */
-
-package com.mars_sim.core.manufacture;
-
-import java.util.ArrayList;
-import java.util.Collections;
-import java.util.HashMap;
-import java.util.List;
-import java.util.Map;
-import java.util.stream.Collectors;
-
-import org.jdom2.Document;
-import org.jdom2.Element;
-
-import com.mars_sim.core.configuration.ConfigHelper;
-import com.mars_sim.core.process.ProcessItem;
-import com.mars_sim.core.process.ProcessItemFactory;
-import com.mars_sim.core.resource.ItemType;
-
-public class ManufactureConfig {
-
-	// Element names	
-	private static final String PROCESS = "process";
-	private static final String NAME = "name";	
-	private static final String TECH = "tech";
-	private static final String SKILL = "skill";
-	private static final String WORK_TIME = "work-time";
-	private static final String PROCESS_TIME = "process-time";
-	private static final String POWER_REQUIRED = "power-required";
-	private static final String DESCRIPTION = "description";
-	private static final String INPUTS = "inputs";
-	private static final String OUTPUTS = "outputs";
-	private static final String RESOURCE = "resource";
-	private static final String PART = "part";
-	private static final String EQUIPMENT = "equipment";
-	private static final String BIN = "bin";
-	private static final String VEHICLE = "vehicle";
-	private static final String SALVAGE = "salvage";
-	private static final String ITEM_NAME = "item-name";
-	private static final String TYPE = "type";
-	private static final String PART_SALVAGE = "part-salvage";
-
-	public static final String ALT_PREFIX = " Alt #";
-	/**
-<<<<<<< HEAD
-	 * A map of a list of processes at or below a tech level.
-	 */
-	private transient Map<Integer, List<ManufactureProcessInfo>> techLevelProcesses;
-	
-	private List<ManufactureProcessInfo> processInfoList;
-=======
-	 * A map of a list of manu processes at a tech level.
-	 */
-	private transient Map<Integer, List<ManufactureProcessInfo>> techLevelManuProcesses;
-	/**
-	 * A map of a list of salvage processes at a tech level.
-	 */
-	private transient Map<Integer, List<SalvageProcessInfo>> techLevelSalvageProcesses;
-	
-	private List<ManufactureProcessInfo> manuProcessInfoList;
->>>>>>> 504d51cb
-	private List<SalvageProcessInfo> salvageInfoList;
-
-	
-	/**
-	 * Constructor.
-	 * 
-	 * @param manufactureDoc DOM document containing manufacture process
-	 *                       configuration.
-	 */
-	public ManufactureConfig(Document manufactureDoc) {
-		
-<<<<<<< HEAD
-		techLevelProcesses = new HashMap<>();
-
-=======
-		techLevelManuProcesses = new HashMap<>();
-		techLevelSalvageProcesses = new HashMap<>();
-		
->>>>>>> 504d51cb
-		loadManufactureProcessList(manufactureDoc);
-		loadSalvageList(manufactureDoc);
-	}
-
-	/**
-	 * Gets a list of manufacturing process information.
-	 * 
-	 * @return list of manufacturing process information.
-	 * @throws Exception if error getting info.
-	 */
-	public List<ManufactureProcessInfo> getManufactureProcessList() {
-<<<<<<< HEAD
-		return processInfoList;
-	}
-	
-	/**
-	 * Gets manufacturing processes within the capability of a tech level.
-=======
-		return manuProcessInfoList;
-	}
-	
-	/**
-	 * Gets manufacturing processes within (at or below) the capability of a tech level.
->>>>>>> 504d51cb
-	 *
-	 * @param techLevel the tech level.
-	 * @return list of processes.
-	 * @throws Exception if error getting processes.
-	 */
-	public List<ManufactureProcessInfo> getManufactureProcessesForTechLevel(int techLevel) {
-<<<<<<< HEAD
-		if (techLevelProcesses.containsKey(techLevel)) {
-			return techLevelProcesses.get(techLevel);
-		}
-		
-		List<ManufactureProcessInfo> list = getManufactureProcessList().stream()
-				.filter(s -> s.getTechLevelRequired() <= techLevel)
-    	        .collect(Collectors.toList());
-		
-		if (list != null && !list.isEmpty())
-			techLevelProcesses.put(techLevel, list);
-=======
-		List<ManufactureProcessInfo> list = new ArrayList<>();
-		
-		for (int i = 0; i <= techLevel; i++) {
-			if (techLevelManuProcesses.containsKey(i)) {
-				list.addAll(techLevelManuProcesses.get(i));
-			}
-		}
->>>>>>> 504d51cb
-		
-		return list;
-	}
-	
-	/**
-	 * Gets a list of manufacturing process information.
-	 * 
-	 * @param manufactureDoc
-	 * @return list of manufacturing process information.
-	 * @throws Exception if error getting info.
-	 */
-	private synchronized void loadManufactureProcessList(Document manufactureDoc) {
-<<<<<<< HEAD
-		if (processInfoList != null) {
-=======
-		if (manuProcessInfoList != null) {
->>>>>>> 504d51cb
-			// just in case if another thread is being created
-			return;
-		}
-		
-		// Build the global list in a temp to avoid access before it is built
-		List<ManufactureProcessInfo> newList = new ArrayList<>();
-		
-		Element root = manufactureDoc.getRootElement();
-		for (Element processElement : root.getChildren(PROCESS)) {
-
-			// Create a map that stores the resource to be swapped out with an alternate resource
-			Map<ProcessItem, String> alternateResourceMap = new HashMap<>();
-			
-			String description = "";
-
-			String name = processElement.getAttributeValue(NAME);
-			int techLevel = ConfigHelper.getAttributeInt(processElement, TECH);
-			int skillLevel = ConfigHelper.getAttributeInt(processElement, SKILL);
-			double workTime = ConfigHelper.getAttributeDouble(processElement, WORK_TIME);
-			double processTime = ConfigHelper.getAttributeDouble(processElement, PROCESS_TIME);
-			double power = ConfigHelper.getAttributeDouble(processElement, POWER_REQUIRED);
-			int effort = 2;
-
-			Element descriptElem = processElement.getChild(DESCRIPTION);
-			if (descriptElem != null) {
-				description = descriptElem.getText();
-			}
-
-			Element inputs = processElement.getChild(INPUTS);
-			List<ProcessItem> inputList = new ArrayList<>();
-			inputList.addAll(ConfigHelper.parseInputResources(inputs.getChildren(RESOURCE), alternateResourceMap));
-			inputList.addAll(ConfigHelper.parseProcessItems(ItemType.PART, inputs.getChildren(PART)));
-			inputList.addAll(ConfigHelper.parseProcessItems(ItemType.EQUIPMENT, inputs.getChildren(EQUIPMENT)));
-			inputList.addAll(ConfigHelper.parseProcessItems(ItemType.BIN, inputs.getChildren(BIN)));
-			inputList.addAll(ConfigHelper.parseProcessItems(ItemType.VEHICLE, inputs.getChildren(VEHICLE)));
-
-			Element outputs = processElement.getChild(OUTPUTS);
-			List<ProcessItem> outputList = new ArrayList<>();
-			outputList.addAll(ConfigHelper.parseProcessItems(ItemType.AMOUNT_RESOURCE, outputs.getChildren(RESOURCE)));
-			outputList.addAll(ConfigHelper.parseProcessItems(ItemType.PART, outputs.getChildren(PART)));
-			outputList.addAll(ConfigHelper.parseProcessItems(ItemType.EQUIPMENT, outputs.getChildren(EQUIPMENT)));
-			outputList.addAll(ConfigHelper.parseProcessItems(ItemType.BIN, outputs.getChildren(BIN)));
-			outputList.addAll(ConfigHelper.parseProcessItems(ItemType.VEHICLE, outputs.getChildren(VEHICLE)));
-
-			// Add process to newList.
-			ManufactureProcessInfo process = new ManufactureProcessInfo(name, description,
-						techLevel, skillLevel, workTime, processTime, power,
-						inputList, outputList, effort);
-			
-			newList.add(process);
-			
-			// Add the process to a list and a map
-			addToManuTechLevelProcesses(process, techLevel);
-		
-			if (!alternateResourceMap.isEmpty()) {
-				// Create a list for the original resources from alternateResourceMap
-				String processName = process.getName();
-				int i = 1;
-				for(var newInputItems : ConfigHelper.getAlternateInputsList(alternateResourceMap, inputList)) {
-					
-					// Write the modified input resource list onto the new list
-					String altProcessName = processName + ALT_PREFIX + i++;
-
-					ManufactureProcessInfo process1 = new ManufactureProcessInfo(altProcessName, process.getDescription(),
-							process.getTechLevelRequired(), process.getSkillLevelRequired(),
-							process.getWorkTimeRequired(), process.getProcessTimeRequired(),
-							process.getPowerRequired(), newInputItems,
-							process.getOutputList(), process.getEffortLevel());
-					
-					// Add process to newList.
-					newList.add(process1);
-		
-					// Add the process to a list and a map
-					addToManuTechLevelProcesses(process1, techLevel);
-				}
-			}
-		}
-		
-		// Assign the newList now built
-<<<<<<< HEAD
-		processInfoList = Collections.unmodifiableList(newList);
-=======
-		manuProcessInfoList = Collections.unmodifiableList(newList);
->>>>>>> 504d51cb
-	}
-
-	/**
-	 * Adds a process to a list and then the process map.
-	 * 
-	 * @param process
-	 * @param techLevel
-	 */
-	private void addToManuTechLevelProcesses(ManufactureProcessInfo process, int techLevel) {
-		List<ManufactureProcessInfo> existingProcesses = null;
-		
-		if (techLevelManuProcesses.containsKey(techLevel)) {
-			existingProcesses = techLevelManuProcesses.get(techLevel);
-		}
-		
-		else {
-			existingProcesses = new ArrayList<>();
-		}
-		
-		existingProcesses.add(process);
-		
-		techLevelManuProcesses.put(techLevel, existingProcesses);
-	}
-	
-	/**
-	 * Gets salvage processes within (at or below) the capability of a tech level.
-	 *
-	 * @param techLevel the tech level.
-	 * @return list of processes.
-	 * @throws Exception if error getting processes.
-	 */
-	public List<SalvageProcessInfo> getSalvageProcessesForTechLevel(int techLevel) {
-		List<SalvageProcessInfo> list = new ArrayList<>();
-		
-		for (int i = 0; i <= techLevel; i++) {
-			if (techLevelSalvageProcesses.containsKey(i)) {
-				list.addAll(techLevelSalvageProcesses.get(i));
-			}
-		}
-		
-		return list;
-	}
-
-	/**
-	 * Gets a full list of salvage process information.
-	 * 
-	 * @return list of salvage process information.
-	 * @throws Exception if error getting info.
-	 */
-	public List<SalvageProcessInfo> getSalvageInfoList() {
-		return salvageInfoList;
-	}
-		
-	/**
-	 * Gets a list of salvage process information.
-	 * 
-	 * @return list of salvage process information.
-	 * @throws Exception if error getting info.
-	 */
-	private synchronized void loadSalvageList(Document manufactureDoc) {
-		if (salvageInfoList != null) {
-			// just in case if another thread is being created
-			return;
-		}
-		
-		Element root = manufactureDoc.getRootElement();
-		List<Element> salvageNodes = root.getChildren(SALVAGE);
-		List<SalvageProcessInfo> newList = new ArrayList<>();
-		
-		for (var salvageElement : salvageNodes) {
-			String itemName = salvageElement.getAttributeValue(ITEM_NAME);
-			ItemType itemT = ItemType.valueOf(ConfigHelper.convertToEnumName(
-									salvageElement.getAttributeValue(TYPE)));
-			ProcessItem salvaged = ProcessItemFactory.createByName(itemName, itemT, 1);
-
-			int techLevel = ConfigHelper.getAttributeInt(salvageElement, TECH);
-			int skill = ConfigHelper.getAttributeInt(salvageElement, SKILL);
-			double workTime = ConfigHelper.getAttributeDouble(salvageElement, WORK_TIME);
-
-			List<Element> partSalvageNodes = salvageElement.getChildren(PART_SALVAGE);
-			var outputs = ConfigHelper.parseProcessItems(ItemType.PART, partSalvageNodes);
-
-			SalvageProcessInfo process = new SalvageProcessInfo(salvaged, null, techLevel, skill, workTime, outputs);
-			newList.add(process);
-			
-			// Add the process to a list and a map
-			addToSalvageTechLevelProcesses(process, techLevel);
-		}
-
-		// Assign the newList now built
-		salvageInfoList = Collections.unmodifiableList(newList);
-<<<<<<< HEAD
-=======
-	}
-	
-	/**
-	 * Adds a process to a list and then the process map.
-	 * 
-	 * @param process
-	 * @param techLevel
-	 */
-	private void addToSalvageTechLevelProcesses(SalvageProcessInfo process, int techLevel) {
-		List<SalvageProcessInfo> existingProcesses = null;
-		
-		if (techLevelSalvageProcesses.containsKey(techLevel)) {
-			existingProcesses = techLevelSalvageProcesses.get(techLevel);
-		}
-		
-		else {
-			existingProcesses = new ArrayList<>();
-		}
-		
-		existingProcesses.add(process);
-		
-		techLevelSalvageProcesses.put(techLevel, existingProcesses);
->>>>>>> 504d51cb
-	}
-}
+/*
+ * Mars Simulation Project
+ * ManufactureConfig.java
+ * @date 2024-09-10
+ * @author Scott Davis
+ */
+
+package com.mars_sim.core.manufacture;
+
+import java.util.ArrayList;
+import java.util.Collections;
+import java.util.HashMap;
+import java.util.List;
+import java.util.Map;
+
+import org.jdom2.Document;
+import org.jdom2.Element;
+
+import com.mars_sim.core.configuration.ConfigHelper;
+import com.mars_sim.core.process.ProcessItem;
+import com.mars_sim.core.process.ProcessItemFactory;
+import com.mars_sim.core.resource.ItemType;
+
+public class ManufactureConfig {
+
+	// Element names	
+	private static final String PROCESS = "process";
+	private static final String NAME = "name";	
+	private static final String TECH = "tech";
+	private static final String SKILL = "skill";
+	private static final String WORK_TIME = "work-time";
+	private static final String PROCESS_TIME = "process-time";
+	private static final String POWER_REQUIRED = "power-required";
+	private static final String DESCRIPTION = "description";
+	private static final String INPUTS = "inputs";
+	private static final String OUTPUTS = "outputs";
+	private static final String RESOURCE = "resource";
+	private static final String PART = "part";
+	private static final String EQUIPMENT = "equipment";
+	private static final String BIN = "bin";
+	private static final String VEHICLE = "vehicle";
+	private static final String SALVAGE = "salvage";
+	private static final String ITEM_NAME = "item-name";
+	private static final String TYPE = "type";
+	private static final String PART_SALVAGE = "part-salvage";
+
+	public static final String ALT_PREFIX = " Alt #";
+	/**
+	 * A map of a list of manu processes at a tech level.
+	 */
+	private transient Map<Integer, List<ManufactureProcessInfo>> techLevelManuProcesses;
+	/**
+	 * A map of a list of salvage processes at a tech level.
+	 */
+	private transient Map<Integer, List<SalvageProcessInfo>> techLevelSalvageProcesses;
+	
+	private List<ManufactureProcessInfo> manuProcessInfoList;
+	private List<SalvageProcessInfo> salvageInfoList;
+
+	
+	/**
+	 * Constructor.
+	 * 
+	 * @param manufactureDoc DOM document containing manufacture process
+	 *                       configuration.
+	 */
+	public ManufactureConfig(Document manufactureDoc) {
+		
+		techLevelManuProcesses = new HashMap<>();
+		techLevelSalvageProcesses = new HashMap<>();
+		
+		loadManufactureProcessList(manufactureDoc);
+		loadSalvageList(manufactureDoc);
+	}
+
+	/**
+	 * Gets a list of manufacturing process information.
+	 * 
+	 * @return list of manufacturing process information.
+	 * @throws Exception if error getting info.
+	 */
+	public List<ManufactureProcessInfo> getManufactureProcessList() {
+		return manuProcessInfoList;
+	}
+	
+	/**
+	 * Gets manufacturing processes within (at or below) the capability of a tech level.
+	 *
+	 * @param techLevel the tech level.
+	 * @return list of processes.
+	 * @throws Exception if error getting processes.
+	 */
+	public List<ManufactureProcessInfo> getManufactureProcessesForTechLevel(int techLevel) {
+		List<ManufactureProcessInfo> list = new ArrayList<>();
+		
+		for (int i = 0; i <= techLevel; i++) {
+			if (techLevelManuProcesses.containsKey(i)) {
+				list.addAll(techLevelManuProcesses.get(i));
+			}
+		}
+		
+		return list;
+	}
+	
+	/**
+	 * Gets a list of manufacturing process information.
+	 * 
+	 * @param manufactureDoc
+	 * @return list of manufacturing process information.
+	 * @throws Exception if error getting info.
+	 */
+	private synchronized void loadManufactureProcessList(Document manufactureDoc) {
+		if (manuProcessInfoList != null) {
+			// just in case if another thread is being created
+			return;
+		}
+		
+		// Build the global list in a temp to avoid access before it is built
+		List<ManufactureProcessInfo> newList = new ArrayList<>();
+		
+		Element root = manufactureDoc.getRootElement();
+		for (Element processElement : root.getChildren(PROCESS)) {
+
+			// Create a map that stores the resource to be swapped out with an alternate resource
+			Map<ProcessItem, String> alternateResourceMap = new HashMap<>();
+			
+			String description = "";
+
+			String name = processElement.getAttributeValue(NAME);
+			int techLevel = ConfigHelper.getAttributeInt(processElement, TECH);
+			int skillLevel = ConfigHelper.getAttributeInt(processElement, SKILL);
+			double workTime = ConfigHelper.getAttributeDouble(processElement, WORK_TIME);
+			double processTime = ConfigHelper.getAttributeDouble(processElement, PROCESS_TIME);
+			double power = ConfigHelper.getAttributeDouble(processElement, POWER_REQUIRED);
+			int effort = 2;
+
+			Element descriptElem = processElement.getChild(DESCRIPTION);
+			if (descriptElem != null) {
+				description = descriptElem.getText();
+			}
+
+			Element inputs = processElement.getChild(INPUTS);
+			List<ProcessItem> inputList = new ArrayList<>();
+			inputList.addAll(ConfigHelper.parseInputResources(inputs.getChildren(RESOURCE), alternateResourceMap));
+			inputList.addAll(ConfigHelper.parseProcessItems(ItemType.PART, inputs.getChildren(PART)));
+			inputList.addAll(ConfigHelper.parseProcessItems(ItemType.EQUIPMENT, inputs.getChildren(EQUIPMENT)));
+			inputList.addAll(ConfigHelper.parseProcessItems(ItemType.BIN, inputs.getChildren(BIN)));
+			inputList.addAll(ConfigHelper.parseProcessItems(ItemType.VEHICLE, inputs.getChildren(VEHICLE)));
+
+			Element outputs = processElement.getChild(OUTPUTS);
+			List<ProcessItem> outputList = new ArrayList<>();
+			outputList.addAll(ConfigHelper.parseProcessItems(ItemType.AMOUNT_RESOURCE, outputs.getChildren(RESOURCE)));
+			outputList.addAll(ConfigHelper.parseProcessItems(ItemType.PART, outputs.getChildren(PART)));
+			outputList.addAll(ConfigHelper.parseProcessItems(ItemType.EQUIPMENT, outputs.getChildren(EQUIPMENT)));
+			outputList.addAll(ConfigHelper.parseProcessItems(ItemType.BIN, outputs.getChildren(BIN)));
+			outputList.addAll(ConfigHelper.parseProcessItems(ItemType.VEHICLE, outputs.getChildren(VEHICLE)));
+
+			// Add process to newList.
+			ManufactureProcessInfo process = new ManufactureProcessInfo(name, description,
+						techLevel, skillLevel, workTime, processTime, power,
+						inputList, outputList, effort);
+			
+			newList.add(process);
+			
+			// Add the process to a list and a map
+			addToManuTechLevelProcesses(process, techLevel);
+		
+			if (!alternateResourceMap.isEmpty()) {
+				// Create a list for the original resources from alternateResourceMap
+				String processName = process.getName();
+				int i = 1;
+				for(var newInputItems : ConfigHelper.getAlternateInputsList(alternateResourceMap, inputList)) {
+					
+					// Write the modified input resource list onto the new list
+					String altProcessName = processName + ALT_PREFIX + i++;
+
+					ManufactureProcessInfo process1 = new ManufactureProcessInfo(altProcessName, process.getDescription(),
+							process.getTechLevelRequired(), process.getSkillLevelRequired(),
+							process.getWorkTimeRequired(), process.getProcessTimeRequired(),
+							process.getPowerRequired(), newInputItems,
+							process.getOutputList(), process.getEffortLevel());
+					
+					// Add process to newList.
+					newList.add(process1);
+		
+					// Add the process to a list and a map
+					addToManuTechLevelProcesses(process1, techLevel);
+				}
+			}
+		}
+		
+		// Assign the newList now built
+		manuProcessInfoList = Collections.unmodifiableList(newList);
+	}
+
+	/**
+	 * Adds a process to a list and then the process map.
+	 * 
+	 * @param process
+	 * @param techLevel
+	 */
+	private void addToManuTechLevelProcesses(ManufactureProcessInfo process, int techLevel) {
+		List<ManufactureProcessInfo> existingProcesses = null;
+		
+		if (techLevelManuProcesses.containsKey(techLevel)) {
+			existingProcesses = techLevelManuProcesses.get(techLevel);
+		}
+		
+		else {
+			existingProcesses = new ArrayList<>();
+		}
+		
+		existingProcesses.add(process);
+		
+		techLevelManuProcesses.put(techLevel, existingProcesses);
+	}
+	
+	/**
+	 * Gets salvage processes within (at or below) the capability of a tech level.
+	 *
+	 * @param techLevel the tech level.
+	 * @return list of processes.
+	 * @throws Exception if error getting processes.
+	 */
+	public List<SalvageProcessInfo> getSalvageProcessesForTechLevel(int techLevel) {
+		List<SalvageProcessInfo> list = new ArrayList<>();
+		
+		for (int i = 0; i <= techLevel; i++) {
+			if (techLevelSalvageProcesses.containsKey(i)) {
+				list.addAll(techLevelSalvageProcesses.get(i));
+			}
+		}
+		
+		return list;
+	}
+
+	/**
+	 * Gets a full list of salvage process information.
+	 * 
+	 * @return list of salvage process information.
+	 * @throws Exception if error getting info.
+	 */
+	public List<SalvageProcessInfo> getSalvageInfoList() {
+		return salvageInfoList;
+	}
+		
+	/**
+	 * Gets a list of salvage process information.
+	 * 
+	 * @return list of salvage process information.
+	 * @throws Exception if error getting info.
+	 */
+	private synchronized void loadSalvageList(Document manufactureDoc) {
+		if (salvageInfoList != null) {
+			// just in case if another thread is being created
+			return;
+		}
+		
+		Element root = manufactureDoc.getRootElement();
+		List<Element> salvageNodes = root.getChildren(SALVAGE);
+		List<SalvageProcessInfo> newList = new ArrayList<>();
+		
+		for (var salvageElement : salvageNodes) {
+			String itemName = salvageElement.getAttributeValue(ITEM_NAME);
+			ItemType itemT = ItemType.valueOf(ConfigHelper.convertToEnumName(
+									salvageElement.getAttributeValue(TYPE)));
+			ProcessItem salvaged = ProcessItemFactory.createByName(itemName, itemT, 1);
+
+			int techLevel = ConfigHelper.getAttributeInt(salvageElement, TECH);
+			int skill = ConfigHelper.getAttributeInt(salvageElement, SKILL);
+			double workTime = ConfigHelper.getAttributeDouble(salvageElement, WORK_TIME);
+
+			List<Element> partSalvageNodes = salvageElement.getChildren(PART_SALVAGE);
+			var outputs = ConfigHelper.parseProcessItems(ItemType.PART, partSalvageNodes);
+
+			SalvageProcessInfo process = new SalvageProcessInfo(salvaged, null, techLevel, skill, workTime, outputs);
+			newList.add(process);
+			
+			// Add the process to a list and a map
+			addToSalvageTechLevelProcesses(process, techLevel);
+		}
+
+		// Assign the newList now built
+		salvageInfoList = Collections.unmodifiableList(newList);
+	}
+	
+	/**
+	 * Adds a process to a list and then the process map.
+	 * 
+	 * @param process
+	 * @param techLevel
+	 */
+	private void addToSalvageTechLevelProcesses(SalvageProcessInfo process, int techLevel) {
+		List<SalvageProcessInfo> existingProcesses = null;
+		
+		if (techLevelSalvageProcesses.containsKey(techLevel)) {
+			existingProcesses = techLevelSalvageProcesses.get(techLevel);
+		}
+		
+		else {
+			existingProcesses = new ArrayList<>();
+		}
+		
+		existingProcesses.add(process);
+		
+		techLevelSalvageProcesses.put(techLevel, existingProcesses);
+	}
+}