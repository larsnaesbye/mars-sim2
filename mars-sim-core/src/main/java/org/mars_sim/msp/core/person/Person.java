/**
 * Mars Simulation Project
 * Person.java
 * @version 3.1.2 2020-09-02
 * @author Scott Davis
 */

package org.mars_sim.msp.core.person;

import java.awt.geom.Point2D;
import java.io.Serializable;
import java.util.Arrays;
import java.util.Collection;
import java.util.HashSet;
import java.util.List;
import java.util.Map;
import java.util.Map.Entry;
import java.util.Set;
import java.util.concurrent.ConcurrentHashMap;
import java.util.concurrent.ConcurrentLinkedQueue;
import java.util.concurrent.CopyOnWriteArrayList;
import java.util.logging.Level;
import java.util.logging.Logger;

import org.mars_sim.msp.core.CollectionUtils;
import org.mars_sim.msp.core.LifeSupportInterface;
import org.mars_sim.msp.core.LogConsolidated;
import org.mars_sim.msp.core.Unit;
import org.mars_sim.msp.core.UnitEventType;
import org.mars_sim.msp.core.data.SolMetricDataLogger;
import org.mars_sim.msp.core.equipment.EVASuit;
import org.mars_sim.msp.core.location.LocationStateType;
import org.mars_sim.msp.core.person.ai.Mind;
import org.mars_sim.msp.core.person.ai.NaturalAttributeManager;
import org.mars_sim.msp.core.person.ai.NaturalAttributeType;
import org.mars_sim.msp.core.person.ai.PersonAttributeManager;
import org.mars_sim.msp.core.person.ai.SkillManager;
import org.mars_sim.msp.core.person.ai.SkillType;
import org.mars_sim.msp.core.person.ai.job.Job;
import org.mars_sim.msp.core.person.ai.job.JobAssignmentType;
import org.mars_sim.msp.core.person.ai.job.JobHistory;
import org.mars_sim.msp.core.person.ai.job.JobUtil;
import org.mars_sim.msp.core.person.ai.job.Politician;
import org.mars_sim.msp.core.person.ai.mission.Mission;
import org.mars_sim.msp.core.person.ai.mission.MissionMember;
import org.mars_sim.msp.core.person.ai.role.Role;
import org.mars_sim.msp.core.person.ai.role.RoleType;
import org.mars_sim.msp.core.person.ai.task.meta.WorkoutMeta;
<<<<<<< HEAD
import org.mars_sim.msp.core.person.ai.task.utils.TaskManager;
=======
import org.mars_sim.msp.core.person.ai.task.utils.Task;
>>>>>>> 737b96ff
import org.mars_sim.msp.core.person.ai.task.utils.TaskSchedule;
import org.mars_sim.msp.core.person.health.MedicalAid;
import org.mars_sim.msp.core.reportingAuthority.CNSAMissionControl;
import org.mars_sim.msp.core.reportingAuthority.CSAMissionControl;
import org.mars_sim.msp.core.reportingAuthority.ESAMissionControl;
import org.mars_sim.msp.core.reportingAuthority.ISROMissionControl;
import org.mars_sim.msp.core.reportingAuthority.JAXAMissionControl;
import org.mars_sim.msp.core.reportingAuthority.MarsSocietyMissionControl;
import org.mars_sim.msp.core.reportingAuthority.NASAMissionControl;
import org.mars_sim.msp.core.reportingAuthority.RKAMissionControl;
import org.mars_sim.msp.core.reportingAuthority.ReportingAuthority;
import org.mars_sim.msp.core.reportingAuthority.ReportingAuthorityType;
import org.mars_sim.msp.core.reportingAuthority.SpaceXMissionControl;
import org.mars_sim.msp.core.robot.Robot;
import org.mars_sim.msp.core.science.ScienceType;
import org.mars_sim.msp.core.science.ScientificStudy;
import org.mars_sim.msp.core.structure.Settlement;
import org.mars_sim.msp.core.structure.building.Building;
import org.mars_sim.msp.core.structure.building.BuildingManager;
import org.mars_sim.msp.core.structure.building.function.FunctionType;
import org.mars_sim.msp.core.structure.building.function.LifeSupport;
import org.mars_sim.msp.core.structure.building.function.cooking.Cooking;
import org.mars_sim.msp.core.structure.building.function.cooking.PreparingDessert;
import org.mars_sim.msp.core.time.ClockPulse;
import org.mars_sim.msp.core.time.EarthClock;
import org.mars_sim.msp.core.time.Temporal;
import org.mars_sim.msp.core.tool.RandomUtil;
import org.mars_sim.msp.core.vehicle.Crewable;
import org.mars_sim.msp.core.vehicle.Medical;
import org.mars_sim.msp.core.vehicle.Vehicle;
import org.mars_sim.msp.core.vehicle.VehicleOperator;

/**
 * The Person class represents a person on Mars. It keeps track of everything
 * related to that person and provides information about him/her.
 */
public class Person extends Unit implements VehicleOperator, MissionMember, Serializable, Temporal {

	/** default serial id. */
	private static final long serialVersionUID = 1L;
	/* default logger. */
	private static final Logger logger = Logger.getLogger(Person.class.getName());
	private static final String loggerName = logger.getName();
	private static final String sourceName = loggerName.substring(loggerName.lastIndexOf(".") + 1, loggerName.length());

	public static final int MAX_NUM_SOLS = 3;
	
	private static final double SMALL_AMOUNT = 0.00001;
	
	private final static String POLITICIAN = Politician.class.getSimpleName();
	private final static String EARTH = "Earth";
	private final static String MARS = "Mars";
	private final static String HEIGHT = "Height";
	private final static String WEIGHT = "Weight";
	
	private final static String EARTHLING = "Earthling";
	private final static String ONE_SPACE = " ";
	
//	private final static String MARTIAN = "Martian";
	
	/** The unit count for this person. */
	private static int uniqueCount = Unit.FIRST_PERSON_UNIT_ID;
	/** The average height of a person. */
	private static final double averageHeight;
	/** The average weight of a person. */
	private static final double averageWeight;
	/** The average upper height of a person. */
	private static final double tall;
	/** The average low height of a person. */
	private static final double shortH;
	/** The average high weight of a person. */
	private static final double highW;
	/** The average low weight of a person. */
	private static final double lowW;
	
	// Transient data members
	/** The extrovert score of a person. */
	private transient int extrovertScore = -1;
	
	// Data members
	/** True if the person is a preconfigured crew member. */
	private boolean preConfigured;
	/** True if the person is born on Mars. */
	private boolean bornOnMars;
	/** True if the person is buried. */
	private boolean isBuried;
	/** True if the person is declared dead. */
	private boolean declaredDead;

	/** Unique identifier for this person. */
	private int identifier;
	/** The year of birth of a person */
	private int year;
	/** The month of birth of a person */
	private int month;
	/** The day of birth of a person */
	private int day;
	/** The age of a person */
	private int age = -1;

	/** The settlement the person is currently associated with. */
	private Integer associatedSettlementID = Integer.valueOf(-1);
	/** The buried settlement if the person has been deceased. */
	private Integer buriedSettlement = Integer.valueOf(-1);

	/** The eating speed of the person [kg/millisol]. */
	private double eatingSpeed = 0.5 + .1 * RandomUtil.getRandomDouble(1) - .1 * RandomUtil.getRandomDouble(1);
	/** The height of the person (in cm). */
	private double height;
	/** The height of the person (in kg). */
	private double weight;
	/** Settlement X location (meters) from settlement center. */
	private double xLoc;
	/** Settlement Y location (meters) from settlement center. */
	private double yLoc;
	/** Settlement Z location (meters) from settlement center. */
	private double zLoc;
	/** The walking speed modifier. */
	private double walkSpeedMod = 1.1;
	
	/** The birth timestamp of the person. */
//	private String birthTimeStamp;
	/** The birthplace of the person. */
	private String birthplace;
	/** The person's name. */
//	private String name;
	/** The person's first name. */
	private String firstName;
	/** The person's last name. */
	private String lastName;
	/** The person's sponsor. */
	private String sponsor;
	/** The person's country of origin. */
	private String country;
	/** The person's blood type. */
	private String bloodType;

	/** The gender of the person (male or female). */
	private GenderType gender = GenderType.MALE;
	
	/** The person model instance. */
//	private PersonModel personModel;
 
	/** The person's skill manager. */
	private SkillManager skillManager;
	/** Manager for Person's natural attributes. */
	private NaturalAttributeManager attributes;
	/** Person's mind. */
	private Mind mind;
	/** Person's physical condition. */
	private PhysicalCondition condition;
	/** Person's circadian clock. */
	private CircadianClock circadian;
	/** Person's Favorite instance. */
	private Favorite favorite;
	/** Person's TaskSchedule instance. */
	private TaskSchedule taskSchedule;
	/** Person's JobHistory instance. */
	private JobHistory jobHistory;
	/** Person's Role instance. */
	private Role role;
	/** Person's Preference instance. */
	private Preference preference;
	/** Person's LifeSupportInterface instance. */
	private LifeSupportInterface support;
	/** Person's Cooking instance. */
	private Cooking kitchenWithMeal;
	/** Person's PreparingDessert instance. */
	private PreparingDessert kitchenWithDessert;
	/** Person's ReportingAuthority instance. */
	private ReportingAuthority ra;
	/** The bed location of the person */
	private Point2D bed;
	/** The quarters that the person belongs. */
	private int quartersInt = -1;
	/** The current building location of the person. */
	private int currentBuildingInt;
	/** The EVA suit that the person has donned on. */
	private EVASuit suit;
	/** The person's achievement in scientific fields. */
	private Map<ScienceType, Double> scientificAchievement = new ConcurrentHashMap<ScienceType, Double>();
	/** The person's paternal chromosome. */
	private Map<Integer, Gene> paternal_chromosome;
	/** The person's maternal chromosome. */
	private Map<Integer, Gene> maternal_chromosome;
	/** The person's mission experiences */
	private Map<Integer, List<Double>> missionExperiences;
	/** The person's EVA times */
	private SolMetricDataLogger<String> eVATaskTime;
	/** The person's water/oxygen consumption */
	private SolMetricDataLogger<Integer> consumption;
	/** The person's prior training */
	private List<TrainingType> trainings;
	private ScientificStudy study;
	private Set<ScientificStudy> collabStudies;
	
	static {
		// personConfig is needed by maven unit test
		PersonConfig personConfig = simulationConfig.getPersonConfig();
		
		// Compute the average height for all
		tall = personConfig.getTallAverageHeight();
		shortH = personConfig.getShortAverageHeight();
		averageHeight = (tall + shortH) / 2D;
		// Compute the average weight for all
		highW = personConfig.getHighAverageWeight();
		lowW = personConfig.getLowAverageWeight();
		averageWeight = (highW + lowW) / 2D;
	}

	/**
	 * Must be synchronised to prevent duplicate ids being assigned via different
	 * threads.
	 * 
	 * @return
	 */
	private static synchronized int getNextIdentifier() {
		return uniqueCount++;
	}
	
	/**
	 * Get the unique identifier for this person
	 * 
	 * @return Identifier
	 */
	public int getIdentifier() {
		return identifier;
	}
	
	public void incrementID() {
		// Gets the identifier
		this.identifier = getNextIdentifier();
	}
	
	/**
	 * Constructor 0 : used by LoadVehicleTest and other maven test suites
	 * 
	 * @param settlement
	 */
	public Person(Settlement settlement) {
		super("Mock Person", settlement.getCoordinates());
		this.xLoc = 0D;
		this.yLoc = 0D;
		this.associatedSettlementID = settlement.getIdentifier();
		super.setDescription(EARTHLING);
		
		// Add the person to the lookup map
		unitManager.addPersonID(this);
		// Put person in settlement
		settlement.getInventory().storeUnit(this);
		// Add this person as a citizen
		settlement.addACitizen(this);

		// reloading from a saved sim
		BuildingManager.addToRandomBuilding(this, associatedSettlementID);
		attributes = new PersonAttributeManager();
	}
	
	/**
	 * Constructor 1 : used by PersonBuilderImpl Creates a Person object at a given
	 * settlement.
	 *
	 * @param name       the person's name
	 * @param settlement {@link Settlement} the settlement the person is at
	 * @throws Exception if no inhabitable building available at settlement.
	 */
	public Person(String name, Settlement settlement) {
		super(name, settlement.getCoordinates());
		super.setDescription(EARTHLING);

		// Add the person to the lookup map
		unitManager.addPersonID(this);
		// Store this person in the settlement
		settlement.getInventory().storeUnit(this);
		// Add this person as a citizen
		settlement.addACitizen(this);
		
		// Initialize data members
//		this.name = name;
		super.setName(name);
		firstName = name.substring(0, name.indexOf(ONE_SPACE));
		lastName = name.substring(name.indexOf(ONE_SPACE) + 1, name.length());
		this.xLoc = 0D;
		this.yLoc = 0D;
		this.associatedSettlementID = settlement.getIdentifier();
		
		// create a prior training profile
		generatePriorTraining();
		attributes = new PersonAttributeManager();
		// Construct the SkillManager instance
		skillManager = new SkillManager(this);
		// Construct the Mind instance
		mind = new Mind(this);
		// Set the person's status of death
		isBuried = false;
	}

	/*
	 * Uses static factory method to create an instance of PersonBuilder
	 *
	 * @param name
	 * @param settlement
	 * @return
	 */
	public static PersonBuilder<?> create(String name, Settlement settlement) {
		return new PersonBuilderImpl(name, settlement);
	}

	/**
	 * Initialize field data and class 
	 */
	public void initialize() {
		// WARNING: setAssociatedSettlement(settlement) will cause suffocation when
		// reloading from a saved sim
		BuildingManager.addToRandomBuilding(this, associatedSettlementID);	
		// Set up the time stamp for the person
		createBirthTimeStamp();
		// Create favorites
		favorite = new Favorite(this);
		// Create preferences
		preference = new Preference(this);
		// Set up genetic make-up. Notes it requires attributes.
		setupChromosomeMap();
		// Create ciracdian clock
		circadian = new CircadianClock(this);
		// Create physical condition
		condition = new PhysicalCondition(this);
		// Create job history 		
		jobHistory = new JobHistory(this);
		// Create the role
		role = new Role(this);
		// Create task schedule
		taskSchedule = new TaskSchedule(this);
		// Set up life support type
		support = getLifeSupportType();
		// Create the mission experiences map
		missionExperiences = new ConcurrentHashMap<>();
		// Create the EVA hours map
		eVATaskTime = new SolMetricDataLogger<String>(MAX_NUM_SOLS);;
		// Create the consumption map
		consumption = new SolMetricDataLogger<Integer>(MAX_NUM_SOLS);
		// Asssume the person is not a preconfigured crew member
		preConfigured = false;
		
		collabStudies = new HashSet<>();
	}

	/**
	 * Initialize field data, class and maps
	 */
	public void initializeMock() {
		if (unitManager == null) {
			System.out.println("Person's initializeMock() : unitManager is null");
		}
		unitManager.getSettlementByID(associatedSettlementID).getInventory().storeUnit(this);
		BuildingManager.addToRandomBuilding(this, associatedSettlementID);
		isBuried = false;
		// Create natural attribute mananger
		attributes = new PersonAttributeManager();
	}

	/**
	 * Compute a person's chromosome map
	 */
	public void setupChromosomeMap() {
		paternal_chromosome = new ConcurrentHashMap<>();
		maternal_chromosome = new ConcurrentHashMap<>();

		if (bornOnMars) {
			// TODO: figure out how to account for growing characteristics such as height
			// and weight
			// and define various traits get passed on from parents
		} else {
			// Biochemistry: id 0 - 19
			setupBloodType();
			// Physical Characteristics: id 20 - 39
			// Set up Height
			setupHeight();
			// Set up Weight
			setupWeight();
			// Set up personality traits: id 40 - 59
			setupAttributeTrait();
		}
	}

	/**
	 * Compute a person's attributes and its chromosome
	 */
	public void setupAttributeTrait() {
		// TODO: set up a set of genes that was passed onto this person from two
		// hypothetical parents
		int ID = 40;
		boolean dominant = false;

		int strength = attributes.getAttribute(NaturalAttributeType.STRENGTH);
		int endurance = attributes.getAttribute(NaturalAttributeType.ENDURANCE);
		double gym = 2 * getPreference().getPreferenceScore(new WorkoutMeta());
		if (getFavorite().getFavoriteActivity() == FavoriteType.FIELD_WORK)
			gym += RandomUtil.getRandomRegressionInteger(20);
		else if (getFavorite().getFavoriteActivity() == FavoriteType.SPORT)
			gym += RandomUtil.getRandomRegressionInteger(10);

		int carryCap = (int)(gym + personConfig.getBaseCapacity() + weight/6.0 + strength/4.0 + endurance/4.5 
				+ RandomUtil.getRandomRegressionInteger(10));
//		logger.info(name + " (" + weight + " kg) with strength " + strength 
//				+ " & endurance " + endurance  
//				+ " can carry " + carryCap + " kg");
		
		// Calculate the walking speed modifier
		caculateWalkSpeedMod();
		// Set inventory total mass capacity based on the person's weight and strength.
		getInventory().addGeneralCapacity(carryCap); 

		int score = mind.getMBTI().getIntrovertExtrovertScore();

		Gene trait1_G = new Gene(this, ID, "Trait 1", true, dominant, "Introvert", score);
		paternal_chromosome.put(ID, trait1_G);

	}

	/**
	 * Compute a person's blood type and its chromosome
	 */
	public void setupBloodType() {
		int ID = 1;
		boolean dominant = false;

		String dad_bloodType = null;
		int rand = RandomUtil.getRandomInt(2);
		if (rand == 0) {
			dad_bloodType = "A";
			dominant = true;
		} else if (rand == 1) {
			dad_bloodType = "B";
			dominant = true;
		} else if (rand == 2) {
			dad_bloodType = "O";
			dominant = false;
		}

		// Biochemistry 0 - 19
		Gene dad_bloodType_G = new Gene(this, ID, "Blood Type", true, dominant, dad_bloodType, 0);
		paternal_chromosome.put(ID, dad_bloodType_G);

		String mom_bloodType = null;
		rand = RandomUtil.getRandomInt(2);
		if (rand == 0) {
			mom_bloodType = "A";
			dominant = true;
		} else if (rand == 1) {
			mom_bloodType = "B";
			dominant = true;
		} else if (rand == 2) {
			mom_bloodType = "O";
			dominant = false;
		}

		Gene mom_bloodType_G = new Gene(this, 0, "Blood Type", false, dominant, mom_bloodType, 0);
		maternal_chromosome.put(0, mom_bloodType_G);

		if (dad_bloodType.equals("A") && mom_bloodType.equals("A"))
			bloodType = "A";
		else if (dad_bloodType.equals("A") && mom_bloodType.equals("B"))
			bloodType = "AB";
		else if (dad_bloodType.equals("A") && mom_bloodType.equals("O"))
			bloodType = "A";
		else if (dad_bloodType.equals("B") && mom_bloodType.equals("A"))
			bloodType = "AB";
		else if (dad_bloodType.equals("B") && mom_bloodType.equals("B"))
			bloodType = "B";
		else if (dad_bloodType.equals("B") && mom_bloodType.equals("O"))
			bloodType = "B";
		else if (dad_bloodType.equals("O") && mom_bloodType.equals("A"))
			bloodType = "A";
		else if (dad_bloodType.equals("O") && mom_bloodType.equals("B"))
			bloodType = "B";
		else if (dad_bloodType.equals("O") && mom_bloodType.equals("O"))
			bloodType = "O";

	}

	public String getBloodType() {
		return bloodType;
	}
	
	/**
	 * Compute a person's height and its chromosome
	 */
	public void setupHeight() {
		int ID = 20;
		boolean dominant = false;

		// For a 20-year-old in the US:
		// male : height : 176.5 weight : 68.5
		// female : height : 162.6 weight : 57.2

		// TODO: factor in country of origin.
		// TODO: look for a gender-correlated curve

		// Note: p = mean + RandomUtil.getGaussianDouble() * standardDeviation
		// Attempt to compute height with gaussian curve

		double dad_height = tall + RandomUtil.getGaussianDouble() * tall / 7D;// RandomUtil.getRandomInt(22);
		double mom_height = shortH + RandomUtil.getGaussianDouble() * shortH / 10D;// RandomUtil.getRandomInt(15);

		Gene dad_height_G = new Gene(this, ID, HEIGHT, true, dominant, null, dad_height);
		paternal_chromosome.put(ID, dad_height_G);

		Gene mom_height_G = new Gene(this, ID, HEIGHT, false, dominant, null, mom_height);
		maternal_chromosome.put(ID, mom_height_G);

		double genetic_factor = .65;
		double sex_factor = (tall - averageHeight) / averageHeight;
		// Add arbitrary (US-based) sex and genetic factor
		if (gender == GenderType.MALE)
			height = Math.round(
					(genetic_factor * dad_height + (1 - genetic_factor) * mom_height * (1 + sex_factor)) * 100D) / 100D;
		else
			height = Math.round(
					((1 - genetic_factor) * dad_height + genetic_factor * mom_height * (1 - sex_factor)) * 100D) / 100D;

	}

	/**
	 * Compute a person's weight and its chromosome
	 */
	public void setupWeight() {
		int ID = 21;
		boolean dominant = false;

		// For a 20-year-old in the US:
		// male : height : 176.5 weight : 68.5
		// female : height : 162.6 weight : 57.2

		// TODO: factor in country of origin.
		// TODO: look for a gender-correlated curve

		// Note: p = mean + RandomUtil.getGaussianDouble() * standardDeviation
		// Attempt to compute height with gaussian curve
		double dad_weight = highW + RandomUtil.getGaussianDouble() * highW / 13.5;// RandomUtil.getRandomInt(10);
		double mom_weight = lowW + RandomUtil.getGaussianDouble() * lowW / 10.5;// RandomUtil.getRandomInt(15);

		Gene dad_weight_G = new Gene(this, ID, WEIGHT, true, dominant, null, dad_weight);
		paternal_chromosome.put(ID, dad_weight_G);

		Gene mom_weight_G = new Gene(this, ID, WEIGHT, false, dominant, null, mom_weight);
		maternal_chromosome.put(ID, mom_weight_G);

		double genetic_factor = .65;
		double sex_factor = (highW - averageWeight) / averageWeight; // for male
		double height_factor = height / averageHeight;

		// Add arbitrary (US-based) sex and genetic factor
		if (gender == GenderType.MALE)
			weight = Math.round(height_factor
					* (genetic_factor * dad_weight + (1 - genetic_factor) * mom_weight * (1 + sex_factor)) * 100D)
					/ 100D;
		else
			weight = Math.round(height_factor
					* ((1 - genetic_factor) * dad_weight + genetic_factor * mom_weight * (1 - sex_factor)) * 100D)
					/ 100D;

		setBaseMass(weight);

	}

	/*
	 * Sets sponsoring agency for the person
	 */
	public void setSponsor(String sponsor) {
		this.sponsor = sponsor;

		if (sponsor.contains(ReportingAuthorityType.CNSA.getName())) {
			ra = CNSAMissionControl.createMissionControl(); // ProspectingMineral

		} else if (sponsor.contains(ReportingAuthorityType.CSA.getName())) {
			ra = CSAMissionControl.createMissionControl(); // AdvancingSpaceKnowledge

		} else if (sponsor.contains(ReportingAuthorityType.ESA.getName())) {
			ra = ESAMissionControl.createMissionControl(); // DevelopingSpaceActivity;

		} else if (sponsor.contains(ReportingAuthorityType.ISRO.getName())) {
			ra = ISROMissionControl.createMissionControl(); // DevelopingAdvancedTechnology

		} else if (sponsor.contains(ReportingAuthorityType.JAXA.getName())) {
			ra = JAXAMissionControl.createMissionControl(); // ResearchingSpaceApplication

		} else if (sponsor.contains(ReportingAuthorityType.NASA.getName())) {
			ra = NASAMissionControl.createMissionControl(); // FindingLife

		} else if (sponsor.contains(ReportingAuthorityType.RKA.getName())) {
			ra = RKAMissionControl.createMissionControl(); // ResearchingHealthHazard

		} else if (sponsor.contains(ReportingAuthorityType.MS.getName())) {
			ra = MarsSocietyMissionControl.createMissionControl(); // SettlingMars

		} else if (sponsor.contains(ReportingAuthorityType.SPACEX.getName())) {
			ra = SpaceXMissionControl.createMissionControl(); // BuildingSelfSustainingColonies

		} else {
			logger.warning(getName() + " has no reporting authority!");

		}
	}

	/*
	 * Gets sponsoring agency for the person
	 */
	public ReportingAuthority getReportingAuthority() {
		return ra;
	}

	/*
	 * Gets task preference for the person
	 */
	public Preference getPreference() {
		return preference;
	}

	/**
	 * Sets the role for a person.
	 * 
	 * @param type {@link RoleType}
	 */
	public void setRole(RoleType type) {
		getRole().changeRoleType(type);

		// In case of the role of the Mayor, his job must be set to Politician instead.
		if (type == RoleType.MAYOR) {
			// Set the job as Politician
			Job job = JobUtil.getJob(POLITICIAN);
			if (job != null) {
				mind.setJob(job, true, JobUtil.SETTLEMENT, JobAssignmentType.APPROVED, JobUtil.SETTLEMENT);
			}
		}
	}

	/**
	 * Sets the job of a person
	 * 
	 * @param jobStr
	 * @param authority
	 */
	public void setJob(String jobStr, String authority) {
		Job job = JobUtil.getJob(jobStr);
		if (job != null) {
			mind.setJob(job, true, JobUtil.SETTLEMENT, JobAssignmentType.APPROVED, authority);
		}
	}

	/**
	 * Gets the instance of Role for a person.
	 */
	public Role getRole() {
		return role;
	}

	/**
	 * Gets the instance of JobHistory for a person.
	 */
	public JobHistory getJobHistory() {
		return jobHistory;
	}

	/**
	 * Gets the instance of Favorite for a person.
	 */
	public Favorite getFavorite() {
		return favorite;
	}

	/**
	 * Gets the instance of the task schedule for a person.
	 */
	public TaskSchedule getTaskSchedule() {
		return taskSchedule;
	}
	
	/**
	 * Create a string representing the birth time of the person.
	 *
	 * @return birth time string.
	 */
	private String createBirthTimeStamp() {
		StringBuilder s = new StringBuilder();
		// Set a birth time for the person
		if (age != -1) {
			year = EarthClock.getCurrentYear(earthClock) - age - 1;
		}
		else {
			year = EarthClock.getCurrentYear(earthClock) - RandomUtil.getRandomInt(21, 65);
		}
		
		// 2003 + RandomUtil.getRandomInt(10) + RandomUtil.getRandomInt(10);
		s.append(year);

		month = RandomUtil.getRandomInt(11) + 1;
		s.append("-");
		if (month < 10)
			s.append(0);
		s.append(month).append("-");

		if (month == 2) {
			if (((year % 4 == 0) && (year % 100 != 0)) || (year % 400 == 0)) {
				day = RandomUtil.getRandomInt(28) + 1;
			} else {
				day = RandomUtil.getRandomInt(27) + 1;
			}
		}

		else if (month == 1 || month == 3 || month == 5 || month == 7 || month == 8 || month == 10 || month == 12) {
			day = RandomUtil.getRandomInt(30) + 1;
		} else {
			day = RandomUtil.getRandomInt(29) + 1;
		}

		// TODO: find out why sometimes day = 0 as seen on
		if (day == 0) {
			logger.warning(getName() + "'s date of birth is on the day 0th. Incrementing to the 1st.");
			day = 1;
		}

		// Set the age
		age = updateAge();

		if (day < 10)
			s.append(0);
		s.append(day).append(" ");

		int hour = RandomUtil.getRandomInt(23);
		if (hour < 10)
			s.append(0);
		s.append(hour).append(":");

		int minute = RandomUtil.getRandomInt(59);
		if (minute < 10)
			s.append(0);
		s.append(minute).append(":");

		int second = RandomUtil.getRandomInt(59);
		if (second < 10)
			s.append(0);
		s.append(second).append(".000");

		return s.toString();
	}

	/**
	 * Is the person outside of a settlement but within its vicinity
	 * 
	 * @return true if the person is just right outside of a settlement
	 */
	public boolean isRightOutsideSettlement() {
		if (LocationStateType.WITHIN_SETTLEMENT_VICINITY == currentStateType || isBuried)
			return true;
		return false;
	}

	/**
	 * Gets the person's X location at a settlement.
	 *
	 * @return X distance (meters) from the settlement's center.
	 */
	public double getXLocation() {
		return xLoc;
	}

	/**
	 * Sets the person's X location at a settlement.
	 *
	 * @param xLocation the X distance (meters) from the settlement's center.
	 */
	public void setXLocation(double xLocation) {
		this.xLoc = xLocation;
	}

	/**
	 * Gets the person's Y location at a settlement.
	 *
	 * @return Y distance (meters) from the settlement's center.
	 */
	public double getYLocation() {
		return yLoc;
	}

	/**
	 * Sets the person's Y location at a settlement.
	 *
	 * @param yLocation
	 */
	public void setYLocation(double yLocation) {
		this.yLoc = yLocation;
	}

	/**
	 * Gets the person's Z location at a settlement.
	 *
	 * @return Z distance (meters) from the settlement's center.
	 */
	public double getZLocation() {
		return zLoc;
	}

	/**
	 * Sets the person's Z location at a settlement.
	 *
	 * @param zLocation the Z distance (meters) from the settlement's center.
	 */
	public void setZLocation(double zLocation) {
		this.zLoc = zLocation;
	}
	
	/**
	 * Get the settlement in vicinity. This is used assume the person is not at a settlement
	 *
	 * @return the person's settlement
	 */
	public Settlement getNearbySettlement() {	
		return CollectionUtils.findSettlement(getCoordinates());
	}
	
	/**
	 * Get the settlement the person is at.
	 * Returns null if person is not at a settlement.
	 *
	 * @return the person's settlement
	 */
	public Settlement getSettlement() {
//		System.out.println("Person: getContainerID() is " + getContainerID());
		
		if (getContainerID() == Unit.MARS_SURFACE_UNIT_ID)
			return null;
//		
//		else if (vehicle == 0)
//			return null;
//
//		else
//			return unitManager.getSettlementByID(getContainerID());

		Unit c = getContainerUnit();

		if (c instanceof Settlement) {
			return (Settlement) c;
		}

		else if (c instanceof EVASuit || c instanceof Person || c instanceof Robot) {
			return c.getSettlement();
		}
		
		else if (c instanceof Vehicle) {
			Building b = BuildingManager.getBuilding((Vehicle) c);
			if (b != null)
				// still inside the garage
				return b.getSettlement();
		}
		return null;
	}

	/**
	 * Bury the Person at the current location. This happens only if the person can
	 * be retrieved from any containing Settlements or Vehicles found. The body is
	 * fixed at the last location of the containing unit.
	 */
	public void buryBody() {
		// Remove the person from the settlement
//		getContainerUnit().getInventory().retrieveUnit(this);
		// Bury the body
		isBuried = true;
		// Back up the last container unit
//		condition.getDeathDetails().backupContainerUnit(containerUnit);
		condition.getDeathDetails().backupContainerID(getContainerID());
		// set container unit to null if not done so
		setContainerUnit(null);
		// Set his/her currentStateType
		currentStateType = LocationStateType.WITHIN_SETTLEMENT_VICINITY;  
		// Set his/her buried settlement
		setBuriedSettlement(associatedSettlementID);
		// Remove the person from being a member of the associated settlement
		setAssociatedSettlement(-1);
		// Throw unit event.
		fireUnitUpdate(UnitEventType.BURIAL_EVENT);
	}

	protected void setDescription(String s) {
		super.setDescription(s);
	}

	/**
	 * Declares the person dead and removes the designated quarter
	 */
	void setDeclaredDead() {

		declaredDead = true;
		// Set quarters to null
		if (quartersInt != -1) {
			Map<Person, Point2D>  map = unitManager.getBuildingByID(quartersInt).getLivingAccommodations().getAssignedBeds();
			if (map.containsKey(this)) 
				map.remove(this);
			quartersInt = -1;
		}
		// Empty the bed
		if (bed != null)
			bed = null;

	}

	/**
	 * Person can take action with time passing
	 *
	 * @param time amount of time passing (in millisols).
	 */
	@Override
	public boolean timePassing(ClockPulse pulse) {
		if (!isValid(pulse)) {
			return false;
		}
		
		// Primary researcher; my responsiblity to update Study
		if (study != null) {
			study.timePassing(pulse);
		}
		
		if (!condition.isDead()) {
			// Mental changes with time passing.
			mind.timePassing(pulse);
		}
			
		// If Person is dead, then skip
		if (!condition.isDead() && getLifeSupportType() != null) {// health.getDeathDetails() == null) {

			support = getLifeSupportType();

			circadian.timePassing(pulse.getElapsed(), support);
			// Pass the time in the physical condition first as this may result in death.
			condition.timePassing(pulse, support);

			if (!condition.isDead()) {

				if (pulse.isNewSol()) {
					// Update the solCache
					int currentSol = pulse.getMarsTime().getMissionSol();
					
					if (currentSol == 1) {
						// On the first mission sol,
						// adjust the sleep habit according to the current work shift
						for (int i=0; i< 15; i++) {
							int shiftEnd = getTaskSchedule().getShiftEnd();
							int m = shiftEnd - 20 * (i+1);
							if (m < 0)
								m = m + 1000;
							// suppress sleep during the work shift
							circadian.updateSleepCycle(m, false);
							
							m = shiftEnd + 10 * (i+1);
							if (m > 1000)
								m = m - 1000;
							// encourage sleep after the work shift
							circadian.updateSleepCycle(m, true);
						}
						
						if (getShiftType() == ShiftType.B) {
							condition.setFatigue(getFatigue() + RandomUtil.getRandomInt(500));
						}
						else if (getShiftType() == ShiftType.Y) {
							condition.setFatigue(getFatigue() + RandomUtil.getRandomInt(333));
						}
						else if (getShiftType() == ShiftType.Z) {
							condition.setFatigue(getFatigue() + RandomUtil.getRandomInt(667));
						}
							
					}
					else {
						// Adjust the sleep habit according to the current work shift
						for (int i=0; i< 5; i++) {
							int m = getTaskSchedule().getShiftEnd() + 10 * (i+1);
							if (m > 1000)
								m = m - 1000;
							circadian.updateSleepCycle(m, true);
						}
						
						// Check if a person's age should be updated
						age = updateAge();					
						
						// Checks if a person has a role
						if (role.getType() == null)
							role.obtainNewRole();

						if (currentSol % 3 == 0) {
							// Adjust the shiftChoice once every 3 sols based on sleep hour
							int bestSleepTime[] = getPreferredSleepHours();
							taskSchedule.adjustShiftChoice(bestSleepTime);
						}

						if (currentSol % 4 == 0) {
							// Increment the shiftChoice once every 4 sols
							taskSchedule.incrementShiftChoice();
						}

						if (currentSol % 7 == 0) {
							// Normalize the shiftChoice once every week
							taskSchedule.normalizeShiftChoice();
						}
					}
				}
			}
		}

		else if (!isBuried && condition.getDeathDetails() != null
				&& condition.getDeathDetails().getBodyRetrieved()) {

			if (!declaredDead) {
				setDeclaredDead();
				mind.setInactive();
			}
		}
		return true;
	}

	/**
	 * Returns a reference to the Person's natural attribute manager
	 *
	 * @return the person's natural attribute manager
	 */
	@Override
	public NaturalAttributeManager getNaturalAttributeManager() {
		return attributes;
	}

	/**
	 * Get the performance factor that effect Person with health complaint.
	 *
	 * @return The value is between 0 -> 1.
	 */
	public double getPerformanceRating() {
		return condition.getPerformanceFactor();
	}

	/**
	 * Returns a reference to the Person's physical condition
	 *
	 * @return the person's physical condition
	 */
	public PhysicalCondition getPhysicalCondition() {
		return condition;
	}

	/**
	 * Find a medical aid according to the current location.
	 *
	 * @return Accessible aid.
	 */
	MedicalAid getAccessibleAid() {
		MedicalAid found = null;

		Settlement settlement = getSettlement();
		if (settlement != null) {
			List<Building> infirmaries = settlement.getBuildingManager().getBuildings(FunctionType.MEDICAL_CARE);
			if (infirmaries.size() > 0) {
				int rand = RandomUtil.getRandomInt(infirmaries.size() - 1);
				Building foundBuilding = infirmaries.get(rand);
				found = (MedicalAid) foundBuilding.getMedical();
			}
		}

		Vehicle vehicle = getVehicle();
		if (vehicle != null && vehicle instanceof Medical) {
			found = ((Medical) vehicle).getSickBay();
		}

		return found;
	}

	/**
	 * Returns the person's mind
	 *
	 * @return the person's mind
	 */
	public Mind getMind() {
		return mind;
	}

	@Override
	public TaskManager getTaskManager() {
		return mind.getTaskManager();
	}
	
	/**
	 * Returns the person's job name
	 *
	 * @return the person's job name
	 */
	public String getJobName() {
		if (mind.getJob() != null)
			return mind.getJob().getName(gender);
		else
			return "";
	}

	/**
	 * Updates and returns the person's age
	 *
	 * @return the person's age
	 */
	public int updateAge() {
		age = earthClock.getYear() - year - 1;
		if (earthClock.getMonth() >= month)
			if (earthClock.getDayOfMonth() >= day)
				age++;

		return age;
	}

	/**
	 * Set a person's age and update one's year of birth
	 *
	 * @param newAge
	 */
	public void changeAge(int newAge) {
		// Back calculate a person's year
		int y = earthClock.getYear() - newAge - 1;
		// Set year to newYear
		year = y;
		age = newAge;
	}
	
	/**
	 * Returns the person's birth date in the format of "2055-05-06"
	 *
	 * @return the person's birth date
	 */
	public String getBirthDate() {
		StringBuilder s = new StringBuilder();
		s.append(year).append("-");
		if (month < 10)
			s.append("0").append(month).append("-");
		else
			s.append(month).append("-");
		if (day < 10)
			s.append("0").append(day);
		else
			s.append(day);

		return s.toString();
	}

	/**
	 * Get the LifeSupport system supporting this Person. This may be from the
	 * Settlement, Vehicle or Equipment.
	 *
	 * @return Life support system.
	 */
	private LifeSupportInterface getLifeSupportType() {

		LifeSupportInterface result = null;
		List<LifeSupportInterface> lifeSupportUnits = new CopyOnWriteArrayList<LifeSupportInterface>();

		Settlement settlement = getSettlement();
		if (settlement != null) {
			lifeSupportUnits.add(settlement);
		}

		else {
			
			Vehicle vehicle = getVehicle();
			if ((vehicle != null) && (vehicle instanceof LifeSupportInterface)) {

				if (vehicle.isInVehicleInGarage()) { //BuildingManager.getBuilding(vehicle) != null) {
					// if the vehicle is inside a garage
					lifeSupportUnits.add(vehicle.getSettlement());
				}

				else {
					lifeSupportUnits.add((LifeSupportInterface) vehicle);
				}
			}
		}

		// Get all contained units.
		Collection<Integer> IDs = getInventory().getContainedUnitIDs();
		for (Integer id : IDs) {
			Unit u = unitManager.getUnitByID(id);
			if (u instanceof LifeSupportInterface)
				lifeSupportUnits.add((LifeSupportInterface) u);
		}

		// Get first life support unit that checks out.
		for (LifeSupportInterface goodUnit : lifeSupportUnits) {
			if (result == null && goodUnit.lifeSupportCheck()) {
				result = goodUnit;
			}
		}

		// If no good units, just get first life support unit.
		if ((result == null) && (lifeSupportUnits.size() > 0)) {
			result = lifeSupportUnits.get(0);
		}

//		System.out.println(name + " in " + getLocationTag().getImmediateLocation() + " is on " + result.toString() + " life support.");
		return result;
	}

	/**
	 * Gets the gender of the person.
	 *
	 * @return the gender
	 */
	public GenderType getGender() {
		return gender;
	}

	/**
	 * Sets the gender of the person.
	 *
	 * @param gender the GenderType
	 */
	public void setGender(GenderType gender) {
		this.gender = gender;
	}

	/**
	 * Gets the birthplace of the person
	 *
	 * @return the birthplace
	 * @deprecated TODO internationalize the place of birth for display in user
	 *             interface.
	 */
	public String getBirthplace() {
		return birthplace;
	}
	
	/**
	 * Gets the person's local group of people (in building or rover)
	 *
	 * @return collection of people in person's location.
	 */
	public Collection<Person> getLocalGroup() {
		Collection<Person> localGroup = new ConcurrentLinkedQueue<Person>();

		if (isInSettlement()) {
			Building building = BuildingManager.getBuilding(this);
			if (building != null) {
				if (building.hasFunction(FunctionType.LIFE_SUPPORT)) {
					LifeSupport lifeSupport = building.getLifeSupport();
					localGroup = new ConcurrentLinkedQueue<Person>(lifeSupport.getOccupants());
				}
			}
		} else if (isInVehicle()) {
			Crewable crewableVehicle = (Crewable) getVehicle();
			localGroup = new ConcurrentLinkedQueue<Person>(crewableVehicle.getCrew());
		}

		if (localGroup.contains(this)) {
			localGroup.remove(this);
		}
		return localGroup;
	}

	/**
	 * Checks if the person is physically fit.
	 *
	 * @return true if the person is fit.
	 */
	public boolean isFit() {
		return condition.isFit();
	}

	/**
	 * Checks if the person is sick.
	 *
	 * @return true if the person is sick.
	 */
	public boolean isSick() {
		return condition.hasSeriousMedicalProblems();
	}
	
	/**
	 * Gets the name of the vehicle operator
	 *
	 * @return vehicle operator name.
	 */
	public String getOperatorName() {
		return getName();
	}

	/**
	 * Sets the person's name
	 * 
	 * @param name new name
	 */
	public void setName(String newName) {
		if (!getName().equals(newName)) {
			LogConsolidated.log(logger, Level.CONFIG, 20_000, sourceName, "[" + getLocale() 
					+ "] The Mission Control replaced the member '" + getName() + "' with '" + newName + "'.");
//					+ unitManager.getSettlementByID(associatedSettlementID) + ".");
			firstName = newName.substring(0, newName.indexOf(" "));
			lastName = newName.substring(newName.indexOf(" ") + 1, newName.length());	
//			this.name = newName;
			super.setName(newName);
			super.setDescription(EARTHLING);
		}
	}

	/**
	 * Gets the settlement the person is currently associated with.
	 *
	 * @return associated settlement or null if none.
	 */
	public Settlement getAssociatedSettlement() {
		return unitManager.getSettlementByID(associatedSettlementID);
	}

	/**
	 * Sets the associated settlement for a person.
	 *
	 * @param newSettlement the new associated settlement or null if none.
	 */
	public void setAssociatedSettlement(int newSettlement) {

		if (associatedSettlementID != newSettlement) {

			int oldSettlement = associatedSettlementID;
			associatedSettlementID = newSettlement;

			if (oldSettlement != -1) {
				unitManager.getSettlementByID(oldSettlement).removeACitizen(this);
			}

			if (newSettlement != -1) {
				unitManager.getSettlementByID(newSettlement).addACitizen(this);
			}
		}
	}

	/**
	 * Sets the associated settlement for a person.
	 *
	 * @param settlement
	 */
	public void setBuriedSettlement(int settlement) {
		buriedSettlement = settlement;
	}

	public Settlement getBuriedSettlement() {
		return unitManager.getSettlementByID(buriedSettlement);
	}


	/**
	 * Set the study that this Person is the lead on.
	 * @param scientificStudy
	 */
	public void setStudy(ScientificStudy scientificStudy) {
		this.study = scientificStudy;
	}
	
	public ScientificStudy getStudy() {
		return study;
	}
	
	public Set<ScientificStudy> getCollabStudies() {
		return collabStudies;
	}
	
	public void addCollabStudy(ScientificStudy study) {
		this.collabStudies.add(study);
	}

	public void removeCollabStudy(ScientificStudy study) {
		this.collabStudies.remove(study);
	}
	
	/**
	 * Gets the person's achievement credit for a given scientific field.
	 *
	 * @param science the scientific field.
	 * @return achievement credit.
	 */
	public double getScientificAchievement(ScienceType science) {
		double result = 0D;
		if (science == null)
			return result;
		if (scientificAchievement.containsKey(science)) {
			result = scientificAchievement.get(science);
		}
		return result;
	}

	/**
	 * Gets the person's total scientific achievement credit.
	 *
	 * @return achievement credit.
	 */
	public double getTotalScientificAchievement() {
		double result = 0d;
		for (double value : scientificAchievement.values()) {
			result += value;
		}
		return result;
	}

	/**
	 * Add achievement credit to the person in a scientific field.
	 *
	 * @param achievementCredit the achievement credit.
	 * @param science           the scientific field.
	 */
	public void addScientificAchievement(double achievementCredit, ScienceType science) {
		if (scientificAchievement.containsKey(science)) {
			achievementCredit += scientificAchievement.get(science);
		}
		scientificAchievement.put(science, achievementCredit);
//		System.out.println(" Person : " + this + " " + science + " " + achievementCredit);
	}

	public void setKitchenWithMeal(Cooking kitchen) {
		this.kitchenWithMeal = kitchen;
	}

	public Cooking getKitchenWithMeal() {
		return kitchenWithMeal;
	}

	public void setKitchenWithDessert(PreparingDessert kitchen) {
		this.kitchenWithDessert = kitchen;
	}

	public PreparingDessert getKitchenWithDessert() {
		return kitchenWithDessert;
	}

	/**
	 * Gets the building the person is located at Returns null if outside of a
	 * settlement
	 *
	 * @return building
	 */
	@Override
	public Building getBuildingLocation() {
		return computeCurrentBuilding();
	}

	/**
	 * Checks if the adjacent building is the type of interest
	 * 
	 * @param type
	 * @return
	 */
	public boolean isAdjacentBuildingType(String type) {	
		if (getSettlement() != null) {
			Building b = computeCurrentBuilding();
			
			List<Building> list = getSettlement().createAdjacentBuildings(b);
			for (Building bb : list) {
				if (bb.getBuildingType().equals(type))
					return true;
			}
		}
		return false;
	}
	
	/**
	 * Computes the building the person is currently located at Returns null if
	 * outside of a settlement
	 *
	 * @return building
	 */
	public Building computeCurrentBuilding() {
//		if (currentBuilding != null) {
//			return currentBuilding;
//		} else if (getLocationStateType() == LocationStateType.INSIDE_SETTLEMENT) {//isInSettlement()) {
//			currentBuilding = getSettlement().getBuildingManager().getBuildingAtPosition(getXLocation(),
//					getYLocation());
//		}
		if (currentBuildingInt == -1)
			return null;
		return unitManager.getBuildingByID(currentBuildingInt);
	}

	/**
	 * Computes the building the person is currently located at Returns null if
	 * outside of a settlement
	 *
	 * @return building
	 */
	public void setCurrentBuilding(Building building) {
		if (building == null) {
			currentBuildingInt = -1;
//			logger.info("currentBuildingInt ID : " + currentBuildingInt);
		}
		
		else {
//			logger.info(building.getName() + "'s ID : " + building.getIdentifier());
//			logger.info("currentBuildingInt ID : " + currentBuildingInt);
			currentBuildingInt = building.getIdentifier();
		}		
	}

	/**
	 * Computes the building the person is currently located at Returns null if
	 * outside of a settlement
	 *
	 * @return building
	 */
	public void setCurrentMockBuilding(Building building) {
		if (building == null) {
			currentBuildingInt = -1;
//			logger.info("currentBuildingInt ID : " + currentBuildingInt);
		}
		else {
//			logger.info(building.getName() + "'s ID : " + building.getIdentifier());
//			logger.info("currentBuildingInt ID : " + currentBuildingInt);
			currentBuildingInt = building.getIdentifier();
		}
	}
	
	/**
	 * Obtains the immediate location (either building, vehicle, a settlement's
	 * vicinity or outside on Mars)
	 * 
	 * @return the name string of the location the unit is at
	 */
	public String getImmediateLocation() {
		return getLocationTag().getImmediateLocation();
	}

	/**
	 * Obtains the modified immediate location 
	 * 
	 * @return the name string of the location the unit is at
	 */
	public String getModifiedLoc() {
		return getLocationTag().getModifiedLoc();
	}
	
	public String getLocale() {
		return getLocationTag().getLocale();
	}
	
	public String getExtendedLocations() {
		return getLocationTag().getExtendedLocations();
	}
	
	public Settlement findSettlementVicinity() {
		return getLocationTag().findSettlementVicinity();
	}
	
	@Override
	public String getTaskDescription() {
		return getMind().getTaskManager().getTaskDescription(false);
	}

	@Override
	public Task getMainTask() {
		return getMind().getTaskManager().getTask();
	}
	
	public String getTaskPhase() {
		if (getMind().getTaskManager().getPhase() != null)
		return getMind().getTaskManager().getPhase().getName();
		
		return "";
	}
	
	@Override
	public Mission getMission() {
		return getMind().getMission();
	}
	
	
	@Override
	public void setMission(Mission newMission) {
		getMind().setMission(newMission);
	}

	//@Override
	public void setShiftType(ShiftType shiftType) {
		taskSchedule.setShiftType(shiftType);
	}

	public ShiftType getShiftType() {
		return taskSchedule.getShiftType();
	}

	public double getFatigue() {
		return condition.getFatigue();
	}

	public double getEnergy() {
		return condition.getEnergy();
	}
	
	public double getHunger() {
		return condition.getHunger();
	}
		
	public double getStress() {
		return condition.getStress();
	}

	public int[] getPreferredSleepHours() {
		return circadian.getPreferredSleepHours();
	}

	public void updateSleepCycle(int millisols, boolean updateType) {
		circadian.updateSleepCycle(millisols, updateType);
	}

	public Building getQuarters() {
		return unitManager.getBuildingByID(quartersInt);
	}

	public void setQuarters(Building b) {
		this.quartersInt = b.getIdentifier();
	}

	public Point2D getBed() {
		return bed;
	}

	public void setBed(Point2D bed) {
		this.bed = bed;
	}

	public String getCountry() {
		return country;
	}

	public void setCountry(String c) {
		this.country = c;
		if (c != null)
			birthplace = EARTH;
		else
			birthplace = MARS;
	}

	public boolean isDeclaredDead() {
		return declaredDead;
	}

	public boolean isBuried() {
		return isBuried;
	}

	//@Override
	public void setVehicle(Vehicle vehicle) {
//		this.vehicleInt = vehicle.getIdentifier();
	}
	
	/**
	 * Get vehicle person is in, null if person is not in vehicle
	 * 
	 * @return the person's vehicle
	 */
	public Vehicle getVehicle() {
		if (getLocationStateType() == LocationStateType.INSIDE_VEHICLE) {
			Vehicle v = (Vehicle) getContainerUnit();
//			setVehicle(v);
			return v;
		}

		return null;
	}

	public CircadianClock getCircadianClock() {
		return circadian;
	}
	
	/**
	 * Gets the first name of the person
	 * 
	 * @return the first name
	 */
	public String getFirstName() {
		return firstName;
	}

	/**
	 * Gets the last name of the person
	 * 
	 * @return the last name
	 */
	public String getLastName() {
		return lastName;
	}

	/**
	 * Gets the status of the person
	 * 
	 * @param status
	 */
	public String getStatus() {
//		status = "okay";
		double p = condition.getPerformanceFactor();
		double h = condition.getHunger();
		double e = condition.getHunger();
		double t = condition.getThirst();
		double s = condition.getStress();
		double f = condition.getFatigue();

		String pStr = PhysicalCondition.getPerformanceStatus(p);
		String hStr = PhysicalCondition.getHungerStatus(h, e);
		String tStr = PhysicalCondition.getThirstyStatus(t);
		String sStr = PhysicalCondition.getStressStatus(s);
		String fStr = PhysicalCondition.getFatigueStatus(f);

		return pStr + " in performance, " + sStr + ", " + fStr + ", " + hStr + ", and " + tStr + ".";
	}

	/**
	 * Return the mission description if a person is on a mission
	 * 
	 * @return description
	 */
	public String getMissionDescription() {
		Mission m = null;
		if (mind.getMission() != null) {
			m = mind.getMission();
			return m.getDescription();
		} else {
			return "None";
		}
	}

	/**
	 * Adds the mission experience score
	 * 
	 * @param id
	 * @param score
	 */
	public void addMissionExperience(int id, double score) {
		if (missionExperiences.containsKey(id)) {
			List<Double> scores = missionExperiences.get(id);
			scores.add(score);
//			missionExperiences.get(id).add(score);
//			// Limit the size of each list to 20
//			if (scores.size() > 20)
//				scores.remove(0);
		} else {
			List<Double> scores = new CopyOnWriteArrayList<>();
			scores.add(score);
			missionExperiences.put(id, scores);
		}
	}


	/**
	 * Gets the mission experiences map
	 * 
	 * @return
	 */
	public Map<Integer, List<Double>> getMissionExperiences() {
		return missionExperiences;
	}

	/**
	 * Adds the EVA time
	 * 
	 * @param taskName
	 * @param time
	 */
	public void addEVATime(String taskName, double time) {
		eVATaskTime.increaseDataPoint(taskName, time);
	}

	/**
	 * Gets the map of EVA task time.
	 * 
	 * @return
	 */
	public Map<Integer, Double> getTotalEVATaskTimeBySol() {
		Map<Integer, Double> map = new ConcurrentHashMap<>();
		Map<Integer, Map<String, Double>> history = eVATaskTime.getHistory();
		for (Entry<Integer, Map<String, Double>> day : history.entrySet()) {
			double sum = 0;
			int sol = day.getKey();
			for (Double t : day.getValue().values()) {
				sum += t;
			}

			map.put(sol, sum);
		}

		return map;
	}

	/**
	 * Adds the amount consumed.
	 * 
	 * @param waterID
	 * @param amount
	 */
	public void addConsumptionTime(int waterID, double amount) {
		consumption.increaseDataPoint(waterID, amount);
	}

	/**
	 * Gets the daily average water usage of the last x sols Not: most weight on
	 * yesterday's usage. Least weight on usage from x sols ago
	 * 
	 * @return
	 */
	public double getDailyUsage(Integer type) {
		return consumption.getDailyAverage(type);
	}

	public double getEatingSpeed() {
		return eatingSpeed;
	}

	/**
	 * Returns the person's height in cm
	 *
	 * @return the person's height
	 */
	public double getHeight() {
		return height;
	}

	/**
	 * Gets the average height of a person.
	 */
	public static double getAverageHeight() {
		return averageHeight;
	}

	/**
	 * Gets the average weight of a person.
	 */
	public static double getAverageWeight() {
		return averageWeight;
	}

	/**
	 * Gets the age of this person.
	 * 
	 * @return
	 */
	public int getAge() {
		return age;
	}

	/**
	 * Sets the age of this person.
	 * 
	 * @param value
	 */
	public void setAge(int value) {
		age = value;
	}

	
	/**
	 * Checks if the person is a preconfigured crew member.
	 */
	public boolean isPreConfigured() {
		return preConfigured;
	}

	/**
	 * Set the person as a preconfigured crew member.
	 */
	public void setPreConfigured(boolean value) {
		preConfigured = value;
	}

	/**
	 * Returns a reference to the Person's skill manager
	 * 
	 * @return the person's skill manager
	 */
	@Override
	public SkillManager getSkillManager() {
		return skillManager;
	}

	/**
	 * Returns the effective integer skill level from a named skill based on
	 * additional modifiers such as fatigue.
	 * 
	 * @param skillType the skill's type
	 * @return the skill's effective level
	 */
	public int getEffectiveSkillLevel(SkillType skillType) {
		// Modify for fatigue, minus 1 skill level for every 1000 points of fatigue.
		return (int) Math.round(getPerformanceRating() * skillManager.getSkillLevel(skillType));
	}


	/**
	 * Randomly generate a list of training the person may have attended
	 */
	public void generatePriorTraining() {
		if (trainings == null) {
			trainings = new CopyOnWriteArrayList<>();
			List<TrainingType> lists = new CopyOnWriteArrayList<>(Arrays.asList(TrainingType.values()));
			int size = lists.size();
			int num = RandomUtil.getRandomRegressionInteger(4);
			// Guarantee at least one training
			if (num == 0) num = 1;
			for (int i= 0 ; i < num; i++) {
				size = lists.size();
				int rand = RandomUtil.getRandomInt(size-1);
				TrainingType t = lists.get(rand);
				trainings.add(t);
				lists.remove(t);
			}
		}
	}
	
	/**
	 * Gets a list of prior training
	 * 
	 * @return {@link List<TrainingType>}
	 */
	public List<TrainingType> getTrainings() {
		return trainings;
	}
	
	public double getPilotingMod() {
		double mod = 0;
		if (trainings.contains(TrainingType.AVIATION_CERTIFICATION))
			mod += .2;
		if (trainings.contains(TrainingType.FLIGHT_SAFETY))
			mod += .25;
		if (trainings.contains(TrainingType.NASA_DESERT_RATS))
			mod += .15;
		
		return mod;
	}
	
	/**
	 * Registers a particular EVA suit to the person
	 * 
	 * @param suit
	 */
	public void registerSuit(EVASuit suit) {
		this.suit = suit;
	}

	/**
	 * Gets the EVA suit the person has donned on
	 * @return
	 */
	public EVASuit getSuit() {
		return suit;
	}
	
	public int getExtrovertScore() {
		if (extrovertScore == -1) {
			int score = mind.getTraitManager().getIntrovertExtrovertScore();
			extrovertScore = score;
			
			// if introvert, score  0 to  50 --> -2 to 0
			// if extrovert, score 50 to 100 -->  0 to 2
			return score;
		}
		
		return extrovertScore;
	}
	
	public int getExtrovertmodifier() {
		return (int)((getExtrovertScore() - 50) / 25D);
	}
	
	/**
	 * Calculate the modifier for walking speed based on how much this unit is carrying
	 * 
	 * @return modifier
	 */
	public void caculateWalkSpeedMod() {
		double mass = getInventory().getTotalInventoryMass(false);
		double cap = getInventory().getGeneralCapacity();
		// At full capacity, may still move at 10%.
		// Make sure is doesn't go -ve and there is always some movement
		walkSpeedMod = 1.1 - Math.min(mass/Math.max(cap, SMALL_AMOUNT), 1D);
	}
	
	public double getWalkSpeedMod() {
		return walkSpeedMod;
	}
	
	/**
	 * Reinitialize references after loading from a saved sim
	 */
	public void reinit() {
		mind.reinit();
		condition.reinit();
	}

	/**
	 * Reset uniqueCount to the current number of people
	 */
	public static void reinitializeIdentifierCount() {
		uniqueCount = unitManager.getTotalNumPeople() + Unit.FIRST_PERSON_UNIT_ID;
	}
	
	// Look to refactor and use the base UNit equals & hashCode
	
	public boolean equals(Object obj) {
		if (this == obj) return true;
		if (obj == null) return false;
		if (this.getClass() != obj.getClass()) return false;
		Person p = (Person) obj;
		return this.identifier == p.getIdentifier();
//				&& this.firstName.equals(p.getFirstName())
//				&& this.lastName.equals(p.getLastName())
//				&& this.height == p.getHeight()
//				&& this.gender.equals(p.getGender())
//				&& this.age == p.getAge()
//				&& this.getBirthDate() == p.getBirthDate();
	}

	/**
	 * Gets the hash code for this object.
	 * 
	 * @return hash code.
	 */
	public int hashCode() {
		// Hash must be constant and not depend upon changing attributes
		return identifier % 64;
	}
	
	
	@Override
	public void destroy() {
		super.destroy();
		circadian = null;
		condition = null;
		favorite = null;
		taskSchedule = null;
		jobHistory = null;
		role = null;
		preference = null;
		support = null;
		kitchenWithMeal = null;
		kitchenWithDessert = null;
		ra = null;
		bed = null;
		attributes.destroy();
		attributes = null;
		mind.destroy();
		mind = null;
		// condition.destroy();
		condition = null;
		gender = null;

		skillManager.destroy();
		skillManager = null;

		scientificAchievement.clear();
		scientificAchievement = null;
	}

}
<|MERGE_RESOLUTION|>--- conflicted
+++ resolved
@@ -1,2107 +1,2104 @@
-/**
- * Mars Simulation Project
- * Person.java
- * @version 3.1.2 2020-09-02
- * @author Scott Davis
- */
-
-package org.mars_sim.msp.core.person;
-
-import java.awt.geom.Point2D;
-import java.io.Serializable;
-import java.util.Arrays;
-import java.util.Collection;
-import java.util.HashSet;
-import java.util.List;
-import java.util.Map;
-import java.util.Map.Entry;
-import java.util.Set;
-import java.util.concurrent.ConcurrentHashMap;
-import java.util.concurrent.ConcurrentLinkedQueue;
-import java.util.concurrent.CopyOnWriteArrayList;
-import java.util.logging.Level;
-import java.util.logging.Logger;
-
-import org.mars_sim.msp.core.CollectionUtils;
-import org.mars_sim.msp.core.LifeSupportInterface;
-import org.mars_sim.msp.core.LogConsolidated;
-import org.mars_sim.msp.core.Unit;
-import org.mars_sim.msp.core.UnitEventType;
-import org.mars_sim.msp.core.data.SolMetricDataLogger;
-import org.mars_sim.msp.core.equipment.EVASuit;
-import org.mars_sim.msp.core.location.LocationStateType;
-import org.mars_sim.msp.core.person.ai.Mind;
-import org.mars_sim.msp.core.person.ai.NaturalAttributeManager;
-import org.mars_sim.msp.core.person.ai.NaturalAttributeType;
-import org.mars_sim.msp.core.person.ai.PersonAttributeManager;
-import org.mars_sim.msp.core.person.ai.SkillManager;
-import org.mars_sim.msp.core.person.ai.SkillType;
-import org.mars_sim.msp.core.person.ai.job.Job;
-import org.mars_sim.msp.core.person.ai.job.JobAssignmentType;
-import org.mars_sim.msp.core.person.ai.job.JobHistory;
-import org.mars_sim.msp.core.person.ai.job.JobUtil;
-import org.mars_sim.msp.core.person.ai.job.Politician;
-import org.mars_sim.msp.core.person.ai.mission.Mission;
-import org.mars_sim.msp.core.person.ai.mission.MissionMember;
-import org.mars_sim.msp.core.person.ai.role.Role;
-import org.mars_sim.msp.core.person.ai.role.RoleType;
-import org.mars_sim.msp.core.person.ai.task.meta.WorkoutMeta;
-<<<<<<< HEAD
-import org.mars_sim.msp.core.person.ai.task.utils.TaskManager;
-=======
-import org.mars_sim.msp.core.person.ai.task.utils.Task;
->>>>>>> 737b96ff
-import org.mars_sim.msp.core.person.ai.task.utils.TaskSchedule;
-import org.mars_sim.msp.core.person.health.MedicalAid;
-import org.mars_sim.msp.core.reportingAuthority.CNSAMissionControl;
-import org.mars_sim.msp.core.reportingAuthority.CSAMissionControl;
-import org.mars_sim.msp.core.reportingAuthority.ESAMissionControl;
-import org.mars_sim.msp.core.reportingAuthority.ISROMissionControl;
-import org.mars_sim.msp.core.reportingAuthority.JAXAMissionControl;
-import org.mars_sim.msp.core.reportingAuthority.MarsSocietyMissionControl;
-import org.mars_sim.msp.core.reportingAuthority.NASAMissionControl;
-import org.mars_sim.msp.core.reportingAuthority.RKAMissionControl;
-import org.mars_sim.msp.core.reportingAuthority.ReportingAuthority;
-import org.mars_sim.msp.core.reportingAuthority.ReportingAuthorityType;
-import org.mars_sim.msp.core.reportingAuthority.SpaceXMissionControl;
-import org.mars_sim.msp.core.robot.Robot;
-import org.mars_sim.msp.core.science.ScienceType;
-import org.mars_sim.msp.core.science.ScientificStudy;
-import org.mars_sim.msp.core.structure.Settlement;
-import org.mars_sim.msp.core.structure.building.Building;
-import org.mars_sim.msp.core.structure.building.BuildingManager;
-import org.mars_sim.msp.core.structure.building.function.FunctionType;
-import org.mars_sim.msp.core.structure.building.function.LifeSupport;
-import org.mars_sim.msp.core.structure.building.function.cooking.Cooking;
-import org.mars_sim.msp.core.structure.building.function.cooking.PreparingDessert;
-import org.mars_sim.msp.core.time.ClockPulse;
-import org.mars_sim.msp.core.time.EarthClock;
-import org.mars_sim.msp.core.time.Temporal;
-import org.mars_sim.msp.core.tool.RandomUtil;
-import org.mars_sim.msp.core.vehicle.Crewable;
-import org.mars_sim.msp.core.vehicle.Medical;
-import org.mars_sim.msp.core.vehicle.Vehicle;
-import org.mars_sim.msp.core.vehicle.VehicleOperator;
-
-/**
- * The Person class represents a person on Mars. It keeps track of everything
- * related to that person and provides information about him/her.
- */
-public class Person extends Unit implements VehicleOperator, MissionMember, Serializable, Temporal {
-
-	/** default serial id. */
-	private static final long serialVersionUID = 1L;
-	/* default logger. */
-	private static final Logger logger = Logger.getLogger(Person.class.getName());
-	private static final String loggerName = logger.getName();
-	private static final String sourceName = loggerName.substring(loggerName.lastIndexOf(".") + 1, loggerName.length());
-
-	public static final int MAX_NUM_SOLS = 3;
-	
-	private static final double SMALL_AMOUNT = 0.00001;
-	
-	private final static String POLITICIAN = Politician.class.getSimpleName();
-	private final static String EARTH = "Earth";
-	private final static String MARS = "Mars";
-	private final static String HEIGHT = "Height";
-	private final static String WEIGHT = "Weight";
-	
-	private final static String EARTHLING = "Earthling";
-	private final static String ONE_SPACE = " ";
-	
-//	private final static String MARTIAN = "Martian";
-	
-	/** The unit count for this person. */
-	private static int uniqueCount = Unit.FIRST_PERSON_UNIT_ID;
-	/** The average height of a person. */
-	private static final double averageHeight;
-	/** The average weight of a person. */
-	private static final double averageWeight;
-	/** The average upper height of a person. */
-	private static final double tall;
-	/** The average low height of a person. */
-	private static final double shortH;
-	/** The average high weight of a person. */
-	private static final double highW;
-	/** The average low weight of a person. */
-	private static final double lowW;
-	
-	// Transient data members
-	/** The extrovert score of a person. */
-	private transient int extrovertScore = -1;
-	
-	// Data members
-	/** True if the person is a preconfigured crew member. */
-	private boolean preConfigured;
-	/** True if the person is born on Mars. */
-	private boolean bornOnMars;
-	/** True if the person is buried. */
-	private boolean isBuried;
-	/** True if the person is declared dead. */
-	private boolean declaredDead;
-
-	/** Unique identifier for this person. */
-	private int identifier;
-	/** The year of birth of a person */
-	private int year;
-	/** The month of birth of a person */
-	private int month;
-	/** The day of birth of a person */
-	private int day;
-	/** The age of a person */
-	private int age = -1;
-
-	/** The settlement the person is currently associated with. */
-	private Integer associatedSettlementID = Integer.valueOf(-1);
-	/** The buried settlement if the person has been deceased. */
-	private Integer buriedSettlement = Integer.valueOf(-1);
-
-	/** The eating speed of the person [kg/millisol]. */
-	private double eatingSpeed = 0.5 + .1 * RandomUtil.getRandomDouble(1) - .1 * RandomUtil.getRandomDouble(1);
-	/** The height of the person (in cm). */
-	private double height;
-	/** The height of the person (in kg). */
-	private double weight;
-	/** Settlement X location (meters) from settlement center. */
-	private double xLoc;
-	/** Settlement Y location (meters) from settlement center. */
-	private double yLoc;
-	/** Settlement Z location (meters) from settlement center. */
-	private double zLoc;
-	/** The walking speed modifier. */
-	private double walkSpeedMod = 1.1;
-	
-	/** The birth timestamp of the person. */
-//	private String birthTimeStamp;
-	/** The birthplace of the person. */
-	private String birthplace;
-	/** The person's name. */
-//	private String name;
-	/** The person's first name. */
-	private String firstName;
-	/** The person's last name. */
-	private String lastName;
-	/** The person's sponsor. */
-	private String sponsor;
-	/** The person's country of origin. */
-	private String country;
-	/** The person's blood type. */
-	private String bloodType;
-
-	/** The gender of the person (male or female). */
-	private GenderType gender = GenderType.MALE;
-	
-	/** The person model instance. */
-//	private PersonModel personModel;
- 
-	/** The person's skill manager. */
-	private SkillManager skillManager;
-	/** Manager for Person's natural attributes. */
-	private NaturalAttributeManager attributes;
-	/** Person's mind. */
-	private Mind mind;
-	/** Person's physical condition. */
-	private PhysicalCondition condition;
-	/** Person's circadian clock. */
-	private CircadianClock circadian;
-	/** Person's Favorite instance. */
-	private Favorite favorite;
-	/** Person's TaskSchedule instance. */
-	private TaskSchedule taskSchedule;
-	/** Person's JobHistory instance. */
-	private JobHistory jobHistory;
-	/** Person's Role instance. */
-	private Role role;
-	/** Person's Preference instance. */
-	private Preference preference;
-	/** Person's LifeSupportInterface instance. */
-	private LifeSupportInterface support;
-	/** Person's Cooking instance. */
-	private Cooking kitchenWithMeal;
-	/** Person's PreparingDessert instance. */
-	private PreparingDessert kitchenWithDessert;
-	/** Person's ReportingAuthority instance. */
-	private ReportingAuthority ra;
-	/** The bed location of the person */
-	private Point2D bed;
-	/** The quarters that the person belongs. */
-	private int quartersInt = -1;
-	/** The current building location of the person. */
-	private int currentBuildingInt;
-	/** The EVA suit that the person has donned on. */
-	private EVASuit suit;
-	/** The person's achievement in scientific fields. */
-	private Map<ScienceType, Double> scientificAchievement = new ConcurrentHashMap<ScienceType, Double>();
-	/** The person's paternal chromosome. */
-	private Map<Integer, Gene> paternal_chromosome;
-	/** The person's maternal chromosome. */
-	private Map<Integer, Gene> maternal_chromosome;
-	/** The person's mission experiences */
-	private Map<Integer, List<Double>> missionExperiences;
-	/** The person's EVA times */
-	private SolMetricDataLogger<String> eVATaskTime;
-	/** The person's water/oxygen consumption */
-	private SolMetricDataLogger<Integer> consumption;
-	/** The person's prior training */
-	private List<TrainingType> trainings;
-	private ScientificStudy study;
-	private Set<ScientificStudy> collabStudies;
-	
-	static {
-		// personConfig is needed by maven unit test
-		PersonConfig personConfig = simulationConfig.getPersonConfig();
-		
-		// Compute the average height for all
-		tall = personConfig.getTallAverageHeight();
-		shortH = personConfig.getShortAverageHeight();
-		averageHeight = (tall + shortH) / 2D;
-		// Compute the average weight for all
-		highW = personConfig.getHighAverageWeight();
-		lowW = personConfig.getLowAverageWeight();
-		averageWeight = (highW + lowW) / 2D;
-	}
-
-	/**
-	 * Must be synchronised to prevent duplicate ids being assigned via different
-	 * threads.
-	 * 
-	 * @return
-	 */
-	private static synchronized int getNextIdentifier() {
-		return uniqueCount++;
-	}
-	
-	/**
-	 * Get the unique identifier for this person
-	 * 
-	 * @return Identifier
-	 */
-	public int getIdentifier() {
-		return identifier;
-	}
-	
-	public void incrementID() {
-		// Gets the identifier
-		this.identifier = getNextIdentifier();
-	}
-	
-	/**
-	 * Constructor 0 : used by LoadVehicleTest and other maven test suites
-	 * 
-	 * @param settlement
-	 */
-	public Person(Settlement settlement) {
-		super("Mock Person", settlement.getCoordinates());
-		this.xLoc = 0D;
-		this.yLoc = 0D;
-		this.associatedSettlementID = settlement.getIdentifier();
-		super.setDescription(EARTHLING);
-		
-		// Add the person to the lookup map
-		unitManager.addPersonID(this);
-		// Put person in settlement
-		settlement.getInventory().storeUnit(this);
-		// Add this person as a citizen
-		settlement.addACitizen(this);
-
-		// reloading from a saved sim
-		BuildingManager.addToRandomBuilding(this, associatedSettlementID);
-		attributes = new PersonAttributeManager();
-	}
-	
-	/**
-	 * Constructor 1 : used by PersonBuilderImpl Creates a Person object at a given
-	 * settlement.
-	 *
-	 * @param name       the person's name
-	 * @param settlement {@link Settlement} the settlement the person is at
-	 * @throws Exception if no inhabitable building available at settlement.
-	 */
-	public Person(String name, Settlement settlement) {
-		super(name, settlement.getCoordinates());
-		super.setDescription(EARTHLING);
-
-		// Add the person to the lookup map
-		unitManager.addPersonID(this);
-		// Store this person in the settlement
-		settlement.getInventory().storeUnit(this);
-		// Add this person as a citizen
-		settlement.addACitizen(this);
-		
-		// Initialize data members
-//		this.name = name;
-		super.setName(name);
-		firstName = name.substring(0, name.indexOf(ONE_SPACE));
-		lastName = name.substring(name.indexOf(ONE_SPACE) + 1, name.length());
-		this.xLoc = 0D;
-		this.yLoc = 0D;
-		this.associatedSettlementID = settlement.getIdentifier();
-		
-		// create a prior training profile
-		generatePriorTraining();
-		attributes = new PersonAttributeManager();
-		// Construct the SkillManager instance
-		skillManager = new SkillManager(this);
-		// Construct the Mind instance
-		mind = new Mind(this);
-		// Set the person's status of death
-		isBuried = false;
-	}
-
-	/*
-	 * Uses static factory method to create an instance of PersonBuilder
-	 *
-	 * @param name
-	 * @param settlement
-	 * @return
-	 */
-	public static PersonBuilder<?> create(String name, Settlement settlement) {
-		return new PersonBuilderImpl(name, settlement);
-	}
-
-	/**
-	 * Initialize field data and class 
-	 */
-	public void initialize() {
-		// WARNING: setAssociatedSettlement(settlement) will cause suffocation when
-		// reloading from a saved sim
-		BuildingManager.addToRandomBuilding(this, associatedSettlementID);	
-		// Set up the time stamp for the person
-		createBirthTimeStamp();
-		// Create favorites
-		favorite = new Favorite(this);
-		// Create preferences
-		preference = new Preference(this);
-		// Set up genetic make-up. Notes it requires attributes.
-		setupChromosomeMap();
-		// Create ciracdian clock
-		circadian = new CircadianClock(this);
-		// Create physical condition
-		condition = new PhysicalCondition(this);
-		// Create job history 		
-		jobHistory = new JobHistory(this);
-		// Create the role
-		role = new Role(this);
-		// Create task schedule
-		taskSchedule = new TaskSchedule(this);
-		// Set up life support type
-		support = getLifeSupportType();
-		// Create the mission experiences map
-		missionExperiences = new ConcurrentHashMap<>();
-		// Create the EVA hours map
-		eVATaskTime = new SolMetricDataLogger<String>(MAX_NUM_SOLS);;
-		// Create the consumption map
-		consumption = new SolMetricDataLogger<Integer>(MAX_NUM_SOLS);
-		// Asssume the person is not a preconfigured crew member
-		preConfigured = false;
-		
-		collabStudies = new HashSet<>();
-	}
-
-	/**
-	 * Initialize field data, class and maps
-	 */
-	public void initializeMock() {
-		if (unitManager == null) {
-			System.out.println("Person's initializeMock() : unitManager is null");
-		}
-		unitManager.getSettlementByID(associatedSettlementID).getInventory().storeUnit(this);
-		BuildingManager.addToRandomBuilding(this, associatedSettlementID);
-		isBuried = false;
-		// Create natural attribute mananger
-		attributes = new PersonAttributeManager();
-	}
-
-	/**
-	 * Compute a person's chromosome map
-	 */
-	public void setupChromosomeMap() {
-		paternal_chromosome = new ConcurrentHashMap<>();
-		maternal_chromosome = new ConcurrentHashMap<>();
-
-		if (bornOnMars) {
-			// TODO: figure out how to account for growing characteristics such as height
-			// and weight
-			// and define various traits get passed on from parents
-		} else {
-			// Biochemistry: id 0 - 19
-			setupBloodType();
-			// Physical Characteristics: id 20 - 39
-			// Set up Height
-			setupHeight();
-			// Set up Weight
-			setupWeight();
-			// Set up personality traits: id 40 - 59
-			setupAttributeTrait();
-		}
-	}
-
-	/**
-	 * Compute a person's attributes and its chromosome
-	 */
-	public void setupAttributeTrait() {
-		// TODO: set up a set of genes that was passed onto this person from two
-		// hypothetical parents
-		int ID = 40;
-		boolean dominant = false;
-
-		int strength = attributes.getAttribute(NaturalAttributeType.STRENGTH);
-		int endurance = attributes.getAttribute(NaturalAttributeType.ENDURANCE);
-		double gym = 2 * getPreference().getPreferenceScore(new WorkoutMeta());
-		if (getFavorite().getFavoriteActivity() == FavoriteType.FIELD_WORK)
-			gym += RandomUtil.getRandomRegressionInteger(20);
-		else if (getFavorite().getFavoriteActivity() == FavoriteType.SPORT)
-			gym += RandomUtil.getRandomRegressionInteger(10);
-
-		int carryCap = (int)(gym + personConfig.getBaseCapacity() + weight/6.0 + strength/4.0 + endurance/4.5 
-				+ RandomUtil.getRandomRegressionInteger(10));
-//		logger.info(name + " (" + weight + " kg) with strength " + strength 
-//				+ " & endurance " + endurance  
-//				+ " can carry " + carryCap + " kg");
-		
-		// Calculate the walking speed modifier
-		caculateWalkSpeedMod();
-		// Set inventory total mass capacity based on the person's weight and strength.
-		getInventory().addGeneralCapacity(carryCap); 
-
-		int score = mind.getMBTI().getIntrovertExtrovertScore();
-
-		Gene trait1_G = new Gene(this, ID, "Trait 1", true, dominant, "Introvert", score);
-		paternal_chromosome.put(ID, trait1_G);
-
-	}
-
-	/**
-	 * Compute a person's blood type and its chromosome
-	 */
-	public void setupBloodType() {
-		int ID = 1;
-		boolean dominant = false;
-
-		String dad_bloodType = null;
-		int rand = RandomUtil.getRandomInt(2);
-		if (rand == 0) {
-			dad_bloodType = "A";
-			dominant = true;
-		} else if (rand == 1) {
-			dad_bloodType = "B";
-			dominant = true;
-		} else if (rand == 2) {
-			dad_bloodType = "O";
-			dominant = false;
-		}
-
-		// Biochemistry 0 - 19
-		Gene dad_bloodType_G = new Gene(this, ID, "Blood Type", true, dominant, dad_bloodType, 0);
-		paternal_chromosome.put(ID, dad_bloodType_G);
-
-		String mom_bloodType = null;
-		rand = RandomUtil.getRandomInt(2);
-		if (rand == 0) {
-			mom_bloodType = "A";
-			dominant = true;
-		} else if (rand == 1) {
-			mom_bloodType = "B";
-			dominant = true;
-		} else if (rand == 2) {
-			mom_bloodType = "O";
-			dominant = false;
-		}
-
-		Gene mom_bloodType_G = new Gene(this, 0, "Blood Type", false, dominant, mom_bloodType, 0);
-		maternal_chromosome.put(0, mom_bloodType_G);
-
-		if (dad_bloodType.equals("A") && mom_bloodType.equals("A"))
-			bloodType = "A";
-		else if (dad_bloodType.equals("A") && mom_bloodType.equals("B"))
-			bloodType = "AB";
-		else if (dad_bloodType.equals("A") && mom_bloodType.equals("O"))
-			bloodType = "A";
-		else if (dad_bloodType.equals("B") && mom_bloodType.equals("A"))
-			bloodType = "AB";
-		else if (dad_bloodType.equals("B") && mom_bloodType.equals("B"))
-			bloodType = "B";
-		else if (dad_bloodType.equals("B") && mom_bloodType.equals("O"))
-			bloodType = "B";
-		else if (dad_bloodType.equals("O") && mom_bloodType.equals("A"))
-			bloodType = "A";
-		else if (dad_bloodType.equals("O") && mom_bloodType.equals("B"))
-			bloodType = "B";
-		else if (dad_bloodType.equals("O") && mom_bloodType.equals("O"))
-			bloodType = "O";
-
-	}
-
-	public String getBloodType() {
-		return bloodType;
-	}
-	
-	/**
-	 * Compute a person's height and its chromosome
-	 */
-	public void setupHeight() {
-		int ID = 20;
-		boolean dominant = false;
-
-		// For a 20-year-old in the US:
-		// male : height : 176.5 weight : 68.5
-		// female : height : 162.6 weight : 57.2
-
-		// TODO: factor in country of origin.
-		// TODO: look for a gender-correlated curve
-
-		// Note: p = mean + RandomUtil.getGaussianDouble() * standardDeviation
-		// Attempt to compute height with gaussian curve
-
-		double dad_height = tall + RandomUtil.getGaussianDouble() * tall / 7D;// RandomUtil.getRandomInt(22);
-		double mom_height = shortH + RandomUtil.getGaussianDouble() * shortH / 10D;// RandomUtil.getRandomInt(15);
-
-		Gene dad_height_G = new Gene(this, ID, HEIGHT, true, dominant, null, dad_height);
-		paternal_chromosome.put(ID, dad_height_G);
-
-		Gene mom_height_G = new Gene(this, ID, HEIGHT, false, dominant, null, mom_height);
-		maternal_chromosome.put(ID, mom_height_G);
-
-		double genetic_factor = .65;
-		double sex_factor = (tall - averageHeight) / averageHeight;
-		// Add arbitrary (US-based) sex and genetic factor
-		if (gender == GenderType.MALE)
-			height = Math.round(
-					(genetic_factor * dad_height + (1 - genetic_factor) * mom_height * (1 + sex_factor)) * 100D) / 100D;
-		else
-			height = Math.round(
-					((1 - genetic_factor) * dad_height + genetic_factor * mom_height * (1 - sex_factor)) * 100D) / 100D;
-
-	}
-
-	/**
-	 * Compute a person's weight and its chromosome
-	 */
-	public void setupWeight() {
-		int ID = 21;
-		boolean dominant = false;
-
-		// For a 20-year-old in the US:
-		// male : height : 176.5 weight : 68.5
-		// female : height : 162.6 weight : 57.2
-
-		// TODO: factor in country of origin.
-		// TODO: look for a gender-correlated curve
-
-		// Note: p = mean + RandomUtil.getGaussianDouble() * standardDeviation
-		// Attempt to compute height with gaussian curve
-		double dad_weight = highW + RandomUtil.getGaussianDouble() * highW / 13.5;// RandomUtil.getRandomInt(10);
-		double mom_weight = lowW + RandomUtil.getGaussianDouble() * lowW / 10.5;// RandomUtil.getRandomInt(15);
-
-		Gene dad_weight_G = new Gene(this, ID, WEIGHT, true, dominant, null, dad_weight);
-		paternal_chromosome.put(ID, dad_weight_G);
-
-		Gene mom_weight_G = new Gene(this, ID, WEIGHT, false, dominant, null, mom_weight);
-		maternal_chromosome.put(ID, mom_weight_G);
-
-		double genetic_factor = .65;
-		double sex_factor = (highW - averageWeight) / averageWeight; // for male
-		double height_factor = height / averageHeight;
-
-		// Add arbitrary (US-based) sex and genetic factor
-		if (gender == GenderType.MALE)
-			weight = Math.round(height_factor
-					* (genetic_factor * dad_weight + (1 - genetic_factor) * mom_weight * (1 + sex_factor)) * 100D)
-					/ 100D;
-		else
-			weight = Math.round(height_factor
-					* ((1 - genetic_factor) * dad_weight + genetic_factor * mom_weight * (1 - sex_factor)) * 100D)
-					/ 100D;
-
-		setBaseMass(weight);
-
-	}
-
-	/*
-	 * Sets sponsoring agency for the person
-	 */
-	public void setSponsor(String sponsor) {
-		this.sponsor = sponsor;
-
-		if (sponsor.contains(ReportingAuthorityType.CNSA.getName())) {
-			ra = CNSAMissionControl.createMissionControl(); // ProspectingMineral
-
-		} else if (sponsor.contains(ReportingAuthorityType.CSA.getName())) {
-			ra = CSAMissionControl.createMissionControl(); // AdvancingSpaceKnowledge
-
-		} else if (sponsor.contains(ReportingAuthorityType.ESA.getName())) {
-			ra = ESAMissionControl.createMissionControl(); // DevelopingSpaceActivity;
-
-		} else if (sponsor.contains(ReportingAuthorityType.ISRO.getName())) {
-			ra = ISROMissionControl.createMissionControl(); // DevelopingAdvancedTechnology
-
-		} else if (sponsor.contains(ReportingAuthorityType.JAXA.getName())) {
-			ra = JAXAMissionControl.createMissionControl(); // ResearchingSpaceApplication
-
-		} else if (sponsor.contains(ReportingAuthorityType.NASA.getName())) {
-			ra = NASAMissionControl.createMissionControl(); // FindingLife
-
-		} else if (sponsor.contains(ReportingAuthorityType.RKA.getName())) {
-			ra = RKAMissionControl.createMissionControl(); // ResearchingHealthHazard
-
-		} else if (sponsor.contains(ReportingAuthorityType.MS.getName())) {
-			ra = MarsSocietyMissionControl.createMissionControl(); // SettlingMars
-
-		} else if (sponsor.contains(ReportingAuthorityType.SPACEX.getName())) {
-			ra = SpaceXMissionControl.createMissionControl(); // BuildingSelfSustainingColonies
-
-		} else {
-			logger.warning(getName() + " has no reporting authority!");
-
-		}
-	}
-
-	/*
-	 * Gets sponsoring agency for the person
-	 */
-	public ReportingAuthority getReportingAuthority() {
-		return ra;
-	}
-
-	/*
-	 * Gets task preference for the person
-	 */
-	public Preference getPreference() {
-		return preference;
-	}
-
-	/**
-	 * Sets the role for a person.
-	 * 
-	 * @param type {@link RoleType}
-	 */
-	public void setRole(RoleType type) {
-		getRole().changeRoleType(type);
-
-		// In case of the role of the Mayor, his job must be set to Politician instead.
-		if (type == RoleType.MAYOR) {
-			// Set the job as Politician
-			Job job = JobUtil.getJob(POLITICIAN);
-			if (job != null) {
-				mind.setJob(job, true, JobUtil.SETTLEMENT, JobAssignmentType.APPROVED, JobUtil.SETTLEMENT);
-			}
-		}
-	}
-
-	/**
-	 * Sets the job of a person
-	 * 
-	 * @param jobStr
-	 * @param authority
-	 */
-	public void setJob(String jobStr, String authority) {
-		Job job = JobUtil.getJob(jobStr);
-		if (job != null) {
-			mind.setJob(job, true, JobUtil.SETTLEMENT, JobAssignmentType.APPROVED, authority);
-		}
-	}
-
-	/**
-	 * Gets the instance of Role for a person.
-	 */
-	public Role getRole() {
-		return role;
-	}
-
-	/**
-	 * Gets the instance of JobHistory for a person.
-	 */
-	public JobHistory getJobHistory() {
-		return jobHistory;
-	}
-
-	/**
-	 * Gets the instance of Favorite for a person.
-	 */
-	public Favorite getFavorite() {
-		return favorite;
-	}
-
-	/**
-	 * Gets the instance of the task schedule for a person.
-	 */
-	public TaskSchedule getTaskSchedule() {
-		return taskSchedule;
-	}
-	
-	/**
-	 * Create a string representing the birth time of the person.
-	 *
-	 * @return birth time string.
-	 */
-	private String createBirthTimeStamp() {
-		StringBuilder s = new StringBuilder();
-		// Set a birth time for the person
-		if (age != -1) {
-			year = EarthClock.getCurrentYear(earthClock) - age - 1;
-		}
-		else {
-			year = EarthClock.getCurrentYear(earthClock) - RandomUtil.getRandomInt(21, 65);
-		}
-		
-		// 2003 + RandomUtil.getRandomInt(10) + RandomUtil.getRandomInt(10);
-		s.append(year);
-
-		month = RandomUtil.getRandomInt(11) + 1;
-		s.append("-");
-		if (month < 10)
-			s.append(0);
-		s.append(month).append("-");
-
-		if (month == 2) {
-			if (((year % 4 == 0) && (year % 100 != 0)) || (year % 400 == 0)) {
-				day = RandomUtil.getRandomInt(28) + 1;
-			} else {
-				day = RandomUtil.getRandomInt(27) + 1;
-			}
-		}
-
-		else if (month == 1 || month == 3 || month == 5 || month == 7 || month == 8 || month == 10 || month == 12) {
-			day = RandomUtil.getRandomInt(30) + 1;
-		} else {
-			day = RandomUtil.getRandomInt(29) + 1;
-		}
-
-		// TODO: find out why sometimes day = 0 as seen on
-		if (day == 0) {
-			logger.warning(getName() + "'s date of birth is on the day 0th. Incrementing to the 1st.");
-			day = 1;
-		}
-
-		// Set the age
-		age = updateAge();
-
-		if (day < 10)
-			s.append(0);
-		s.append(day).append(" ");
-
-		int hour = RandomUtil.getRandomInt(23);
-		if (hour < 10)
-			s.append(0);
-		s.append(hour).append(":");
-
-		int minute = RandomUtil.getRandomInt(59);
-		if (minute < 10)
-			s.append(0);
-		s.append(minute).append(":");
-
-		int second = RandomUtil.getRandomInt(59);
-		if (second < 10)
-			s.append(0);
-		s.append(second).append(".000");
-
-		return s.toString();
-	}
-
-	/**
-	 * Is the person outside of a settlement but within its vicinity
-	 * 
-	 * @return true if the person is just right outside of a settlement
-	 */
-	public boolean isRightOutsideSettlement() {
-		if (LocationStateType.WITHIN_SETTLEMENT_VICINITY == currentStateType || isBuried)
-			return true;
-		return false;
-	}
-
-	/**
-	 * Gets the person's X location at a settlement.
-	 *
-	 * @return X distance (meters) from the settlement's center.
-	 */
-	public double getXLocation() {
-		return xLoc;
-	}
-
-	/**
-	 * Sets the person's X location at a settlement.
-	 *
-	 * @param xLocation the X distance (meters) from the settlement's center.
-	 */
-	public void setXLocation(double xLocation) {
-		this.xLoc = xLocation;
-	}
-
-	/**
-	 * Gets the person's Y location at a settlement.
-	 *
-	 * @return Y distance (meters) from the settlement's center.
-	 */
-	public double getYLocation() {
-		return yLoc;
-	}
-
-	/**
-	 * Sets the person's Y location at a settlement.
-	 *
-	 * @param yLocation
-	 */
-	public void setYLocation(double yLocation) {
-		this.yLoc = yLocation;
-	}
-
-	/**
-	 * Gets the person's Z location at a settlement.
-	 *
-	 * @return Z distance (meters) from the settlement's center.
-	 */
-	public double getZLocation() {
-		return zLoc;
-	}
-
-	/**
-	 * Sets the person's Z location at a settlement.
-	 *
-	 * @param zLocation the Z distance (meters) from the settlement's center.
-	 */
-	public void setZLocation(double zLocation) {
-		this.zLoc = zLocation;
-	}
-	
-	/**
-	 * Get the settlement in vicinity. This is used assume the person is not at a settlement
-	 *
-	 * @return the person's settlement
-	 */
-	public Settlement getNearbySettlement() {	
-		return CollectionUtils.findSettlement(getCoordinates());
-	}
-	
-	/**
-	 * Get the settlement the person is at.
-	 * Returns null if person is not at a settlement.
-	 *
-	 * @return the person's settlement
-	 */
-	public Settlement getSettlement() {
-//		System.out.println("Person: getContainerID() is " + getContainerID());
-		
-		if (getContainerID() == Unit.MARS_SURFACE_UNIT_ID)
-			return null;
-//		
-//		else if (vehicle == 0)
-//			return null;
-//
-//		else
-//			return unitManager.getSettlementByID(getContainerID());
-
-		Unit c = getContainerUnit();
-
-		if (c instanceof Settlement) {
-			return (Settlement) c;
-		}
-
-		else if (c instanceof EVASuit || c instanceof Person || c instanceof Robot) {
-			return c.getSettlement();
-		}
-		
-		else if (c instanceof Vehicle) {
-			Building b = BuildingManager.getBuilding((Vehicle) c);
-			if (b != null)
-				// still inside the garage
-				return b.getSettlement();
-		}
-		return null;
-	}
-
-	/**
-	 * Bury the Person at the current location. This happens only if the person can
-	 * be retrieved from any containing Settlements or Vehicles found. The body is
-	 * fixed at the last location of the containing unit.
-	 */
-	public void buryBody() {
-		// Remove the person from the settlement
-//		getContainerUnit().getInventory().retrieveUnit(this);
-		// Bury the body
-		isBuried = true;
-		// Back up the last container unit
-//		condition.getDeathDetails().backupContainerUnit(containerUnit);
-		condition.getDeathDetails().backupContainerID(getContainerID());
-		// set container unit to null if not done so
-		setContainerUnit(null);
-		// Set his/her currentStateType
-		currentStateType = LocationStateType.WITHIN_SETTLEMENT_VICINITY;  
-		// Set his/her buried settlement
-		setBuriedSettlement(associatedSettlementID);
-		// Remove the person from being a member of the associated settlement
-		setAssociatedSettlement(-1);
-		// Throw unit event.
-		fireUnitUpdate(UnitEventType.BURIAL_EVENT);
-	}
-
-	protected void setDescription(String s) {
-		super.setDescription(s);
-	}
-
-	/**
-	 * Declares the person dead and removes the designated quarter
-	 */
-	void setDeclaredDead() {
-
-		declaredDead = true;
-		// Set quarters to null
-		if (quartersInt != -1) {
-			Map<Person, Point2D>  map = unitManager.getBuildingByID(quartersInt).getLivingAccommodations().getAssignedBeds();
-			if (map.containsKey(this)) 
-				map.remove(this);
-			quartersInt = -1;
-		}
-		// Empty the bed
-		if (bed != null)
-			bed = null;
-
-	}
-
-	/**
-	 * Person can take action with time passing
-	 *
-	 * @param time amount of time passing (in millisols).
-	 */
-	@Override
-	public boolean timePassing(ClockPulse pulse) {
-		if (!isValid(pulse)) {
-			return false;
-		}
-		
-		// Primary researcher; my responsiblity to update Study
-		if (study != null) {
-			study.timePassing(pulse);
-		}
-		
-		if (!condition.isDead()) {
-			// Mental changes with time passing.
-			mind.timePassing(pulse);
-		}
-			
-		// If Person is dead, then skip
-		if (!condition.isDead() && getLifeSupportType() != null) {// health.getDeathDetails() == null) {
-
-			support = getLifeSupportType();
-
-			circadian.timePassing(pulse.getElapsed(), support);
-			// Pass the time in the physical condition first as this may result in death.
-			condition.timePassing(pulse, support);
-
-			if (!condition.isDead()) {
-
-				if (pulse.isNewSol()) {
-					// Update the solCache
-					int currentSol = pulse.getMarsTime().getMissionSol();
-					
-					if (currentSol == 1) {
-						// On the first mission sol,
-						// adjust the sleep habit according to the current work shift
-						for (int i=0; i< 15; i++) {
-							int shiftEnd = getTaskSchedule().getShiftEnd();
-							int m = shiftEnd - 20 * (i+1);
-							if (m < 0)
-								m = m + 1000;
-							// suppress sleep during the work shift
-							circadian.updateSleepCycle(m, false);
-							
-							m = shiftEnd + 10 * (i+1);
-							if (m > 1000)
-								m = m - 1000;
-							// encourage sleep after the work shift
-							circadian.updateSleepCycle(m, true);
-						}
-						
-						if (getShiftType() == ShiftType.B) {
-							condition.setFatigue(getFatigue() + RandomUtil.getRandomInt(500));
-						}
-						else if (getShiftType() == ShiftType.Y) {
-							condition.setFatigue(getFatigue() + RandomUtil.getRandomInt(333));
-						}
-						else if (getShiftType() == ShiftType.Z) {
-							condition.setFatigue(getFatigue() + RandomUtil.getRandomInt(667));
-						}
-							
-					}
-					else {
-						// Adjust the sleep habit according to the current work shift
-						for (int i=0; i< 5; i++) {
-							int m = getTaskSchedule().getShiftEnd() + 10 * (i+1);
-							if (m > 1000)
-								m = m - 1000;
-							circadian.updateSleepCycle(m, true);
-						}
-						
-						// Check if a person's age should be updated
-						age = updateAge();					
-						
-						// Checks if a person has a role
-						if (role.getType() == null)
-							role.obtainNewRole();
-
-						if (currentSol % 3 == 0) {
-							// Adjust the shiftChoice once every 3 sols based on sleep hour
-							int bestSleepTime[] = getPreferredSleepHours();
-							taskSchedule.adjustShiftChoice(bestSleepTime);
-						}
-
-						if (currentSol % 4 == 0) {
-							// Increment the shiftChoice once every 4 sols
-							taskSchedule.incrementShiftChoice();
-						}
-
-						if (currentSol % 7 == 0) {
-							// Normalize the shiftChoice once every week
-							taskSchedule.normalizeShiftChoice();
-						}
-					}
-				}
-			}
-		}
-
-		else if (!isBuried && condition.getDeathDetails() != null
-				&& condition.getDeathDetails().getBodyRetrieved()) {
-
-			if (!declaredDead) {
-				setDeclaredDead();
-				mind.setInactive();
-			}
-		}
-		return true;
-	}
-
-	/**
-	 * Returns a reference to the Person's natural attribute manager
-	 *
-	 * @return the person's natural attribute manager
-	 */
-	@Override
-	public NaturalAttributeManager getNaturalAttributeManager() {
-		return attributes;
-	}
-
-	/**
-	 * Get the performance factor that effect Person with health complaint.
-	 *
-	 * @return The value is between 0 -> 1.
-	 */
-	public double getPerformanceRating() {
-		return condition.getPerformanceFactor();
-	}
-
-	/**
-	 * Returns a reference to the Person's physical condition
-	 *
-	 * @return the person's physical condition
-	 */
-	public PhysicalCondition getPhysicalCondition() {
-		return condition;
-	}
-
-	/**
-	 * Find a medical aid according to the current location.
-	 *
-	 * @return Accessible aid.
-	 */
-	MedicalAid getAccessibleAid() {
-		MedicalAid found = null;
-
-		Settlement settlement = getSettlement();
-		if (settlement != null) {
-			List<Building> infirmaries = settlement.getBuildingManager().getBuildings(FunctionType.MEDICAL_CARE);
-			if (infirmaries.size() > 0) {
-				int rand = RandomUtil.getRandomInt(infirmaries.size() - 1);
-				Building foundBuilding = infirmaries.get(rand);
-				found = (MedicalAid) foundBuilding.getMedical();
-			}
-		}
-
-		Vehicle vehicle = getVehicle();
-		if (vehicle != null && vehicle instanceof Medical) {
-			found = ((Medical) vehicle).getSickBay();
-		}
-
-		return found;
-	}
-
-	/**
-	 * Returns the person's mind
-	 *
-	 * @return the person's mind
-	 */
-	public Mind getMind() {
-		return mind;
-	}
-
-	@Override
-	public TaskManager getTaskManager() {
-		return mind.getTaskManager();
-	}
-	
-	/**
-	 * Returns the person's job name
-	 *
-	 * @return the person's job name
-	 */
-	public String getJobName() {
-		if (mind.getJob() != null)
-			return mind.getJob().getName(gender);
-		else
-			return "";
-	}
-
-	/**
-	 * Updates and returns the person's age
-	 *
-	 * @return the person's age
-	 */
-	public int updateAge() {
-		age = earthClock.getYear() - year - 1;
-		if (earthClock.getMonth() >= month)
-			if (earthClock.getDayOfMonth() >= day)
-				age++;
-
-		return age;
-	}
-
-	/**
-	 * Set a person's age and update one's year of birth
-	 *
-	 * @param newAge
-	 */
-	public void changeAge(int newAge) {
-		// Back calculate a person's year
-		int y = earthClock.getYear() - newAge - 1;
-		// Set year to newYear
-		year = y;
-		age = newAge;
-	}
-	
-	/**
-	 * Returns the person's birth date in the format of "2055-05-06"
-	 *
-	 * @return the person's birth date
-	 */
-	public String getBirthDate() {
-		StringBuilder s = new StringBuilder();
-		s.append(year).append("-");
-		if (month < 10)
-			s.append("0").append(month).append("-");
-		else
-			s.append(month).append("-");
-		if (day < 10)
-			s.append("0").append(day);
-		else
-			s.append(day);
-
-		return s.toString();
-	}
-
-	/**
-	 * Get the LifeSupport system supporting this Person. This may be from the
-	 * Settlement, Vehicle or Equipment.
-	 *
-	 * @return Life support system.
-	 */
-	private LifeSupportInterface getLifeSupportType() {
-
-		LifeSupportInterface result = null;
-		List<LifeSupportInterface> lifeSupportUnits = new CopyOnWriteArrayList<LifeSupportInterface>();
-
-		Settlement settlement = getSettlement();
-		if (settlement != null) {
-			lifeSupportUnits.add(settlement);
-		}
-
-		else {
-			
-			Vehicle vehicle = getVehicle();
-			if ((vehicle != null) && (vehicle instanceof LifeSupportInterface)) {
-
-				if (vehicle.isInVehicleInGarage()) { //BuildingManager.getBuilding(vehicle) != null) {
-					// if the vehicle is inside a garage
-					lifeSupportUnits.add(vehicle.getSettlement());
-				}
-
-				else {
-					lifeSupportUnits.add((LifeSupportInterface) vehicle);
-				}
-			}
-		}
-
-		// Get all contained units.
-		Collection<Integer> IDs = getInventory().getContainedUnitIDs();
-		for (Integer id : IDs) {
-			Unit u = unitManager.getUnitByID(id);
-			if (u instanceof LifeSupportInterface)
-				lifeSupportUnits.add((LifeSupportInterface) u);
-		}
-
-		// Get first life support unit that checks out.
-		for (LifeSupportInterface goodUnit : lifeSupportUnits) {
-			if (result == null && goodUnit.lifeSupportCheck()) {
-				result = goodUnit;
-			}
-		}
-
-		// If no good units, just get first life support unit.
-		if ((result == null) && (lifeSupportUnits.size() > 0)) {
-			result = lifeSupportUnits.get(0);
-		}
-
-//		System.out.println(name + " in " + getLocationTag().getImmediateLocation() + " is on " + result.toString() + " life support.");
-		return result;
-	}
-
-	/**
-	 * Gets the gender of the person.
-	 *
-	 * @return the gender
-	 */
-	public GenderType getGender() {
-		return gender;
-	}
-
-	/**
-	 * Sets the gender of the person.
-	 *
-	 * @param gender the GenderType
-	 */
-	public void setGender(GenderType gender) {
-		this.gender = gender;
-	}
-
-	/**
-	 * Gets the birthplace of the person
-	 *
-	 * @return the birthplace
-	 * @deprecated TODO internationalize the place of birth for display in user
-	 *             interface.
-	 */
-	public String getBirthplace() {
-		return birthplace;
-	}
-	
-	/**
-	 * Gets the person's local group of people (in building or rover)
-	 *
-	 * @return collection of people in person's location.
-	 */
-	public Collection<Person> getLocalGroup() {
-		Collection<Person> localGroup = new ConcurrentLinkedQueue<Person>();
-
-		if (isInSettlement()) {
-			Building building = BuildingManager.getBuilding(this);
-			if (building != null) {
-				if (building.hasFunction(FunctionType.LIFE_SUPPORT)) {
-					LifeSupport lifeSupport = building.getLifeSupport();
-					localGroup = new ConcurrentLinkedQueue<Person>(lifeSupport.getOccupants());
-				}
-			}
-		} else if (isInVehicle()) {
-			Crewable crewableVehicle = (Crewable) getVehicle();
-			localGroup = new ConcurrentLinkedQueue<Person>(crewableVehicle.getCrew());
-		}
-
-		if (localGroup.contains(this)) {
-			localGroup.remove(this);
-		}
-		return localGroup;
-	}
-
-	/**
-	 * Checks if the person is physically fit.
-	 *
-	 * @return true if the person is fit.
-	 */
-	public boolean isFit() {
-		return condition.isFit();
-	}
-
-	/**
-	 * Checks if the person is sick.
-	 *
-	 * @return true if the person is sick.
-	 */
-	public boolean isSick() {
-		return condition.hasSeriousMedicalProblems();
-	}
-	
-	/**
-	 * Gets the name of the vehicle operator
-	 *
-	 * @return vehicle operator name.
-	 */
-	public String getOperatorName() {
-		return getName();
-	}
-
-	/**
-	 * Sets the person's name
-	 * 
-	 * @param name new name
-	 */
-	public void setName(String newName) {
-		if (!getName().equals(newName)) {
-			LogConsolidated.log(logger, Level.CONFIG, 20_000, sourceName, "[" + getLocale() 
-					+ "] The Mission Control replaced the member '" + getName() + "' with '" + newName + "'.");
-//					+ unitManager.getSettlementByID(associatedSettlementID) + ".");
-			firstName = newName.substring(0, newName.indexOf(" "));
-			lastName = newName.substring(newName.indexOf(" ") + 1, newName.length());	
-//			this.name = newName;
-			super.setName(newName);
-			super.setDescription(EARTHLING);
-		}
-	}
-
-	/**
-	 * Gets the settlement the person is currently associated with.
-	 *
-	 * @return associated settlement or null if none.
-	 */
-	public Settlement getAssociatedSettlement() {
-		return unitManager.getSettlementByID(associatedSettlementID);
-	}
-
-	/**
-	 * Sets the associated settlement for a person.
-	 *
-	 * @param newSettlement the new associated settlement or null if none.
-	 */
-	public void setAssociatedSettlement(int newSettlement) {
-
-		if (associatedSettlementID != newSettlement) {
-
-			int oldSettlement = associatedSettlementID;
-			associatedSettlementID = newSettlement;
-
-			if (oldSettlement != -1) {
-				unitManager.getSettlementByID(oldSettlement).removeACitizen(this);
-			}
-
-			if (newSettlement != -1) {
-				unitManager.getSettlementByID(newSettlement).addACitizen(this);
-			}
-		}
-	}
-
-	/**
-	 * Sets the associated settlement for a person.
-	 *
-	 * @param settlement
-	 */
-	public void setBuriedSettlement(int settlement) {
-		buriedSettlement = settlement;
-	}
-
-	public Settlement getBuriedSettlement() {
-		return unitManager.getSettlementByID(buriedSettlement);
-	}
-
-
-	/**
-	 * Set the study that this Person is the lead on.
-	 * @param scientificStudy
-	 */
-	public void setStudy(ScientificStudy scientificStudy) {
-		this.study = scientificStudy;
-	}
-	
-	public ScientificStudy getStudy() {
-		return study;
-	}
-	
-	public Set<ScientificStudy> getCollabStudies() {
-		return collabStudies;
-	}
-	
-	public void addCollabStudy(ScientificStudy study) {
-		this.collabStudies.add(study);
-	}
-
-	public void removeCollabStudy(ScientificStudy study) {
-		this.collabStudies.remove(study);
-	}
-	
-	/**
-	 * Gets the person's achievement credit for a given scientific field.
-	 *
-	 * @param science the scientific field.
-	 * @return achievement credit.
-	 */
-	public double getScientificAchievement(ScienceType science) {
-		double result = 0D;
-		if (science == null)
-			return result;
-		if (scientificAchievement.containsKey(science)) {
-			result = scientificAchievement.get(science);
-		}
-		return result;
-	}
-
-	/**
-	 * Gets the person's total scientific achievement credit.
-	 *
-	 * @return achievement credit.
-	 */
-	public double getTotalScientificAchievement() {
-		double result = 0d;
-		for (double value : scientificAchievement.values()) {
-			result += value;
-		}
-		return result;
-	}
-
-	/**
-	 * Add achievement credit to the person in a scientific field.
-	 *
-	 * @param achievementCredit the achievement credit.
-	 * @param science           the scientific field.
-	 */
-	public void addScientificAchievement(double achievementCredit, ScienceType science) {
-		if (scientificAchievement.containsKey(science)) {
-			achievementCredit += scientificAchievement.get(science);
-		}
-		scientificAchievement.put(science, achievementCredit);
-//		System.out.println(" Person : " + this + " " + science + " " + achievementCredit);
-	}
-
-	public void setKitchenWithMeal(Cooking kitchen) {
-		this.kitchenWithMeal = kitchen;
-	}
-
-	public Cooking getKitchenWithMeal() {
-		return kitchenWithMeal;
-	}
-
-	public void setKitchenWithDessert(PreparingDessert kitchen) {
-		this.kitchenWithDessert = kitchen;
-	}
-
-	public PreparingDessert getKitchenWithDessert() {
-		return kitchenWithDessert;
-	}
-
-	/**
-	 * Gets the building the person is located at Returns null if outside of a
-	 * settlement
-	 *
-	 * @return building
-	 */
-	@Override
-	public Building getBuildingLocation() {
-		return computeCurrentBuilding();
-	}
-
-	/**
-	 * Checks if the adjacent building is the type of interest
-	 * 
-	 * @param type
-	 * @return
-	 */
-	public boolean isAdjacentBuildingType(String type) {	
-		if (getSettlement() != null) {
-			Building b = computeCurrentBuilding();
-			
-			List<Building> list = getSettlement().createAdjacentBuildings(b);
-			for (Building bb : list) {
-				if (bb.getBuildingType().equals(type))
-					return true;
-			}
-		}
-		return false;
-	}
-	
-	/**
-	 * Computes the building the person is currently located at Returns null if
-	 * outside of a settlement
-	 *
-	 * @return building
-	 */
-	public Building computeCurrentBuilding() {
-//		if (currentBuilding != null) {
-//			return currentBuilding;
-//		} else if (getLocationStateType() == LocationStateType.INSIDE_SETTLEMENT) {//isInSettlement()) {
-//			currentBuilding = getSettlement().getBuildingManager().getBuildingAtPosition(getXLocation(),
-//					getYLocation());
-//		}
-		if (currentBuildingInt == -1)
-			return null;
-		return unitManager.getBuildingByID(currentBuildingInt);
-	}
-
-	/**
-	 * Computes the building the person is currently located at Returns null if
-	 * outside of a settlement
-	 *
-	 * @return building
-	 */
-	public void setCurrentBuilding(Building building) {
-		if (building == null) {
-			currentBuildingInt = -1;
-//			logger.info("currentBuildingInt ID : " + currentBuildingInt);
-		}
-		
-		else {
-//			logger.info(building.getName() + "'s ID : " + building.getIdentifier());
-//			logger.info("currentBuildingInt ID : " + currentBuildingInt);
-			currentBuildingInt = building.getIdentifier();
-		}		
-	}
-
-	/**
-	 * Computes the building the person is currently located at Returns null if
-	 * outside of a settlement
-	 *
-	 * @return building
-	 */
-	public void setCurrentMockBuilding(Building building) {
-		if (building == null) {
-			currentBuildingInt = -1;
-//			logger.info("currentBuildingInt ID : " + currentBuildingInt);
-		}
-		else {
-//			logger.info(building.getName() + "'s ID : " + building.getIdentifier());
-//			logger.info("currentBuildingInt ID : " + currentBuildingInt);
-			currentBuildingInt = building.getIdentifier();
-		}
-	}
-	
-	/**
-	 * Obtains the immediate location (either building, vehicle, a settlement's
-	 * vicinity or outside on Mars)
-	 * 
-	 * @return the name string of the location the unit is at
-	 */
-	public String getImmediateLocation() {
-		return getLocationTag().getImmediateLocation();
-	}
-
-	/**
-	 * Obtains the modified immediate location 
-	 * 
-	 * @return the name string of the location the unit is at
-	 */
-	public String getModifiedLoc() {
-		return getLocationTag().getModifiedLoc();
-	}
-	
-	public String getLocale() {
-		return getLocationTag().getLocale();
-	}
-	
-	public String getExtendedLocations() {
-		return getLocationTag().getExtendedLocations();
-	}
-	
-	public Settlement findSettlementVicinity() {
-		return getLocationTag().findSettlementVicinity();
-	}
-	
-	@Override
-	public String getTaskDescription() {
-		return getMind().getTaskManager().getTaskDescription(false);
-	}
-
-	@Override
-	public Task getMainTask() {
-		return getMind().getTaskManager().getTask();
-	}
-	
-	public String getTaskPhase() {
-		if (getMind().getTaskManager().getPhase() != null)
-		return getMind().getTaskManager().getPhase().getName();
-		
-		return "";
-	}
-	
-	@Override
-	public Mission getMission() {
-		return getMind().getMission();
-	}
-	
-	
-	@Override
-	public void setMission(Mission newMission) {
-		getMind().setMission(newMission);
-	}
-
-	//@Override
-	public void setShiftType(ShiftType shiftType) {
-		taskSchedule.setShiftType(shiftType);
-	}
-
-	public ShiftType getShiftType() {
-		return taskSchedule.getShiftType();
-	}
-
-	public double getFatigue() {
-		return condition.getFatigue();
-	}
-
-	public double getEnergy() {
-		return condition.getEnergy();
-	}
-	
-	public double getHunger() {
-		return condition.getHunger();
-	}
-		
-	public double getStress() {
-		return condition.getStress();
-	}
-
-	public int[] getPreferredSleepHours() {
-		return circadian.getPreferredSleepHours();
-	}
-
-	public void updateSleepCycle(int millisols, boolean updateType) {
-		circadian.updateSleepCycle(millisols, updateType);
-	}
-
-	public Building getQuarters() {
-		return unitManager.getBuildingByID(quartersInt);
-	}
-
-	public void setQuarters(Building b) {
-		this.quartersInt = b.getIdentifier();
-	}
-
-	public Point2D getBed() {
-		return bed;
-	}
-
-	public void setBed(Point2D bed) {
-		this.bed = bed;
-	}
-
-	public String getCountry() {
-		return country;
-	}
-
-	public void setCountry(String c) {
-		this.country = c;
-		if (c != null)
-			birthplace = EARTH;
-		else
-			birthplace = MARS;
-	}
-
-	public boolean isDeclaredDead() {
-		return declaredDead;
-	}
-
-	public boolean isBuried() {
-		return isBuried;
-	}
-
-	//@Override
-	public void setVehicle(Vehicle vehicle) {
-//		this.vehicleInt = vehicle.getIdentifier();
-	}
-	
-	/**
-	 * Get vehicle person is in, null if person is not in vehicle
-	 * 
-	 * @return the person's vehicle
-	 */
-	public Vehicle getVehicle() {
-		if (getLocationStateType() == LocationStateType.INSIDE_VEHICLE) {
-			Vehicle v = (Vehicle) getContainerUnit();
-//			setVehicle(v);
-			return v;
-		}
-
-		return null;
-	}
-
-	public CircadianClock getCircadianClock() {
-		return circadian;
-	}
-	
-	/**
-	 * Gets the first name of the person
-	 * 
-	 * @return the first name
-	 */
-	public String getFirstName() {
-		return firstName;
-	}
-
-	/**
-	 * Gets the last name of the person
-	 * 
-	 * @return the last name
-	 */
-	public String getLastName() {
-		return lastName;
-	}
-
-	/**
-	 * Gets the status of the person
-	 * 
-	 * @param status
-	 */
-	public String getStatus() {
-//		status = "okay";
-		double p = condition.getPerformanceFactor();
-		double h = condition.getHunger();
-		double e = condition.getHunger();
-		double t = condition.getThirst();
-		double s = condition.getStress();
-		double f = condition.getFatigue();
-
-		String pStr = PhysicalCondition.getPerformanceStatus(p);
-		String hStr = PhysicalCondition.getHungerStatus(h, e);
-		String tStr = PhysicalCondition.getThirstyStatus(t);
-		String sStr = PhysicalCondition.getStressStatus(s);
-		String fStr = PhysicalCondition.getFatigueStatus(f);
-
-		return pStr + " in performance, " + sStr + ", " + fStr + ", " + hStr + ", and " + tStr + ".";
-	}
-
-	/**
-	 * Return the mission description if a person is on a mission
-	 * 
-	 * @return description
-	 */
-	public String getMissionDescription() {
-		Mission m = null;
-		if (mind.getMission() != null) {
-			m = mind.getMission();
-			return m.getDescription();
-		} else {
-			return "None";
-		}
-	}
-
-	/**
-	 * Adds the mission experience score
-	 * 
-	 * @param id
-	 * @param score
-	 */
-	public void addMissionExperience(int id, double score) {
-		if (missionExperiences.containsKey(id)) {
-			List<Double> scores = missionExperiences.get(id);
-			scores.add(score);
-//			missionExperiences.get(id).add(score);
-//			// Limit the size of each list to 20
-//			if (scores.size() > 20)
-//				scores.remove(0);
-		} else {
-			List<Double> scores = new CopyOnWriteArrayList<>();
-			scores.add(score);
-			missionExperiences.put(id, scores);
-		}
-	}
-
-
-	/**
-	 * Gets the mission experiences map
-	 * 
-	 * @return
-	 */
-	public Map<Integer, List<Double>> getMissionExperiences() {
-		return missionExperiences;
-	}
-
-	/**
-	 * Adds the EVA time
-	 * 
-	 * @param taskName
-	 * @param time
-	 */
-	public void addEVATime(String taskName, double time) {
-		eVATaskTime.increaseDataPoint(taskName, time);
-	}
-
-	/**
-	 * Gets the map of EVA task time.
-	 * 
-	 * @return
-	 */
-	public Map<Integer, Double> getTotalEVATaskTimeBySol() {
-		Map<Integer, Double> map = new ConcurrentHashMap<>();
-		Map<Integer, Map<String, Double>> history = eVATaskTime.getHistory();
-		for (Entry<Integer, Map<String, Double>> day : history.entrySet()) {
-			double sum = 0;
-			int sol = day.getKey();
-			for (Double t : day.getValue().values()) {
-				sum += t;
-			}
-
-			map.put(sol, sum);
-		}
-
-		return map;
-	}
-
-	/**
-	 * Adds the amount consumed.
-	 * 
-	 * @param waterID
-	 * @param amount
-	 */
-	public void addConsumptionTime(int waterID, double amount) {
-		consumption.increaseDataPoint(waterID, amount);
-	}
-
-	/**
-	 * Gets the daily average water usage of the last x sols Not: most weight on
-	 * yesterday's usage. Least weight on usage from x sols ago
-	 * 
-	 * @return
-	 */
-	public double getDailyUsage(Integer type) {
-		return consumption.getDailyAverage(type);
-	}
-
-	public double getEatingSpeed() {
-		return eatingSpeed;
-	}
-
-	/**
-	 * Returns the person's height in cm
-	 *
-	 * @return the person's height
-	 */
-	public double getHeight() {
-		return height;
-	}
-
-	/**
-	 * Gets the average height of a person.
-	 */
-	public static double getAverageHeight() {
-		return averageHeight;
-	}
-
-	/**
-	 * Gets the average weight of a person.
-	 */
-	public static double getAverageWeight() {
-		return averageWeight;
-	}
-
-	/**
-	 * Gets the age of this person.
-	 * 
-	 * @return
-	 */
-	public int getAge() {
-		return age;
-	}
-
-	/**
-	 * Sets the age of this person.
-	 * 
-	 * @param value
-	 */
-	public void setAge(int value) {
-		age = value;
-	}
-
-	
-	/**
-	 * Checks if the person is a preconfigured crew member.
-	 */
-	public boolean isPreConfigured() {
-		return preConfigured;
-	}
-
-	/**
-	 * Set the person as a preconfigured crew member.
-	 */
-	public void setPreConfigured(boolean value) {
-		preConfigured = value;
-	}
-
-	/**
-	 * Returns a reference to the Person's skill manager
-	 * 
-	 * @return the person's skill manager
-	 */
-	@Override
-	public SkillManager getSkillManager() {
-		return skillManager;
-	}
-
-	/**
-	 * Returns the effective integer skill level from a named skill based on
-	 * additional modifiers such as fatigue.
-	 * 
-	 * @param skillType the skill's type
-	 * @return the skill's effective level
-	 */
-	public int getEffectiveSkillLevel(SkillType skillType) {
-		// Modify for fatigue, minus 1 skill level for every 1000 points of fatigue.
-		return (int) Math.round(getPerformanceRating() * skillManager.getSkillLevel(skillType));
-	}
-
-
-	/**
-	 * Randomly generate a list of training the person may have attended
-	 */
-	public void generatePriorTraining() {
-		if (trainings == null) {
-			trainings = new CopyOnWriteArrayList<>();
-			List<TrainingType> lists = new CopyOnWriteArrayList<>(Arrays.asList(TrainingType.values()));
-			int size = lists.size();
-			int num = RandomUtil.getRandomRegressionInteger(4);
-			// Guarantee at least one training
-			if (num == 0) num = 1;
-			for (int i= 0 ; i < num; i++) {
-				size = lists.size();
-				int rand = RandomUtil.getRandomInt(size-1);
-				TrainingType t = lists.get(rand);
-				trainings.add(t);
-				lists.remove(t);
-			}
-		}
-	}
-	
-	/**
-	 * Gets a list of prior training
-	 * 
-	 * @return {@link List<TrainingType>}
-	 */
-	public List<TrainingType> getTrainings() {
-		return trainings;
-	}
-	
-	public double getPilotingMod() {
-		double mod = 0;
-		if (trainings.contains(TrainingType.AVIATION_CERTIFICATION))
-			mod += .2;
-		if (trainings.contains(TrainingType.FLIGHT_SAFETY))
-			mod += .25;
-		if (trainings.contains(TrainingType.NASA_DESERT_RATS))
-			mod += .15;
-		
-		return mod;
-	}
-	
-	/**
-	 * Registers a particular EVA suit to the person
-	 * 
-	 * @param suit
-	 */
-	public void registerSuit(EVASuit suit) {
-		this.suit = suit;
-	}
-
-	/**
-	 * Gets the EVA suit the person has donned on
-	 * @return
-	 */
-	public EVASuit getSuit() {
-		return suit;
-	}
-	
-	public int getExtrovertScore() {
-		if (extrovertScore == -1) {
-			int score = mind.getTraitManager().getIntrovertExtrovertScore();
-			extrovertScore = score;
-			
-			// if introvert, score  0 to  50 --> -2 to 0
-			// if extrovert, score 50 to 100 -->  0 to 2
-			return score;
-		}
-		
-		return extrovertScore;
-	}
-	
-	public int getExtrovertmodifier() {
-		return (int)((getExtrovertScore() - 50) / 25D);
-	}
-	
-	/**
-	 * Calculate the modifier for walking speed based on how much this unit is carrying
-	 * 
-	 * @return modifier
-	 */
-	public void caculateWalkSpeedMod() {
-		double mass = getInventory().getTotalInventoryMass(false);
-		double cap = getInventory().getGeneralCapacity();
-		// At full capacity, may still move at 10%.
-		// Make sure is doesn't go -ve and there is always some movement
-		walkSpeedMod = 1.1 - Math.min(mass/Math.max(cap, SMALL_AMOUNT), 1D);
-	}
-	
-	public double getWalkSpeedMod() {
-		return walkSpeedMod;
-	}
-	
-	/**
-	 * Reinitialize references after loading from a saved sim
-	 */
-	public void reinit() {
-		mind.reinit();
-		condition.reinit();
-	}
-
-	/**
-	 * Reset uniqueCount to the current number of people
-	 */
-	public static void reinitializeIdentifierCount() {
-		uniqueCount = unitManager.getTotalNumPeople() + Unit.FIRST_PERSON_UNIT_ID;
-	}
-	
-	// Look to refactor and use the base UNit equals & hashCode
-	
-	public boolean equals(Object obj) {
-		if (this == obj) return true;
-		if (obj == null) return false;
-		if (this.getClass() != obj.getClass()) return false;
-		Person p = (Person) obj;
-		return this.identifier == p.getIdentifier();
-//				&& this.firstName.equals(p.getFirstName())
-//				&& this.lastName.equals(p.getLastName())
-//				&& this.height == p.getHeight()
-//				&& this.gender.equals(p.getGender())
-//				&& this.age == p.getAge()
-//				&& this.getBirthDate() == p.getBirthDate();
-	}
-
-	/**
-	 * Gets the hash code for this object.
-	 * 
-	 * @return hash code.
-	 */
-	public int hashCode() {
-		// Hash must be constant and not depend upon changing attributes
-		return identifier % 64;
-	}
-	
-	
-	@Override
-	public void destroy() {
-		super.destroy();
-		circadian = null;
-		condition = null;
-		favorite = null;
-		taskSchedule = null;
-		jobHistory = null;
-		role = null;
-		preference = null;
-		support = null;
-		kitchenWithMeal = null;
-		kitchenWithDessert = null;
-		ra = null;
-		bed = null;
-		attributes.destroy();
-		attributes = null;
-		mind.destroy();
-		mind = null;
-		// condition.destroy();
-		condition = null;
-		gender = null;
-
-		skillManager.destroy();
-		skillManager = null;
-
-		scientificAchievement.clear();
-		scientificAchievement = null;
-	}
-
-}
+/**
+ * Mars Simulation Project
+ * Person.java
+ * @version 3.1.2 2020-09-02
+ * @author Scott Davis
+ */
+
+package org.mars_sim.msp.core.person;
+
+import java.awt.geom.Point2D;
+import java.io.Serializable;
+import java.util.Arrays;
+import java.util.Collection;
+import java.util.HashSet;
+import java.util.List;
+import java.util.Map;
+import java.util.Map.Entry;
+import java.util.Set;
+import java.util.concurrent.ConcurrentHashMap;
+import java.util.concurrent.ConcurrentLinkedQueue;
+import java.util.concurrent.CopyOnWriteArrayList;
+import java.util.logging.Level;
+import java.util.logging.Logger;
+
+import org.mars_sim.msp.core.CollectionUtils;
+import org.mars_sim.msp.core.LifeSupportInterface;
+import org.mars_sim.msp.core.LogConsolidated;
+import org.mars_sim.msp.core.Unit;
+import org.mars_sim.msp.core.UnitEventType;
+import org.mars_sim.msp.core.data.SolMetricDataLogger;
+import org.mars_sim.msp.core.equipment.EVASuit;
+import org.mars_sim.msp.core.location.LocationStateType;
+import org.mars_sim.msp.core.person.ai.Mind;
+import org.mars_sim.msp.core.person.ai.NaturalAttributeManager;
+import org.mars_sim.msp.core.person.ai.NaturalAttributeType;
+import org.mars_sim.msp.core.person.ai.PersonAttributeManager;
+import org.mars_sim.msp.core.person.ai.SkillManager;
+import org.mars_sim.msp.core.person.ai.SkillType;
+import org.mars_sim.msp.core.person.ai.job.Job;
+import org.mars_sim.msp.core.person.ai.job.JobAssignmentType;
+import org.mars_sim.msp.core.person.ai.job.JobHistory;
+import org.mars_sim.msp.core.person.ai.job.JobUtil;
+import org.mars_sim.msp.core.person.ai.job.Politician;
+import org.mars_sim.msp.core.person.ai.mission.Mission;
+import org.mars_sim.msp.core.person.ai.mission.MissionMember;
+import org.mars_sim.msp.core.person.ai.role.Role;
+import org.mars_sim.msp.core.person.ai.role.RoleType;
+import org.mars_sim.msp.core.person.ai.task.meta.WorkoutMeta;
+import org.mars_sim.msp.core.person.ai.task.utils.Task;
+import org.mars_sim.msp.core.person.ai.task.utils.TaskManager;
+import org.mars_sim.msp.core.person.ai.task.utils.TaskSchedule;
+import org.mars_sim.msp.core.person.health.MedicalAid;
+import org.mars_sim.msp.core.reportingAuthority.CNSAMissionControl;
+import org.mars_sim.msp.core.reportingAuthority.CSAMissionControl;
+import org.mars_sim.msp.core.reportingAuthority.ESAMissionControl;
+import org.mars_sim.msp.core.reportingAuthority.ISROMissionControl;
+import org.mars_sim.msp.core.reportingAuthority.JAXAMissionControl;
+import org.mars_sim.msp.core.reportingAuthority.MarsSocietyMissionControl;
+import org.mars_sim.msp.core.reportingAuthority.NASAMissionControl;
+import org.mars_sim.msp.core.reportingAuthority.RKAMissionControl;
+import org.mars_sim.msp.core.reportingAuthority.ReportingAuthority;
+import org.mars_sim.msp.core.reportingAuthority.ReportingAuthorityType;
+import org.mars_sim.msp.core.reportingAuthority.SpaceXMissionControl;
+import org.mars_sim.msp.core.robot.Robot;
+import org.mars_sim.msp.core.science.ScienceType;
+import org.mars_sim.msp.core.science.ScientificStudy;
+import org.mars_sim.msp.core.structure.Settlement;
+import org.mars_sim.msp.core.structure.building.Building;
+import org.mars_sim.msp.core.structure.building.BuildingManager;
+import org.mars_sim.msp.core.structure.building.function.FunctionType;
+import org.mars_sim.msp.core.structure.building.function.LifeSupport;
+import org.mars_sim.msp.core.structure.building.function.cooking.Cooking;
+import org.mars_sim.msp.core.structure.building.function.cooking.PreparingDessert;
+import org.mars_sim.msp.core.time.ClockPulse;
+import org.mars_sim.msp.core.time.EarthClock;
+import org.mars_sim.msp.core.time.Temporal;
+import org.mars_sim.msp.core.tool.RandomUtil;
+import org.mars_sim.msp.core.vehicle.Crewable;
+import org.mars_sim.msp.core.vehicle.Medical;
+import org.mars_sim.msp.core.vehicle.Vehicle;
+import org.mars_sim.msp.core.vehicle.VehicleOperator;
+
+/**
+ * The Person class represents a person on Mars. It keeps track of everything
+ * related to that person and provides information about him/her.
+ */
+public class Person extends Unit implements VehicleOperator, MissionMember, Serializable, Temporal {
+
+	/** default serial id. */
+	private static final long serialVersionUID = 1L;
+	/* default logger. */
+	private static final Logger logger = Logger.getLogger(Person.class.getName());
+	private static final String loggerName = logger.getName();
+	private static final String sourceName = loggerName.substring(loggerName.lastIndexOf(".") + 1, loggerName.length());
+
+	public static final int MAX_NUM_SOLS = 3;
+	
+	private static final double SMALL_AMOUNT = 0.00001;
+	
+	private final static String POLITICIAN = Politician.class.getSimpleName();
+	private final static String EARTH = "Earth";
+	private final static String MARS = "Mars";
+	private final static String HEIGHT = "Height";
+	private final static String WEIGHT = "Weight";
+	
+	private final static String EARTHLING = "Earthling";
+	private final static String ONE_SPACE = " ";
+	
+//	private final static String MARTIAN = "Martian";
+	
+	/** The unit count for this person. */
+	private static int uniqueCount = Unit.FIRST_PERSON_UNIT_ID;
+	/** The average height of a person. */
+	private static final double averageHeight;
+	/** The average weight of a person. */
+	private static final double averageWeight;
+	/** The average upper height of a person. */
+	private static final double tall;
+	/** The average low height of a person. */
+	private static final double shortH;
+	/** The average high weight of a person. */
+	private static final double highW;
+	/** The average low weight of a person. */
+	private static final double lowW;
+	
+	// Transient data members
+	/** The extrovert score of a person. */
+	private transient int extrovertScore = -1;
+	
+	// Data members
+	/** True if the person is a preconfigured crew member. */
+	private boolean preConfigured;
+	/** True if the person is born on Mars. */
+	private boolean bornOnMars;
+	/** True if the person is buried. */
+	private boolean isBuried;
+	/** True if the person is declared dead. */
+	private boolean declaredDead;
+
+	/** Unique identifier for this person. */
+	private int identifier;
+	/** The year of birth of a person */
+	private int year;
+	/** The month of birth of a person */
+	private int month;
+	/** The day of birth of a person */
+	private int day;
+	/** The age of a person */
+	private int age = -1;
+
+	/** The settlement the person is currently associated with. */
+	private Integer associatedSettlementID = Integer.valueOf(-1);
+	/** The buried settlement if the person has been deceased. */
+	private Integer buriedSettlement = Integer.valueOf(-1);
+
+	/** The eating speed of the person [kg/millisol]. */
+	private double eatingSpeed = 0.5 + .1 * RandomUtil.getRandomDouble(1) - .1 * RandomUtil.getRandomDouble(1);
+	/** The height of the person (in cm). */
+	private double height;
+	/** The height of the person (in kg). */
+	private double weight;
+	/** Settlement X location (meters) from settlement center. */
+	private double xLoc;
+	/** Settlement Y location (meters) from settlement center. */
+	private double yLoc;
+	/** Settlement Z location (meters) from settlement center. */
+	private double zLoc;
+	/** The walking speed modifier. */
+	private double walkSpeedMod = 1.1;
+	
+	/** The birth timestamp of the person. */
+//	private String birthTimeStamp;
+	/** The birthplace of the person. */
+	private String birthplace;
+	/** The person's name. */
+//	private String name;
+	/** The person's first name. */
+	private String firstName;
+	/** The person's last name. */
+	private String lastName;
+	/** The person's sponsor. */
+	private String sponsor;
+	/** The person's country of origin. */
+	private String country;
+	/** The person's blood type. */
+	private String bloodType;
+
+	/** The gender of the person (male or female). */
+	private GenderType gender = GenderType.MALE;
+	
+	/** The person model instance. */
+//	private PersonModel personModel;
+ 
+	/** The person's skill manager. */
+	private SkillManager skillManager;
+	/** Manager for Person's natural attributes. */
+	private NaturalAttributeManager attributes;
+	/** Person's mind. */
+	private Mind mind;
+	/** Person's physical condition. */
+	private PhysicalCondition condition;
+	/** Person's circadian clock. */
+	private CircadianClock circadian;
+	/** Person's Favorite instance. */
+	private Favorite favorite;
+	/** Person's TaskSchedule instance. */
+	private TaskSchedule taskSchedule;
+	/** Person's JobHistory instance. */
+	private JobHistory jobHistory;
+	/** Person's Role instance. */
+	private Role role;
+	/** Person's Preference instance. */
+	private Preference preference;
+	/** Person's LifeSupportInterface instance. */
+	private LifeSupportInterface support;
+	/** Person's Cooking instance. */
+	private Cooking kitchenWithMeal;
+	/** Person's PreparingDessert instance. */
+	private PreparingDessert kitchenWithDessert;
+	/** Person's ReportingAuthority instance. */
+	private ReportingAuthority ra;
+	/** The bed location of the person */
+	private Point2D bed;
+	/** The quarters that the person belongs. */
+	private int quartersInt = -1;
+	/** The current building location of the person. */
+	private int currentBuildingInt;
+	/** The EVA suit that the person has donned on. */
+	private EVASuit suit;
+	/** The person's achievement in scientific fields. */
+	private Map<ScienceType, Double> scientificAchievement = new ConcurrentHashMap<ScienceType, Double>();
+	/** The person's paternal chromosome. */
+	private Map<Integer, Gene> paternal_chromosome;
+	/** The person's maternal chromosome. */
+	private Map<Integer, Gene> maternal_chromosome;
+	/** The person's mission experiences */
+	private Map<Integer, List<Double>> missionExperiences;
+	/** The person's EVA times */
+	private SolMetricDataLogger<String> eVATaskTime;
+	/** The person's water/oxygen consumption */
+	private SolMetricDataLogger<Integer> consumption;
+	/** The person's prior training */
+	private List<TrainingType> trainings;
+	private ScientificStudy study;
+	private Set<ScientificStudy> collabStudies;
+	
+	static {
+		// personConfig is needed by maven unit test
+		PersonConfig personConfig = simulationConfig.getPersonConfig();
+		
+		// Compute the average height for all
+		tall = personConfig.getTallAverageHeight();
+		shortH = personConfig.getShortAverageHeight();
+		averageHeight = (tall + shortH) / 2D;
+		// Compute the average weight for all
+		highW = personConfig.getHighAverageWeight();
+		lowW = personConfig.getLowAverageWeight();
+		averageWeight = (highW + lowW) / 2D;
+	}
+
+	/**
+	 * Must be synchronised to prevent duplicate ids being assigned via different
+	 * threads.
+	 * 
+	 * @return
+	 */
+	private static synchronized int getNextIdentifier() {
+		return uniqueCount++;
+	}
+	
+	/**
+	 * Get the unique identifier for this person
+	 * 
+	 * @return Identifier
+	 */
+	public int getIdentifier() {
+		return identifier;
+	}
+	
+	public void incrementID() {
+		// Gets the identifier
+		this.identifier = getNextIdentifier();
+	}
+	
+	/**
+	 * Constructor 0 : used by LoadVehicleTest and other maven test suites
+	 * 
+	 * @param settlement
+	 */
+	public Person(Settlement settlement) {
+		super("Mock Person", settlement.getCoordinates());
+		this.xLoc = 0D;
+		this.yLoc = 0D;
+		this.associatedSettlementID = settlement.getIdentifier();
+		super.setDescription(EARTHLING);
+		
+		// Add the person to the lookup map
+		unitManager.addPersonID(this);
+		// Put person in settlement
+		settlement.getInventory().storeUnit(this);
+		// Add this person as a citizen
+		settlement.addACitizen(this);
+
+		// reloading from a saved sim
+		BuildingManager.addToRandomBuilding(this, associatedSettlementID);
+		attributes = new PersonAttributeManager();
+	}
+	
+	/**
+	 * Constructor 1 : used by PersonBuilderImpl Creates a Person object at a given
+	 * settlement.
+	 *
+	 * @param name       the person's name
+	 * @param settlement {@link Settlement} the settlement the person is at
+	 * @throws Exception if no inhabitable building available at settlement.
+	 */
+	public Person(String name, Settlement settlement) {
+		super(name, settlement.getCoordinates());
+		super.setDescription(EARTHLING);
+
+		// Add the person to the lookup map
+		unitManager.addPersonID(this);
+		// Store this person in the settlement
+		settlement.getInventory().storeUnit(this);
+		// Add this person as a citizen
+		settlement.addACitizen(this);
+		
+		// Initialize data members
+//		this.name = name;
+		super.setName(name);
+		firstName = name.substring(0, name.indexOf(ONE_SPACE));
+		lastName = name.substring(name.indexOf(ONE_SPACE) + 1, name.length());
+		this.xLoc = 0D;
+		this.yLoc = 0D;
+		this.associatedSettlementID = settlement.getIdentifier();
+		
+		// create a prior training profile
+		generatePriorTraining();
+		attributes = new PersonAttributeManager();
+		// Construct the SkillManager instance
+		skillManager = new SkillManager(this);
+		// Construct the Mind instance
+		mind = new Mind(this);
+		// Set the person's status of death
+		isBuried = false;
+	}
+
+	/*
+	 * Uses static factory method to create an instance of PersonBuilder
+	 *
+	 * @param name
+	 * @param settlement
+	 * @return
+	 */
+	public static PersonBuilder<?> create(String name, Settlement settlement) {
+		return new PersonBuilderImpl(name, settlement);
+	}
+
+	/**
+	 * Initialize field data and class 
+	 */
+	public void initialize() {
+		// WARNING: setAssociatedSettlement(settlement) will cause suffocation when
+		// reloading from a saved sim
+		BuildingManager.addToRandomBuilding(this, associatedSettlementID);	
+		// Set up the time stamp for the person
+		createBirthTimeStamp();
+		// Create favorites
+		favorite = new Favorite(this);
+		// Create preferences
+		preference = new Preference(this);
+		// Set up genetic make-up. Notes it requires attributes.
+		setupChromosomeMap();
+		// Create ciracdian clock
+		circadian = new CircadianClock(this);
+		// Create physical condition
+		condition = new PhysicalCondition(this);
+		// Create job history 		
+		jobHistory = new JobHistory(this);
+		// Create the role
+		role = new Role(this);
+		// Create task schedule
+		taskSchedule = new TaskSchedule(this);
+		// Set up life support type
+		support = getLifeSupportType();
+		// Create the mission experiences map
+		missionExperiences = new ConcurrentHashMap<>();
+		// Create the EVA hours map
+		eVATaskTime = new SolMetricDataLogger<String>(MAX_NUM_SOLS);;
+		// Create the consumption map
+		consumption = new SolMetricDataLogger<Integer>(MAX_NUM_SOLS);
+		// Asssume the person is not a preconfigured crew member
+		preConfigured = false;
+		
+		collabStudies = new HashSet<>();
+	}
+
+	/**
+	 * Initialize field data, class and maps
+	 */
+	public void initializeMock() {
+		if (unitManager == null) {
+			System.out.println("Person's initializeMock() : unitManager is null");
+		}
+		unitManager.getSettlementByID(associatedSettlementID).getInventory().storeUnit(this);
+		BuildingManager.addToRandomBuilding(this, associatedSettlementID);
+		isBuried = false;
+		// Create natural attribute mananger
+		attributes = new PersonAttributeManager();
+	}
+
+	/**
+	 * Compute a person's chromosome map
+	 */
+	public void setupChromosomeMap() {
+		paternal_chromosome = new ConcurrentHashMap<>();
+		maternal_chromosome = new ConcurrentHashMap<>();
+
+		if (bornOnMars) {
+			// TODO: figure out how to account for growing characteristics such as height
+			// and weight
+			// and define various traits get passed on from parents
+		} else {
+			// Biochemistry: id 0 - 19
+			setupBloodType();
+			// Physical Characteristics: id 20 - 39
+			// Set up Height
+			setupHeight();
+			// Set up Weight
+			setupWeight();
+			// Set up personality traits: id 40 - 59
+			setupAttributeTrait();
+		}
+	}
+
+	/**
+	 * Compute a person's attributes and its chromosome
+	 */
+	public void setupAttributeTrait() {
+		// TODO: set up a set of genes that was passed onto this person from two
+		// hypothetical parents
+		int ID = 40;
+		boolean dominant = false;
+
+		int strength = attributes.getAttribute(NaturalAttributeType.STRENGTH);
+		int endurance = attributes.getAttribute(NaturalAttributeType.ENDURANCE);
+		double gym = 2 * getPreference().getPreferenceScore(new WorkoutMeta());
+		if (getFavorite().getFavoriteActivity() == FavoriteType.FIELD_WORK)
+			gym += RandomUtil.getRandomRegressionInteger(20);
+		else if (getFavorite().getFavoriteActivity() == FavoriteType.SPORT)
+			gym += RandomUtil.getRandomRegressionInteger(10);
+
+		int carryCap = (int)(gym + personConfig.getBaseCapacity() + weight/6.0 + strength/4.0 + endurance/4.5 
+				+ RandomUtil.getRandomRegressionInteger(10));
+//		logger.info(name + " (" + weight + " kg) with strength " + strength 
+//				+ " & endurance " + endurance  
+//				+ " can carry " + carryCap + " kg");
+		
+		// Calculate the walking speed modifier
+		caculateWalkSpeedMod();
+		// Set inventory total mass capacity based on the person's weight and strength.
+		getInventory().addGeneralCapacity(carryCap); 
+
+		int score = mind.getMBTI().getIntrovertExtrovertScore();
+
+		Gene trait1_G = new Gene(this, ID, "Trait 1", true, dominant, "Introvert", score);
+		paternal_chromosome.put(ID, trait1_G);
+
+	}
+
+	/**
+	 * Compute a person's blood type and its chromosome
+	 */
+	public void setupBloodType() {
+		int ID = 1;
+		boolean dominant = false;
+
+		String dad_bloodType = null;
+		int rand = RandomUtil.getRandomInt(2);
+		if (rand == 0) {
+			dad_bloodType = "A";
+			dominant = true;
+		} else if (rand == 1) {
+			dad_bloodType = "B";
+			dominant = true;
+		} else if (rand == 2) {
+			dad_bloodType = "O";
+			dominant = false;
+		}
+
+		// Biochemistry 0 - 19
+		Gene dad_bloodType_G = new Gene(this, ID, "Blood Type", true, dominant, dad_bloodType, 0);
+		paternal_chromosome.put(ID, dad_bloodType_G);
+
+		String mom_bloodType = null;
+		rand = RandomUtil.getRandomInt(2);
+		if (rand == 0) {
+			mom_bloodType = "A";
+			dominant = true;
+		} else if (rand == 1) {
+			mom_bloodType = "B";
+			dominant = true;
+		} else if (rand == 2) {
+			mom_bloodType = "O";
+			dominant = false;
+		}
+
+		Gene mom_bloodType_G = new Gene(this, 0, "Blood Type", false, dominant, mom_bloodType, 0);
+		maternal_chromosome.put(0, mom_bloodType_G);
+
+		if (dad_bloodType.equals("A") && mom_bloodType.equals("A"))
+			bloodType = "A";
+		else if (dad_bloodType.equals("A") && mom_bloodType.equals("B"))
+			bloodType = "AB";
+		else if (dad_bloodType.equals("A") && mom_bloodType.equals("O"))
+			bloodType = "A";
+		else if (dad_bloodType.equals("B") && mom_bloodType.equals("A"))
+			bloodType = "AB";
+		else if (dad_bloodType.equals("B") && mom_bloodType.equals("B"))
+			bloodType = "B";
+		else if (dad_bloodType.equals("B") && mom_bloodType.equals("O"))
+			bloodType = "B";
+		else if (dad_bloodType.equals("O") && mom_bloodType.equals("A"))
+			bloodType = "A";
+		else if (dad_bloodType.equals("O") && mom_bloodType.equals("B"))
+			bloodType = "B";
+		else if (dad_bloodType.equals("O") && mom_bloodType.equals("O"))
+			bloodType = "O";
+
+	}
+
+	public String getBloodType() {
+		return bloodType;
+	}
+	
+	/**
+	 * Compute a person's height and its chromosome
+	 */
+	public void setupHeight() {
+		int ID = 20;
+		boolean dominant = false;
+
+		// For a 20-year-old in the US:
+		// male : height : 176.5 weight : 68.5
+		// female : height : 162.6 weight : 57.2
+
+		// TODO: factor in country of origin.
+		// TODO: look for a gender-correlated curve
+
+		// Note: p = mean + RandomUtil.getGaussianDouble() * standardDeviation
+		// Attempt to compute height with gaussian curve
+
+		double dad_height = tall + RandomUtil.getGaussianDouble() * tall / 7D;// RandomUtil.getRandomInt(22);
+		double mom_height = shortH + RandomUtil.getGaussianDouble() * shortH / 10D;// RandomUtil.getRandomInt(15);
+
+		Gene dad_height_G = new Gene(this, ID, HEIGHT, true, dominant, null, dad_height);
+		paternal_chromosome.put(ID, dad_height_G);
+
+		Gene mom_height_G = new Gene(this, ID, HEIGHT, false, dominant, null, mom_height);
+		maternal_chromosome.put(ID, mom_height_G);
+
+		double genetic_factor = .65;
+		double sex_factor = (tall - averageHeight) / averageHeight;
+		// Add arbitrary (US-based) sex and genetic factor
+		if (gender == GenderType.MALE)
+			height = Math.round(
+					(genetic_factor * dad_height + (1 - genetic_factor) * mom_height * (1 + sex_factor)) * 100D) / 100D;
+		else
+			height = Math.round(
+					((1 - genetic_factor) * dad_height + genetic_factor * mom_height * (1 - sex_factor)) * 100D) / 100D;
+
+	}
+
+	/**
+	 * Compute a person's weight and its chromosome
+	 */
+	public void setupWeight() {
+		int ID = 21;
+		boolean dominant = false;
+
+		// For a 20-year-old in the US:
+		// male : height : 176.5 weight : 68.5
+		// female : height : 162.6 weight : 57.2
+
+		// TODO: factor in country of origin.
+		// TODO: look for a gender-correlated curve
+
+		// Note: p = mean + RandomUtil.getGaussianDouble() * standardDeviation
+		// Attempt to compute height with gaussian curve
+		double dad_weight = highW + RandomUtil.getGaussianDouble() * highW / 13.5;// RandomUtil.getRandomInt(10);
+		double mom_weight = lowW + RandomUtil.getGaussianDouble() * lowW / 10.5;// RandomUtil.getRandomInt(15);
+
+		Gene dad_weight_G = new Gene(this, ID, WEIGHT, true, dominant, null, dad_weight);
+		paternal_chromosome.put(ID, dad_weight_G);
+
+		Gene mom_weight_G = new Gene(this, ID, WEIGHT, false, dominant, null, mom_weight);
+		maternal_chromosome.put(ID, mom_weight_G);
+
+		double genetic_factor = .65;
+		double sex_factor = (highW - averageWeight) / averageWeight; // for male
+		double height_factor = height / averageHeight;
+
+		// Add arbitrary (US-based) sex and genetic factor
+		if (gender == GenderType.MALE)
+			weight = Math.round(height_factor
+					* (genetic_factor * dad_weight + (1 - genetic_factor) * mom_weight * (1 + sex_factor)) * 100D)
+					/ 100D;
+		else
+			weight = Math.round(height_factor
+					* ((1 - genetic_factor) * dad_weight + genetic_factor * mom_weight * (1 - sex_factor)) * 100D)
+					/ 100D;
+
+		setBaseMass(weight);
+
+	}
+
+	/*
+	 * Sets sponsoring agency for the person
+	 */
+	public void setSponsor(String sponsor) {
+		this.sponsor = sponsor;
+
+		if (sponsor.contains(ReportingAuthorityType.CNSA.getName())) {
+			ra = CNSAMissionControl.createMissionControl(); // ProspectingMineral
+
+		} else if (sponsor.contains(ReportingAuthorityType.CSA.getName())) {
+			ra = CSAMissionControl.createMissionControl(); // AdvancingSpaceKnowledge
+
+		} else if (sponsor.contains(ReportingAuthorityType.ESA.getName())) {
+			ra = ESAMissionControl.createMissionControl(); // DevelopingSpaceActivity;
+
+		} else if (sponsor.contains(ReportingAuthorityType.ISRO.getName())) {
+			ra = ISROMissionControl.createMissionControl(); // DevelopingAdvancedTechnology
+
+		} else if (sponsor.contains(ReportingAuthorityType.JAXA.getName())) {
+			ra = JAXAMissionControl.createMissionControl(); // ResearchingSpaceApplication
+
+		} else if (sponsor.contains(ReportingAuthorityType.NASA.getName())) {
+			ra = NASAMissionControl.createMissionControl(); // FindingLife
+
+		} else if (sponsor.contains(ReportingAuthorityType.RKA.getName())) {
+			ra = RKAMissionControl.createMissionControl(); // ResearchingHealthHazard
+
+		} else if (sponsor.contains(ReportingAuthorityType.MS.getName())) {
+			ra = MarsSocietyMissionControl.createMissionControl(); // SettlingMars
+
+		} else if (sponsor.contains(ReportingAuthorityType.SPACEX.getName())) {
+			ra = SpaceXMissionControl.createMissionControl(); // BuildingSelfSustainingColonies
+
+		} else {
+			logger.warning(getName() + " has no reporting authority!");
+
+		}
+	}
+
+	/*
+	 * Gets sponsoring agency for the person
+	 */
+	public ReportingAuthority getReportingAuthority() {
+		return ra;
+	}
+
+	/*
+	 * Gets task preference for the person
+	 */
+	public Preference getPreference() {
+		return preference;
+	}
+
+	/**
+	 * Sets the role for a person.
+	 * 
+	 * @param type {@link RoleType}
+	 */
+	public void setRole(RoleType type) {
+		getRole().changeRoleType(type);
+
+		// In case of the role of the Mayor, his job must be set to Politician instead.
+		if (type == RoleType.MAYOR) {
+			// Set the job as Politician
+			Job job = JobUtil.getJob(POLITICIAN);
+			if (job != null) {
+				mind.setJob(job, true, JobUtil.SETTLEMENT, JobAssignmentType.APPROVED, JobUtil.SETTLEMENT);
+			}
+		}
+	}
+
+	/**
+	 * Sets the job of a person
+	 * 
+	 * @param jobStr
+	 * @param authority
+	 */
+	public void setJob(String jobStr, String authority) {
+		Job job = JobUtil.getJob(jobStr);
+		if (job != null) {
+			mind.setJob(job, true, JobUtil.SETTLEMENT, JobAssignmentType.APPROVED, authority);
+		}
+	}
+
+	/**
+	 * Gets the instance of Role for a person.
+	 */
+	public Role getRole() {
+		return role;
+	}
+
+	/**
+	 * Gets the instance of JobHistory for a person.
+	 */
+	public JobHistory getJobHistory() {
+		return jobHistory;
+	}
+
+	/**
+	 * Gets the instance of Favorite for a person.
+	 */
+	public Favorite getFavorite() {
+		return favorite;
+	}
+
+	/**
+	 * Gets the instance of the task schedule for a person.
+	 */
+	public TaskSchedule getTaskSchedule() {
+		return taskSchedule;
+	}
+	
+	/**
+	 * Create a string representing the birth time of the person.
+	 *
+	 * @return birth time string.
+	 */
+	private String createBirthTimeStamp() {
+		StringBuilder s = new StringBuilder();
+		// Set a birth time for the person
+		if (age != -1) {
+			year = EarthClock.getCurrentYear(earthClock) - age - 1;
+		}
+		else {
+			year = EarthClock.getCurrentYear(earthClock) - RandomUtil.getRandomInt(21, 65);
+		}
+		
+		// 2003 + RandomUtil.getRandomInt(10) + RandomUtil.getRandomInt(10);
+		s.append(year);
+
+		month = RandomUtil.getRandomInt(11) + 1;
+		s.append("-");
+		if (month < 10)
+			s.append(0);
+		s.append(month).append("-");
+
+		if (month == 2) {
+			if (((year % 4 == 0) && (year % 100 != 0)) || (year % 400 == 0)) {
+				day = RandomUtil.getRandomInt(28) + 1;
+			} else {
+				day = RandomUtil.getRandomInt(27) + 1;
+			}
+		}
+
+		else if (month == 1 || month == 3 || month == 5 || month == 7 || month == 8 || month == 10 || month == 12) {
+			day = RandomUtil.getRandomInt(30) + 1;
+		} else {
+			day = RandomUtil.getRandomInt(29) + 1;
+		}
+
+		// TODO: find out why sometimes day = 0 as seen on
+		if (day == 0) {
+			logger.warning(getName() + "'s date of birth is on the day 0th. Incrementing to the 1st.");
+			day = 1;
+		}
+
+		// Set the age
+		age = updateAge();
+
+		if (day < 10)
+			s.append(0);
+		s.append(day).append(" ");
+
+		int hour = RandomUtil.getRandomInt(23);
+		if (hour < 10)
+			s.append(0);
+		s.append(hour).append(":");
+
+		int minute = RandomUtil.getRandomInt(59);
+		if (minute < 10)
+			s.append(0);
+		s.append(minute).append(":");
+
+		int second = RandomUtil.getRandomInt(59);
+		if (second < 10)
+			s.append(0);
+		s.append(second).append(".000");
+
+		return s.toString();
+	}
+
+	/**
+	 * Is the person outside of a settlement but within its vicinity
+	 * 
+	 * @return true if the person is just right outside of a settlement
+	 */
+	public boolean isRightOutsideSettlement() {
+		if (LocationStateType.WITHIN_SETTLEMENT_VICINITY == currentStateType || isBuried)
+			return true;
+		return false;
+	}
+
+	/**
+	 * Gets the person's X location at a settlement.
+	 *
+	 * @return X distance (meters) from the settlement's center.
+	 */
+	public double getXLocation() {
+		return xLoc;
+	}
+
+	/**
+	 * Sets the person's X location at a settlement.
+	 *
+	 * @param xLocation the X distance (meters) from the settlement's center.
+	 */
+	public void setXLocation(double xLocation) {
+		this.xLoc = xLocation;
+	}
+
+	/**
+	 * Gets the person's Y location at a settlement.
+	 *
+	 * @return Y distance (meters) from the settlement's center.
+	 */
+	public double getYLocation() {
+		return yLoc;
+	}
+
+	/**
+	 * Sets the person's Y location at a settlement.
+	 *
+	 * @param yLocation
+	 */
+	public void setYLocation(double yLocation) {
+		this.yLoc = yLocation;
+	}
+
+	/**
+	 * Gets the person's Z location at a settlement.
+	 *
+	 * @return Z distance (meters) from the settlement's center.
+	 */
+	public double getZLocation() {
+		return zLoc;
+	}
+
+	/**
+	 * Sets the person's Z location at a settlement.
+	 *
+	 * @param zLocation the Z distance (meters) from the settlement's center.
+	 */
+	public void setZLocation(double zLocation) {
+		this.zLoc = zLocation;
+	}
+	
+	/**
+	 * Get the settlement in vicinity. This is used assume the person is not at a settlement
+	 *
+	 * @return the person's settlement
+	 */
+	public Settlement getNearbySettlement() {	
+		return CollectionUtils.findSettlement(getCoordinates());
+	}
+	
+	/**
+	 * Get the settlement the person is at.
+	 * Returns null if person is not at a settlement.
+	 *
+	 * @return the person's settlement
+	 */
+	public Settlement getSettlement() {
+//		System.out.println("Person: getContainerID() is " + getContainerID());
+		
+		if (getContainerID() == Unit.MARS_SURFACE_UNIT_ID)
+			return null;
+//		
+//		else if (vehicle == 0)
+//			return null;
+//
+//		else
+//			return unitManager.getSettlementByID(getContainerID());
+
+		Unit c = getContainerUnit();
+
+		if (c instanceof Settlement) {
+			return (Settlement) c;
+		}
+
+		else if (c instanceof EVASuit || c instanceof Person || c instanceof Robot) {
+			return c.getSettlement();
+		}
+		
+		else if (c instanceof Vehicle) {
+			Building b = BuildingManager.getBuilding((Vehicle) c);
+			if (b != null)
+				// still inside the garage
+				return b.getSettlement();
+		}
+		return null;
+	}
+
+	/**
+	 * Bury the Person at the current location. This happens only if the person can
+	 * be retrieved from any containing Settlements or Vehicles found. The body is
+	 * fixed at the last location of the containing unit.
+	 */
+	public void buryBody() {
+		// Remove the person from the settlement
+//		getContainerUnit().getInventory().retrieveUnit(this);
+		// Bury the body
+		isBuried = true;
+		// Back up the last container unit
+//		condition.getDeathDetails().backupContainerUnit(containerUnit);
+		condition.getDeathDetails().backupContainerID(getContainerID());
+		// set container unit to null if not done so
+		setContainerUnit(null);
+		// Set his/her currentStateType
+		currentStateType = LocationStateType.WITHIN_SETTLEMENT_VICINITY;  
+		// Set his/her buried settlement
+		setBuriedSettlement(associatedSettlementID);
+		// Remove the person from being a member of the associated settlement
+		setAssociatedSettlement(-1);
+		// Throw unit event.
+		fireUnitUpdate(UnitEventType.BURIAL_EVENT);
+	}
+
+	protected void setDescription(String s) {
+		super.setDescription(s);
+	}
+
+	/**
+	 * Declares the person dead and removes the designated quarter
+	 */
+	void setDeclaredDead() {
+
+		declaredDead = true;
+		// Set quarters to null
+		if (quartersInt != -1) {
+			Map<Person, Point2D>  map = unitManager.getBuildingByID(quartersInt).getLivingAccommodations().getAssignedBeds();
+			if (map.containsKey(this)) 
+				map.remove(this);
+			quartersInt = -1;
+		}
+		// Empty the bed
+		if (bed != null)
+			bed = null;
+
+	}
+
+	/**
+	 * Person can take action with time passing
+	 *
+	 * @param time amount of time passing (in millisols).
+	 */
+	@Override
+	public boolean timePassing(ClockPulse pulse) {
+		if (!isValid(pulse)) {
+			return false;
+		}
+		
+		// Primary researcher; my responsiblity to update Study
+		if (study != null) {
+			study.timePassing(pulse);
+		}
+		
+		if (!condition.isDead()) {
+			// Mental changes with time passing.
+			mind.timePassing(pulse);
+		}
+			
+		// If Person is dead, then skip
+		if (!condition.isDead() && getLifeSupportType() != null) {// health.getDeathDetails() == null) {
+
+			support = getLifeSupportType();
+
+			circadian.timePassing(pulse.getElapsed(), support);
+			// Pass the time in the physical condition first as this may result in death.
+			condition.timePassing(pulse, support);
+
+			if (!condition.isDead()) {
+
+				if (pulse.isNewSol()) {
+					// Update the solCache
+					int currentSol = pulse.getMarsTime().getMissionSol();
+					
+					if (currentSol == 1) {
+						// On the first mission sol,
+						// adjust the sleep habit according to the current work shift
+						for (int i=0; i< 15; i++) {
+							int shiftEnd = getTaskSchedule().getShiftEnd();
+							int m = shiftEnd - 20 * (i+1);
+							if (m < 0)
+								m = m + 1000;
+							// suppress sleep during the work shift
+							circadian.updateSleepCycle(m, false);
+							
+							m = shiftEnd + 10 * (i+1);
+							if (m > 1000)
+								m = m - 1000;
+							// encourage sleep after the work shift
+							circadian.updateSleepCycle(m, true);
+						}
+						
+						if (getShiftType() == ShiftType.B) {
+							condition.setFatigue(getFatigue() + RandomUtil.getRandomInt(500));
+						}
+						else if (getShiftType() == ShiftType.Y) {
+							condition.setFatigue(getFatigue() + RandomUtil.getRandomInt(333));
+						}
+						else if (getShiftType() == ShiftType.Z) {
+							condition.setFatigue(getFatigue() + RandomUtil.getRandomInt(667));
+						}
+							
+					}
+					else {
+						// Adjust the sleep habit according to the current work shift
+						for (int i=0; i< 5; i++) {
+							int m = getTaskSchedule().getShiftEnd() + 10 * (i+1);
+							if (m > 1000)
+								m = m - 1000;
+							circadian.updateSleepCycle(m, true);
+						}
+						
+						// Check if a person's age should be updated
+						age = updateAge();					
+						
+						// Checks if a person has a role
+						if (role.getType() == null)
+							role.obtainNewRole();
+
+						if (currentSol % 3 == 0) {
+							// Adjust the shiftChoice once every 3 sols based on sleep hour
+							int bestSleepTime[] = getPreferredSleepHours();
+							taskSchedule.adjustShiftChoice(bestSleepTime);
+						}
+
+						if (currentSol % 4 == 0) {
+							// Increment the shiftChoice once every 4 sols
+							taskSchedule.incrementShiftChoice();
+						}
+
+						if (currentSol % 7 == 0) {
+							// Normalize the shiftChoice once every week
+							taskSchedule.normalizeShiftChoice();
+						}
+					}
+				}
+			}
+		}
+
+		else if (!isBuried && condition.getDeathDetails() != null
+				&& condition.getDeathDetails().getBodyRetrieved()) {
+
+			if (!declaredDead) {
+				setDeclaredDead();
+				mind.setInactive();
+			}
+		}
+		return true;
+	}
+
+	/**
+	 * Returns a reference to the Person's natural attribute manager
+	 *
+	 * @return the person's natural attribute manager
+	 */
+	@Override
+	public NaturalAttributeManager getNaturalAttributeManager() {
+		return attributes;
+	}
+
+	/**
+	 * Get the performance factor that effect Person with health complaint.
+	 *
+	 * @return The value is between 0 -> 1.
+	 */
+	public double getPerformanceRating() {
+		return condition.getPerformanceFactor();
+	}
+
+	/**
+	 * Returns a reference to the Person's physical condition
+	 *
+	 * @return the person's physical condition
+	 */
+	public PhysicalCondition getPhysicalCondition() {
+		return condition;
+	}
+
+	/**
+	 * Find a medical aid according to the current location.
+	 *
+	 * @return Accessible aid.
+	 */
+	MedicalAid getAccessibleAid() {
+		MedicalAid found = null;
+
+		Settlement settlement = getSettlement();
+		if (settlement != null) {
+			List<Building> infirmaries = settlement.getBuildingManager().getBuildings(FunctionType.MEDICAL_CARE);
+			if (infirmaries.size() > 0) {
+				int rand = RandomUtil.getRandomInt(infirmaries.size() - 1);
+				Building foundBuilding = infirmaries.get(rand);
+				found = (MedicalAid) foundBuilding.getMedical();
+			}
+		}
+
+		Vehicle vehicle = getVehicle();
+		if (vehicle != null && vehicle instanceof Medical) {
+			found = ((Medical) vehicle).getSickBay();
+		}
+
+		return found;
+	}
+
+	/**
+	 * Returns the person's mind
+	 *
+	 * @return the person's mind
+	 */
+	public Mind getMind() {
+		return mind;
+	}
+
+	@Override
+	public TaskManager getTaskManager() {
+		return mind.getTaskManager();
+	}
+	
+	/**
+	 * Returns the person's job name
+	 *
+	 * @return the person's job name
+	 */
+	public String getJobName() {
+		if (mind.getJob() != null)
+			return mind.getJob().getName(gender);
+		else
+			return "";
+	}
+
+	/**
+	 * Updates and returns the person's age
+	 *
+	 * @return the person's age
+	 */
+	public int updateAge() {
+		age = earthClock.getYear() - year - 1;
+		if (earthClock.getMonth() >= month)
+			if (earthClock.getDayOfMonth() >= day)
+				age++;
+
+		return age;
+	}
+
+	/**
+	 * Set a person's age and update one's year of birth
+	 *
+	 * @param newAge
+	 */
+	public void changeAge(int newAge) {
+		// Back calculate a person's year
+		int y = earthClock.getYear() - newAge - 1;
+		// Set year to newYear
+		year = y;
+		age = newAge;
+	}
+	
+	/**
+	 * Returns the person's birth date in the format of "2055-05-06"
+	 *
+	 * @return the person's birth date
+	 */
+	public String getBirthDate() {
+		StringBuilder s = new StringBuilder();
+		s.append(year).append("-");
+		if (month < 10)
+			s.append("0").append(month).append("-");
+		else
+			s.append(month).append("-");
+		if (day < 10)
+			s.append("0").append(day);
+		else
+			s.append(day);
+
+		return s.toString();
+	}
+
+	/**
+	 * Get the LifeSupport system supporting this Person. This may be from the
+	 * Settlement, Vehicle or Equipment.
+	 *
+	 * @return Life support system.
+	 */
+	private LifeSupportInterface getLifeSupportType() {
+
+		LifeSupportInterface result = null;
+		List<LifeSupportInterface> lifeSupportUnits = new CopyOnWriteArrayList<LifeSupportInterface>();
+
+		Settlement settlement = getSettlement();
+		if (settlement != null) {
+			lifeSupportUnits.add(settlement);
+		}
+
+		else {
+			
+			Vehicle vehicle = getVehicle();
+			if ((vehicle != null) && (vehicle instanceof LifeSupportInterface)) {
+
+				if (vehicle.isInVehicleInGarage()) { //BuildingManager.getBuilding(vehicle) != null) {
+					// if the vehicle is inside a garage
+					lifeSupportUnits.add(vehicle.getSettlement());
+				}
+
+				else {
+					lifeSupportUnits.add((LifeSupportInterface) vehicle);
+				}
+			}
+		}
+
+		// Get all contained units.
+		Collection<Integer> IDs = getInventory().getContainedUnitIDs();
+		for (Integer id : IDs) {
+			Unit u = unitManager.getUnitByID(id);
+			if (u instanceof LifeSupportInterface)
+				lifeSupportUnits.add((LifeSupportInterface) u);
+		}
+
+		// Get first life support unit that checks out.
+		for (LifeSupportInterface goodUnit : lifeSupportUnits) {
+			if (result == null && goodUnit.lifeSupportCheck()) {
+				result = goodUnit;
+			}
+		}
+
+		// If no good units, just get first life support unit.
+		if ((result == null) && (lifeSupportUnits.size() > 0)) {
+			result = lifeSupportUnits.get(0);
+		}
+
+//		System.out.println(name + " in " + getLocationTag().getImmediateLocation() + " is on " + result.toString() + " life support.");
+		return result;
+	}
+
+	/**
+	 * Gets the gender of the person.
+	 *
+	 * @return the gender
+	 */
+	public GenderType getGender() {
+		return gender;
+	}
+
+	/**
+	 * Sets the gender of the person.
+	 *
+	 * @param gender the GenderType
+	 */
+	public void setGender(GenderType gender) {
+		this.gender = gender;
+	}
+
+	/**
+	 * Gets the birthplace of the person
+	 *
+	 * @return the birthplace
+	 * @deprecated TODO internationalize the place of birth for display in user
+	 *             interface.
+	 */
+	public String getBirthplace() {
+		return birthplace;
+	}
+	
+	/**
+	 * Gets the person's local group of people (in building or rover)
+	 *
+	 * @return collection of people in person's location.
+	 */
+	public Collection<Person> getLocalGroup() {
+		Collection<Person> localGroup = new ConcurrentLinkedQueue<Person>();
+
+		if (isInSettlement()) {
+			Building building = BuildingManager.getBuilding(this);
+			if (building != null) {
+				if (building.hasFunction(FunctionType.LIFE_SUPPORT)) {
+					LifeSupport lifeSupport = building.getLifeSupport();
+					localGroup = new ConcurrentLinkedQueue<Person>(lifeSupport.getOccupants());
+				}
+			}
+		} else if (isInVehicle()) {
+			Crewable crewableVehicle = (Crewable) getVehicle();
+			localGroup = new ConcurrentLinkedQueue<Person>(crewableVehicle.getCrew());
+		}
+
+		if (localGroup.contains(this)) {
+			localGroup.remove(this);
+		}
+		return localGroup;
+	}
+
+	/**
+	 * Checks if the person is physically fit.
+	 *
+	 * @return true if the person is fit.
+	 */
+	public boolean isFit() {
+		return condition.isFit();
+	}
+
+	/**
+	 * Checks if the person is sick.
+	 *
+	 * @return true if the person is sick.
+	 */
+	public boolean isSick() {
+		return condition.hasSeriousMedicalProblems();
+	}
+	
+	/**
+	 * Gets the name of the vehicle operator
+	 *
+	 * @return vehicle operator name.
+	 */
+	public String getOperatorName() {
+		return getName();
+	}
+
+	/**
+	 * Sets the person's name
+	 * 
+	 * @param name new name
+	 */
+	public void setName(String newName) {
+		if (!getName().equals(newName)) {
+			LogConsolidated.log(logger, Level.CONFIG, 20_000, sourceName, "[" + getLocale() 
+					+ "] The Mission Control replaced the member '" + getName() + "' with '" + newName + "'.");
+//					+ unitManager.getSettlementByID(associatedSettlementID) + ".");
+			firstName = newName.substring(0, newName.indexOf(" "));
+			lastName = newName.substring(newName.indexOf(" ") + 1, newName.length());	
+//			this.name = newName;
+			super.setName(newName);
+			super.setDescription(EARTHLING);
+		}
+	}
+
+	/**
+	 * Gets the settlement the person is currently associated with.
+	 *
+	 * @return associated settlement or null if none.
+	 */
+	public Settlement getAssociatedSettlement() {
+		return unitManager.getSettlementByID(associatedSettlementID);
+	}
+
+	/**
+	 * Sets the associated settlement for a person.
+	 *
+	 * @param newSettlement the new associated settlement or null if none.
+	 */
+	public void setAssociatedSettlement(int newSettlement) {
+
+		if (associatedSettlementID != newSettlement) {
+
+			int oldSettlement = associatedSettlementID;
+			associatedSettlementID = newSettlement;
+
+			if (oldSettlement != -1) {
+				unitManager.getSettlementByID(oldSettlement).removeACitizen(this);
+			}
+
+			if (newSettlement != -1) {
+				unitManager.getSettlementByID(newSettlement).addACitizen(this);
+			}
+		}
+	}
+
+	/**
+	 * Sets the associated settlement for a person.
+	 *
+	 * @param settlement
+	 */
+	public void setBuriedSettlement(int settlement) {
+		buriedSettlement = settlement;
+	}
+
+	public Settlement getBuriedSettlement() {
+		return unitManager.getSettlementByID(buriedSettlement);
+	}
+
+
+	/**
+	 * Set the study that this Person is the lead on.
+	 * @param scientificStudy
+	 */
+	public void setStudy(ScientificStudy scientificStudy) {
+		this.study = scientificStudy;
+	}
+	
+	public ScientificStudy getStudy() {
+		return study;
+	}
+	
+	public Set<ScientificStudy> getCollabStudies() {
+		return collabStudies;
+	}
+	
+	public void addCollabStudy(ScientificStudy study) {
+		this.collabStudies.add(study);
+	}
+
+	public void removeCollabStudy(ScientificStudy study) {
+		this.collabStudies.remove(study);
+	}
+	
+	/**
+	 * Gets the person's achievement credit for a given scientific field.
+	 *
+	 * @param science the scientific field.
+	 * @return achievement credit.
+	 */
+	public double getScientificAchievement(ScienceType science) {
+		double result = 0D;
+		if (science == null)
+			return result;
+		if (scientificAchievement.containsKey(science)) {
+			result = scientificAchievement.get(science);
+		}
+		return result;
+	}
+
+	/**
+	 * Gets the person's total scientific achievement credit.
+	 *
+	 * @return achievement credit.
+	 */
+	public double getTotalScientificAchievement() {
+		double result = 0d;
+		for (double value : scientificAchievement.values()) {
+			result += value;
+		}
+		return result;
+	}
+
+	/**
+	 * Add achievement credit to the person in a scientific field.
+	 *
+	 * @param achievementCredit the achievement credit.
+	 * @param science           the scientific field.
+	 */
+	public void addScientificAchievement(double achievementCredit, ScienceType science) {
+		if (scientificAchievement.containsKey(science)) {
+			achievementCredit += scientificAchievement.get(science);
+		}
+		scientificAchievement.put(science, achievementCredit);
+//		System.out.println(" Person : " + this + " " + science + " " + achievementCredit);
+	}
+
+	public void setKitchenWithMeal(Cooking kitchen) {
+		this.kitchenWithMeal = kitchen;
+	}
+
+	public Cooking getKitchenWithMeal() {
+		return kitchenWithMeal;
+	}
+
+	public void setKitchenWithDessert(PreparingDessert kitchen) {
+		this.kitchenWithDessert = kitchen;
+	}
+
+	public PreparingDessert getKitchenWithDessert() {
+		return kitchenWithDessert;
+	}
+
+	/**
+	 * Gets the building the person is located at Returns null if outside of a
+	 * settlement
+	 *
+	 * @return building
+	 */
+	@Override
+	public Building getBuildingLocation() {
+		return computeCurrentBuilding();
+	}
+
+	/**
+	 * Checks if the adjacent building is the type of interest
+	 * 
+	 * @param type
+	 * @return
+	 */
+	public boolean isAdjacentBuildingType(String type) {	
+		if (getSettlement() != null) {
+			Building b = computeCurrentBuilding();
+			
+			List<Building> list = getSettlement().createAdjacentBuildings(b);
+			for (Building bb : list) {
+				if (bb.getBuildingType().equals(type))
+					return true;
+			}
+		}
+		return false;
+	}
+	
+	/**
+	 * Computes the building the person is currently located at Returns null if
+	 * outside of a settlement
+	 *
+	 * @return building
+	 */
+	public Building computeCurrentBuilding() {
+//		if (currentBuilding != null) {
+//			return currentBuilding;
+//		} else if (getLocationStateType() == LocationStateType.INSIDE_SETTLEMENT) {//isInSettlement()) {
+//			currentBuilding = getSettlement().getBuildingManager().getBuildingAtPosition(getXLocation(),
+//					getYLocation());
+//		}
+		if (currentBuildingInt == -1)
+			return null;
+		return unitManager.getBuildingByID(currentBuildingInt);
+	}
+
+	/**
+	 * Computes the building the person is currently located at Returns null if
+	 * outside of a settlement
+	 *
+	 * @return building
+	 */
+	public void setCurrentBuilding(Building building) {
+		if (building == null) {
+			currentBuildingInt = -1;
+//			logger.info("currentBuildingInt ID : " + currentBuildingInt);
+		}
+		
+		else {
+//			logger.info(building.getName() + "'s ID : " + building.getIdentifier());
+//			logger.info("currentBuildingInt ID : " + currentBuildingInt);
+			currentBuildingInt = building.getIdentifier();
+		}		
+	}
+
+	/**
+	 * Computes the building the person is currently located at Returns null if
+	 * outside of a settlement
+	 *
+	 * @return building
+	 */
+	public void setCurrentMockBuilding(Building building) {
+		if (building == null) {
+			currentBuildingInt = -1;
+//			logger.info("currentBuildingInt ID : " + currentBuildingInt);
+		}
+		else {
+//			logger.info(building.getName() + "'s ID : " + building.getIdentifier());
+//			logger.info("currentBuildingInt ID : " + currentBuildingInt);
+			currentBuildingInt = building.getIdentifier();
+		}
+	}
+	
+	/**
+	 * Obtains the immediate location (either building, vehicle, a settlement's
+	 * vicinity or outside on Mars)
+	 * 
+	 * @return the name string of the location the unit is at
+	 */
+	public String getImmediateLocation() {
+		return getLocationTag().getImmediateLocation();
+	}
+
+	/**
+	 * Obtains the modified immediate location 
+	 * 
+	 * @return the name string of the location the unit is at
+	 */
+	public String getModifiedLoc() {
+		return getLocationTag().getModifiedLoc();
+	}
+	
+	public String getLocale() {
+		return getLocationTag().getLocale();
+	}
+	
+	public String getExtendedLocations() {
+		return getLocationTag().getExtendedLocations();
+	}
+	
+	public Settlement findSettlementVicinity() {
+		return getLocationTag().findSettlementVicinity();
+	}
+	
+	@Override
+	public String getTaskDescription() {
+		return getMind().getTaskManager().getTaskDescription(false);
+	}
+
+	@Override
+	public Task getMainTask() {
+		return getMind().getTaskManager().getTask();
+	}
+	
+	public String getTaskPhase() {
+		if (getMind().getTaskManager().getPhase() != null)
+		return getMind().getTaskManager().getPhase().getName();
+		
+		return "";
+	}
+	
+	@Override
+	public Mission getMission() {
+		return getMind().getMission();
+	}
+	
+	
+	@Override
+	public void setMission(Mission newMission) {
+		getMind().setMission(newMission);
+	}
+
+	//@Override
+	public void setShiftType(ShiftType shiftType) {
+		taskSchedule.setShiftType(shiftType);
+	}
+
+	public ShiftType getShiftType() {
+		return taskSchedule.getShiftType();
+	}
+
+	public double getFatigue() {
+		return condition.getFatigue();
+	}
+
+	public double getEnergy() {
+		return condition.getEnergy();
+	}
+	
+	public double getHunger() {
+		return condition.getHunger();
+	}
+		
+	public double getStress() {
+		return condition.getStress();
+	}
+
+	public int[] getPreferredSleepHours() {
+		return circadian.getPreferredSleepHours();
+	}
+
+	public void updateSleepCycle(int millisols, boolean updateType) {
+		circadian.updateSleepCycle(millisols, updateType);
+	}
+
+	public Building getQuarters() {
+		return unitManager.getBuildingByID(quartersInt);
+	}
+
+	public void setQuarters(Building b) {
+		this.quartersInt = b.getIdentifier();
+	}
+
+	public Point2D getBed() {
+		return bed;
+	}
+
+	public void setBed(Point2D bed) {
+		this.bed = bed;
+	}
+
+	public String getCountry() {
+		return country;
+	}
+
+	public void setCountry(String c) {
+		this.country = c;
+		if (c != null)
+			birthplace = EARTH;
+		else
+			birthplace = MARS;
+	}
+
+	public boolean isDeclaredDead() {
+		return declaredDead;
+	}
+
+	public boolean isBuried() {
+		return isBuried;
+	}
+
+	//@Override
+	public void setVehicle(Vehicle vehicle) {
+//		this.vehicleInt = vehicle.getIdentifier();
+	}
+	
+	/**
+	 * Get vehicle person is in, null if person is not in vehicle
+	 * 
+	 * @return the person's vehicle
+	 */
+	public Vehicle getVehicle() {
+		if (getLocationStateType() == LocationStateType.INSIDE_VEHICLE) {
+			Vehicle v = (Vehicle) getContainerUnit();
+//			setVehicle(v);
+			return v;
+		}
+
+		return null;
+	}
+
+	public CircadianClock getCircadianClock() {
+		return circadian;
+	}
+	
+	/**
+	 * Gets the first name of the person
+	 * 
+	 * @return the first name
+	 */
+	public String getFirstName() {
+		return firstName;
+	}
+
+	/**
+	 * Gets the last name of the person
+	 * 
+	 * @return the last name
+	 */
+	public String getLastName() {
+		return lastName;
+	}
+
+	/**
+	 * Gets the status of the person
+	 * 
+	 * @param status
+	 */
+	public String getStatus() {
+//		status = "okay";
+		double p = condition.getPerformanceFactor();
+		double h = condition.getHunger();
+		double e = condition.getHunger();
+		double t = condition.getThirst();
+		double s = condition.getStress();
+		double f = condition.getFatigue();
+
+		String pStr = PhysicalCondition.getPerformanceStatus(p);
+		String hStr = PhysicalCondition.getHungerStatus(h, e);
+		String tStr = PhysicalCondition.getThirstyStatus(t);
+		String sStr = PhysicalCondition.getStressStatus(s);
+		String fStr = PhysicalCondition.getFatigueStatus(f);
+
+		return pStr + " in performance, " + sStr + ", " + fStr + ", " + hStr + ", and " + tStr + ".";
+	}
+
+	/**
+	 * Return the mission description if a person is on a mission
+	 * 
+	 * @return description
+	 */
+	public String getMissionDescription() {
+		Mission m = null;
+		if (mind.getMission() != null) {
+			m = mind.getMission();
+			return m.getDescription();
+		} else {
+			return "None";
+		}
+	}
+
+	/**
+	 * Adds the mission experience score
+	 * 
+	 * @param id
+	 * @param score
+	 */
+	public void addMissionExperience(int id, double score) {
+		if (missionExperiences.containsKey(id)) {
+			List<Double> scores = missionExperiences.get(id);
+			scores.add(score);
+//			missionExperiences.get(id).add(score);
+//			// Limit the size of each list to 20
+//			if (scores.size() > 20)
+//				scores.remove(0);
+		} else {
+			List<Double> scores = new CopyOnWriteArrayList<>();
+			scores.add(score);
+			missionExperiences.put(id, scores);
+		}
+	}
+
+
+	/**
+	 * Gets the mission experiences map
+	 * 
+	 * @return
+	 */
+	public Map<Integer, List<Double>> getMissionExperiences() {
+		return missionExperiences;
+	}
+
+	/**
+	 * Adds the EVA time
+	 * 
+	 * @param taskName
+	 * @param time
+	 */
+	public void addEVATime(String taskName, double time) {
+		eVATaskTime.increaseDataPoint(taskName, time);
+	}
+
+	/**
+	 * Gets the map of EVA task time.
+	 * 
+	 * @return
+	 */
+	public Map<Integer, Double> getTotalEVATaskTimeBySol() {
+		Map<Integer, Double> map = new ConcurrentHashMap<>();
+		Map<Integer, Map<String, Double>> history = eVATaskTime.getHistory();
+		for (Entry<Integer, Map<String, Double>> day : history.entrySet()) {
+			double sum = 0;
+			int sol = day.getKey();
+			for (Double t : day.getValue().values()) {
+				sum += t;
+			}
+
+			map.put(sol, sum);
+		}
+
+		return map;
+	}
+
+	/**
+	 * Adds the amount consumed.
+	 * 
+	 * @param waterID
+	 * @param amount
+	 */
+	public void addConsumptionTime(int waterID, double amount) {
+		consumption.increaseDataPoint(waterID, amount);
+	}
+
+	/**
+	 * Gets the daily average water usage of the last x sols Not: most weight on
+	 * yesterday's usage. Least weight on usage from x sols ago
+	 * 
+	 * @return
+	 */
+	public double getDailyUsage(Integer type) {
+		return consumption.getDailyAverage(type);
+	}
+
+	public double getEatingSpeed() {
+		return eatingSpeed;
+	}
+
+	/**
+	 * Returns the person's height in cm
+	 *
+	 * @return the person's height
+	 */
+	public double getHeight() {
+		return height;
+	}
+
+	/**
+	 * Gets the average height of a person.
+	 */
+	public static double getAverageHeight() {
+		return averageHeight;
+	}
+
+	/**
+	 * Gets the average weight of a person.
+	 */
+	public static double getAverageWeight() {
+		return averageWeight;
+	}
+
+	/**
+	 * Gets the age of this person.
+	 * 
+	 * @return
+	 */
+	public int getAge() {
+		return age;
+	}
+
+	/**
+	 * Sets the age of this person.
+	 * 
+	 * @param value
+	 */
+	public void setAge(int value) {
+		age = value;
+	}
+
+	
+	/**
+	 * Checks if the person is a preconfigured crew member.
+	 */
+	public boolean isPreConfigured() {
+		return preConfigured;
+	}
+
+	/**
+	 * Set the person as a preconfigured crew member.
+	 */
+	public void setPreConfigured(boolean value) {
+		preConfigured = value;
+	}
+
+	/**
+	 * Returns a reference to the Person's skill manager
+	 * 
+	 * @return the person's skill manager
+	 */
+	@Override
+	public SkillManager getSkillManager() {
+		return skillManager;
+	}
+
+	/**
+	 * Returns the effective integer skill level from a named skill based on
+	 * additional modifiers such as fatigue.
+	 * 
+	 * @param skillType the skill's type
+	 * @return the skill's effective level
+	 */
+	public int getEffectiveSkillLevel(SkillType skillType) {
+		// Modify for fatigue, minus 1 skill level for every 1000 points of fatigue.
+		return (int) Math.round(getPerformanceRating() * skillManager.getSkillLevel(skillType));
+	}
+
+
+	/**
+	 * Randomly generate a list of training the person may have attended
+	 */
+	public void generatePriorTraining() {
+		if (trainings == null) {
+			trainings = new CopyOnWriteArrayList<>();
+			List<TrainingType> lists = new CopyOnWriteArrayList<>(Arrays.asList(TrainingType.values()));
+			int size = lists.size();
+			int num = RandomUtil.getRandomRegressionInteger(4);
+			// Guarantee at least one training
+			if (num == 0) num = 1;
+			for (int i= 0 ; i < num; i++) {
+				size = lists.size();
+				int rand = RandomUtil.getRandomInt(size-1);
+				TrainingType t = lists.get(rand);
+				trainings.add(t);
+				lists.remove(t);
+			}
+		}
+	}
+	
+	/**
+	 * Gets a list of prior training
+	 * 
+	 * @return {@link List<TrainingType>}
+	 */
+	public List<TrainingType> getTrainings() {
+		return trainings;
+	}
+	
+	public double getPilotingMod() {
+		double mod = 0;
+		if (trainings.contains(TrainingType.AVIATION_CERTIFICATION))
+			mod += .2;
+		if (trainings.contains(TrainingType.FLIGHT_SAFETY))
+			mod += .25;
+		if (trainings.contains(TrainingType.NASA_DESERT_RATS))
+			mod += .15;
+		
+		return mod;
+	}
+	
+	/**
+	 * Registers a particular EVA suit to the person
+	 * 
+	 * @param suit
+	 */
+	public void registerSuit(EVASuit suit) {
+		this.suit = suit;
+	}
+
+	/**
+	 * Gets the EVA suit the person has donned on
+	 * @return
+	 */
+	public EVASuit getSuit() {
+		return suit;
+	}
+	
+	public int getExtrovertScore() {
+		if (extrovertScore == -1) {
+			int score = mind.getTraitManager().getIntrovertExtrovertScore();
+			extrovertScore = score;
+			
+			// if introvert, score  0 to  50 --> -2 to 0
+			// if extrovert, score 50 to 100 -->  0 to 2
+			return score;
+		}
+		
+		return extrovertScore;
+	}
+	
+	public int getExtrovertmodifier() {
+		return (int)((getExtrovertScore() - 50) / 25D);
+	}
+	
+	/**
+	 * Calculate the modifier for walking speed based on how much this unit is carrying
+	 * 
+	 * @return modifier
+	 */
+	public void caculateWalkSpeedMod() {
+		double mass = getInventory().getTotalInventoryMass(false);
+		double cap = getInventory().getGeneralCapacity();
+		// At full capacity, may still move at 10%.
+		// Make sure is doesn't go -ve and there is always some movement
+		walkSpeedMod = 1.1 - Math.min(mass/Math.max(cap, SMALL_AMOUNT), 1D);
+	}
+	
+	public double getWalkSpeedMod() {
+		return walkSpeedMod;
+	}
+	
+	/**
+	 * Reinitialize references after loading from a saved sim
+	 */
+	public void reinit() {
+		mind.reinit();
+		condition.reinit();
+	}
+
+	/**
+	 * Reset uniqueCount to the current number of people
+	 */
+	public static void reinitializeIdentifierCount() {
+		uniqueCount = unitManager.getTotalNumPeople() + Unit.FIRST_PERSON_UNIT_ID;
+	}
+	
+	// Look to refactor and use the base UNit equals & hashCode
+	
+	public boolean equals(Object obj) {
+		if (this == obj) return true;
+		if (obj == null) return false;
+		if (this.getClass() != obj.getClass()) return false;
+		Person p = (Person) obj;
+		return this.identifier == p.getIdentifier();
+//				&& this.firstName.equals(p.getFirstName())
+//				&& this.lastName.equals(p.getLastName())
+//				&& this.height == p.getHeight()
+//				&& this.gender.equals(p.getGender())
+//				&& this.age == p.getAge()
+//				&& this.getBirthDate() == p.getBirthDate();
+	}
+
+	/**
+	 * Gets the hash code for this object.
+	 * 
+	 * @return hash code.
+	 */
+	public int hashCode() {
+		// Hash must be constant and not depend upon changing attributes
+		return identifier % 64;
+	}
+	
+	
+	@Override
+	public void destroy() {
+		super.destroy();
+		circadian = null;
+		condition = null;
+		favorite = null;
+		taskSchedule = null;
+		jobHistory = null;
+		role = null;
+		preference = null;
+		support = null;
+		kitchenWithMeal = null;
+		kitchenWithDessert = null;
+		ra = null;
+		bed = null;
+		attributes.destroy();
+		attributes = null;
+		mind.destroy();
+		mind = null;
+		// condition.destroy();
+		condition = null;
+		gender = null;
+
+		skillManager.destroy();
+		skillManager = null;
+
+		scientificAchievement.clear();
+		scientificAchievement = null;
+	}
+
+}