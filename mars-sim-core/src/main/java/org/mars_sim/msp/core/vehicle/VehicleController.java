/*
 * Mars Simulation Project
 * VehicleController.java
 * @date 2023-04-18
 * @author Manny Kung
 */

package org.mars_sim.msp.core.vehicle;

import java.io.Serializable;
import java.util.logging.Level;

import org.mars_sim.msp.core.equipment.Battery;
import org.mars_sim.msp.core.logging.SimLogger;
import org.mars_sim.msp.core.resource.ResourceUtil;
import org.mars_sim.msp.core.tool.Conversion;

/**
 * This class represents the modeling of a motor controller, which comprises power 
 * electronics and embedded micro-computing elements that directs the energy flow 
 * to the motor of an electric vehicle.
 */
public class VehicleController implements Serializable {

    /** default serial id. */
    private static final long serialVersionUID = 1L;

	/** default logger. */
	private static SimLogger logger = SimLogger.getLogger(VehicleController.class.getName());

    /** Speed in kph */
    public static final double SPEED_BUFFER = .01;
	
    /** Need to provide oxygen as fuel oxidizer for the fuel cells. */
	public static final int OXYGEN_ID = ResourceUtil.oxygenID;
    /** The fuel cells will generate 2.25 kg of water per 1 kg of methane being used. */
	public static final int WATER_ID = ResourceUtil.waterID;
    /** The ratio of the amount of oxidizer to fuel. */
	public static final double RATIO_OXIDIZER_FUEL = 1.5;
    /** The ratio of water produced to methanol consumed. */
    private static final double RATIO_WATER_METHANOL = 1.125;
	/** The factor for estimating the adjusted fuel economy. */
    public static final double FUEL_ECONOMY_FACTOR = 1.25;
	
    /** Mars surface gravity is 3.72 m/s2. */
    private static final double GRAVITY = 3.72;
	/** Conversion factor : 1 Wh = 3.6 kilo Joules */
    private static final double JOULES_PER_WH = 3_600.0;
	/** Conversion factor : 1 m/s = 3.6 km/h (or kph) */
	private static final double KPH_CONV = 3.6;
	   
	private static final String KG = " kg  ";
	private static final String N = " N  ";
	private static final String KM_KG = " km/kg  ";
	private static final String WH_KM = " Wh/km  ";
	private static final String KM = " km  ";
	private static final String KW = " kW  ";
	private static final String KPH = " kph  ";
	private static final String WH = " Wh  ";
	private static final String KWH = " kWh  ";
	private static final String W = " W  ";		
		
    // Data members
	/** The fuel type of this vehicle. */
	private int fuelType;
	/**  Cache the time in hr. */ 
	private double hrsTimeCache;
	/** Cache the distance traveled in km. */ 
	private double distanceCache;
	/** Cache the fuel used in kg. */ 
	private double fuelUsedCache;	
	
	/** The vehicle to operate. */ 
	private Vehicle vehicle;
	/** The battery of the vehicle. */ 
	private Battery battery;
	
    /**
     * Constructor.
     * 
     * @param vehicle The vehicle requiring a controller.
     * 
     */
    public VehicleController(Vehicle vehicle) {
    	this.vehicle = vehicle;
    	battery = new Battery(vehicle);
    	fuelType = vehicle.getFuelType();
    }

    /**
     * Adjust the speed of the vehicle (Accelerates or Decelerate) and possibly use the fuel or 
     * battery reserve or both to speed up or slow down the vehicle.
	 *
     * @param hrsTime
     * @param distance
     * @param vKPH
     * @return
     */
    public double adjustSpeed(double hrsTime, double distance, double vKPH, double remainingFuel, double remainingOxidizer) {
		
		double remainingHrs = 0;

       	double navpointDist = distance; // [in km]   
    	// Gets initial speed in kph
    	double uKPH = vehicle.getSpeed(); 
    	// Gets initial speed in m/s
    	double uMS = uKPH / KPH_CONV;
    	
    	// Works for cases when 
    	// 1. vKPH == 0 or
    	// 2. vKPH > 0 or
    	// 3. distance <= OperateVehicle.DESTINATION_BUFFER

    	double secs = 3600 * hrsTime;
	    // Note: 1 m/s = 3.6 km/hr (or kph)	     	
    	double vMS = vKPH / KPH_CONV; // [in m/s]
 	
	   	if (vKPH < 0 || vMS < 0) {
    		logger.log(vehicle, Level.INFO, 20_000, "Final speed was negative (" 
    				+  Math.round(vKPH * 1000.0)/1000.0 + " kph). Reset back to zero.");
    		vKPH = 0;
    	}
	   	
	   	if (uKPH < 0 || uMS < 0) {
    		logger.log(vehicle, Level.INFO, 20_000, "Initial speed was negative (" 
    				+  Math.round(uKPH * 1000.0)/1000.0 + " kph). Reset back to zero.");
    		uKPH = 0;
    	}

	   	double distanceTravelled = (uKPH + vKPH) / 2 * hrsTime;
	   	
    	double accelTarget = (vMS - uMS) / secs; // [in m/s2]
    	// Gets the current mass of the vehicle with payload
        double mass = vehicle.getMass(); // [in kg]
    
        double averageSpeed = (vMS + uMS)/2.0;
        double averageSpeedSQ = 0;
        
        if (averageSpeed > 0)
        	averageSpeedSQ =  averageSpeed * averageSpeed; // [in (m/s)^2]
        
        // Calculate force against Mars surface gravity
        double fGravity = 0;      
        // Calculate the force on rolling resistance 
        double fRolling = 0;    
        // Calculate the road slope force 
        double fRoadSlope = 0;
        
        double angle = 0;
        
    	double mg = mass * GRAVITY;
    	
    	double potentialEnergyDrone = 0;
    	
        if (vehicle instanceof Drone) {
            // For drones, it needs energy to ascend into the air and hover in the air
            // Note: Refine this equation for drones 
        	double currentHeight = ((Drone) vehicle).getHoveringHeight();
        	
        	fGravity = - mg;
        	
        	fRolling = 0;
        	
        	fRoadSlope = 0;
        	 // FUTURE : How to simulate controlled descent to land at the destination ?
        	 // Also need to account for the use of fuel or battery's power to ascend and descend 
        	
        	if (uMS < vMS) {
        		// Case A : During ascent
              	if (currentHeight >= Flyer.ELEVATION_ABOVE_GROUND) {
              		// Do NOT ascent anymore
              		potentialEnergyDrone = 0;
            	}
              	else {
    	        	// For ascent, assume the height gained is the same as distanceTravelled
              		potentialEnergyDrone = mg * distanceTravelled;
              	}
        	}

        	else {
        		// Case B : During controlled descent
        		if (currentHeight <= 0) {
              		// Do NOT ascent anymore
        			potentialEnergyDrone = 0;
            	}
              	else {
           			// Assume using about 25% of energy gain in potenial energy to maintain optimal descent,
              		// avoid instability and perform a controlled descent
              		
              		// See detail strategies on https://aviation.stackexchange.com/questions/64055/how-much-energy-is-wasted-in-an-aeroplanes-descent
              		if (currentHeight < distanceTravelled) {
              			// Assume the height lost is the same as distanceTravelled
              			potentialEnergyDrone = .25 * mg * currentHeight;
              		}
              		else {
	                	// For descent, assume the height lost is the same as distanceTravelled
              			potentialEnergyDrone = .25 * mg * distanceTravelled;
              		}
              	}
        	}
        }
    
        else if (vehicle instanceof Rover) {
           	// For Ground rover, it doesn't need as much
        	angle = vehicle.getTerrainGrade();
        	// Assume road rolling resistance coeff of 0.05 on roads with pebbles/potholes on Mars (typically 0.015 on paved roads on Earth)
        	// See https://x-engineer.org/rolling-resistance/
        	// The ratio between distance and wheel radius is the rolling resistance coefficient
        	fRolling = - 0.05 * mg * Math.cos(angle);
        	// https://x-engineer.org/road-slope-gradient-force/
        	fRoadSlope = - mg * Math.sin(angle);
        }
        
<<<<<<< HEAD
        double fInitialFriction = 5.0 / (0.5 + vMS);  //[in N]
        // Note : Aerodynamic drag force = air drag coeff * air density * vehicle frontal area / 2 * vehicle speed 
        double fAeroDrag = 0.4 * 0.02 * 1.5 / 2.0 * vSQ;
    	// Note: if a_ms is negative, fAccel will be negative and provides free momentum.
        double fAccel = mass * aMS;

		if (aMS < 0) {
			
			// Convert excess kinetic energy to potential energy to be stored 
			// in on-board battery via regenerative braking
			
			logger.log(vehicle, Level.INFO, 20_000, "Reducing speed from " 
					+  Math.round(uKPH * 1000.0)/1000.0 + " kph "
					+ " to " + Math.round(vKPH * 1000.0)/1000.0
					+ " kph. Deceleration: " + Math.round(aMS * 1000.0)/1000.0 
					+ " m/s2.");
			
	        // Note: 1 m/s = 3.6 km/hr (or kph)
	        double iPower = fAccel * vMS; // [in W]
	        // Convert the potential energy from J to Wh
	        double potentialEnergy = - iPower * secs / JOULES_PER_WH ; // [in Wh]
	        
	        double energyforCharging = battery.provideEnergy(potentialEnergy / 1000, hrsTime) * 1000;
	      
	        logger.log(vehicle, Level.INFO, 10_000, 
        			"type: " 				+ vehicle.getVehicleType() + "   "
        		 	+ "mass: " 				+ Math.round(mass * 100.0)/100.0 + KG
        		 	+ "odometer: " 			+ Math.round(vehicle.getOdometerMileage()* 1_000.0)/1_000.0 + KM
        		 	+ "d_km: " 				+ Math.round(dKM * 1_000.0)/1_000.0 + KM
        	        + "hr: "				+ Math.round(hr * 10_000.0)/10_000.0 + " hrs   "
        	        + "u_kph: "				+ Math.round(uKPH * 10_000.0)/10_000.0 + KPH
                	+ "v_kph: " 			+ Math.round(vKPH * 10_000.0)/10_000.0 + KPH
        	        + "a_ms: "				+ Math.round(aMS * 10_000.0)/10_000.0 + " m/s2   "
                	+ "fAccel: " 			+ Math.round(fAccel * 10_000.0)/10_000.0 + N       	        
            	    + "iPower: " 			+ Math.round(iPower * 1_000.0)/1_000.0 + KW
    				+ "potentialEnergy: " 	+ Math.round(potentialEnergy * 1_000.0)/1_000.0 + WH
    				+ "energyforCharging: " + Math.round(energyforCharging * 1_000.0)/1_000.0 + WH
    				+ "Battery: " 			+ Math.round(battery.getcurrentEnergy() * 1_000.0)/1_000.0 + KWH
	        );
	        
	        // Determine new position
	        vehicle.setCoordinates(vehicle.getCoordinates().getNewLocation(vehicle.getDirection(), dKM));       
			// Cache the new value of hr
			hrsTimeCache = hr;
			// Cache the new value of d_km
			distanceCache = dKM;
			
	        return 0;
		}
    	
		else {
	        // Account for the use of onboard battery to supply the energy
			
	        double fTot = fInitialFriction + fGravity + fAeroDrag + fRolling + fGradingResistance + fAccel;
	        // Note: 1 m/s = 3.6 km/hr (or kph)
	        double iPower = fTot * vMS; // [in W]
	        // Convert the energy usage from J to Wh
	        double energyNeeded = iPower * secs / JOULES_PER_WH ; // [in Wh]
	        
	        double energyByBattery = battery.requestEnergy(energyNeeded / 1000, hrsTime) * 1000;
	        
	        double energyByFuel = energyNeeded - energyByBattery;
=======
        double fInitialFriction = - 5.0 / (0.5 + averageSpeed);  // [in N]
        // Note : Aerodynamic drag force = 0.5 * air drag coeff * air density * vehicle frontal area * vehicle speed ^2 
        // https://x-engineer.org/aerodynamic-drag
        
        double frontalArea = vehicle.getWidth() * vehicle.getWidth() * .9;
        		
        double fAeroDrag = - 0.5 * 0.4 * 0.02 * frontalArea * averageSpeedSQ;
    	// Gets the summation of all the forces acting against the forward motion of the vehicle
        double totalForce = fInitialFriction + fAeroDrag + fGravity + fRolling + fRoadSlope;
        // Gets the natural deceleration due to these forces
        double aForcesAgainst = totalForce / mass;
        // Gets the acceleration of the motor
        double aMotor = accelTarget - aForcesAgainst;
        
        if (aMotor >= 0) {
        	// Case 1: acceleration is needed to either maintain the speed or to go up to the top speed
 
            // Set new vehicle acceleration
            vehicle.setAccel(aMotor);
            
            double iPower = aMotor * mass * vMS + potentialEnergyDrone / secs; // [in W]
            
            if (uKPH - vKPH > SPEED_BUFFER || vKPH - uKPH < SPEED_BUFFER) {
            	logger.log(vehicle, Level.INFO, 20_000,  
    				"Need to exert power just to maintain the speed at "
    				+ Math.round(vKPH * 1_000.0)/1_000.0 + " kph  "
    				+ "aMotor: " + Math.round(aMotor * 1_000.0)/1_000.0 + " m/s2  "
    				+ "accelTarget: " + Math.round(accelTarget * 1_000.0)/1_000.0 + " m/s2  "
    	    		+ "aForcesAgainst: " + Math.round(aForcesAgainst * 1_000.0)/1_000.0 + " m/s2."
    				);
            }
            else {
            	logger.log(vehicle, Level.INFO, 20_000,  
    				"Need to accelerate and increase the speed from "
    				+  Math.round(uKPH * 1_000.0)/1_000.0 + " kph "
    				+ "to " + Math.round(vKPH * 1_000.0)/1_000.0 + " kph  "
    				+ "aMotor: " + Math.round(aMotor * 1_000.0)/1_000.0 + " m/s2  "
    				+ "accelTarget: " + Math.round(accelTarget * 1_000.0)/1_000.0 + " m/s2  "
    	    		+ "aForcesAgainst: " + Math.round(aForcesAgainst * 1_000.0)/1_000.0 + " m/s2."
    				);
            }        
 
            // Convert the total energy needed from J to Wh
	        double totalEnergyNeeded = iPower * secs / JOULES_PER_WH ; // [in Wh]
	        // Get energy from the battery
	        double energyByBattery = battery.requestEnergy(totalEnergyNeeded / 1000.0, hrsTime) * 1000.0;
	        // Get energy from the fuel
	        double energyByFuel = totalEnergyNeeded - energyByBattery;
>>>>>>> a935021a
	        
	        double fuelNeeded = 0;
	        
	        // Case A : Battery has enough juice for the acceleration
	     	if (totalEnergyNeeded == energyByBattery) {
				logger.log(vehicle, Level.INFO, 20_000,  
						"Case A: Use on-board battery only. "
						+ "energyByBattery: " + Math.round(energyByBattery * 1000.0)/1000.0 + WH
						+ "totalEnergyNeeded: " + Math.round(totalEnergyNeeded * 1000.0)/1000.0 + WH				
	        			+ "Battery: " + Math.round(battery.getcurrentEnergy() * 1_000.0)/1_000.0 + KWH
						);  
	     	}
	     	
	     	else if (energyByFuel > 0.001) {
	     		// Case B and C: If the battery is unable to meet the needed energy requirement
		        // Need to turn on fuel cells to supply more power
	     		
		        // Derive the mass of fuel needed kg = Wh / Wh/kg
		        fuelNeeded = energyByFuel / vehicle.getFuelConv();
		        
				if (fuelNeeded <= remainingFuel) {
					// Case B: fuel is sufficient
					logger.log(vehicle, Level.INFO, 20_000,  
						"Case B: Partial battery with sufficient fuel.  " 
						+ "energyByBattery: " +  Math.round(energyByBattery * 1000.0)/1000.0 + WH
						+ "Battery: " + Math.round(battery.getcurrentEnergy() * 1_000.0)/1_000.0 + KWH 						
						+ "totalEnergyNeeded: " + Math.round(totalEnergyNeeded * 1000.0)/1000.0 + WH
						+ "fuelNeeded: " +  Math.round(fuelNeeded * 1000.0)/1000.0  + KG
						+ "distanceTravelled: " +  Math.round(distanceTravelled * 1000.0)/1000.0  + " km."
						);
		     	}
				else {				
					// Case C : fuel needed is less than available (just used up the last drop of fuel). Update fuelNeeded.
					
					// Limit the fuel to be used
					fuelNeeded = remainingFuel;

					energyByFuel = fuelNeeded * vehicle.getFuelConv();
		
					// FUTURE: need to consider the on-board vehicle power usage
					iPower = energyByFuel / secs * JOULES_PER_WH;

					// Find the new speed   
					vKPH = iPower - potentialEnergyDrone / secs / aMotor / mass;
					
					// FUTURE : may need to find a way to optimize motor power usage 
					// and slow down the vehicle to the minimal to conserve power	
					
					vMS = vKPH / KPH_CONV; // [in m/s^2]

					accelTarget = (vMS - uMS) / secs; // [in m/s^2]
					// Recompute the new distance it could travel
				   	distanceTravelled = (uKPH + vKPH) / 2 * hrsTime;
				   	
					logger.log(vehicle, Level.INFO, 20_000,  
							"Case C: Partial battery and insufficient fuel.  " 
							+ "energyByBattery: " +  Math.round(energyByBattery * 1000.0)/1000.0 + WH
				        	+ "Battery: " 			+ Math.round(battery.getcurrentEnergy() * 1_000.0)/1_000.0 + KWH
							+ "totalEnergyNeeded: " + Math.round(totalEnergyNeeded * 1000.0)/1000.0 + WH				        	
							+ "fuelNeeded: " +  Math.round(fuelNeeded * 1000.0)/1000.0  + KG
		            	    + "iPower: " 			+ Math.round(iPower * 1_000.0)/1_000.0 + W							
		                	+ "vKPH: " 				+ Math.round(vKPH * 1_000.0)/1_000.0 + KPH   							
							+ "navpointDist: " +  Math.round(navpointDist * 1000.0)/1000.0  + KM 
							+ "distanceTravelled: " +  Math.round(distanceTravelled * 1000.0)/1000.0  + KM
							);
				}
	     	}
	     	else {
	     		logger.log(vehicle, Level.INFO, 20_000,  
						"Case D: Unknown.  " 
						+ "energyByBattery: " +  Math.round(energyByBattery * 1000.0)/1000.0 + WH
			        	+ "Battery: " 			+ Math.round(battery.getcurrentEnergy() * 1_000.0)/1_000.0 + KWH
						+ "totalEnergyNeeded: " + Math.round(totalEnergyNeeded * 1000.0)/1000.0 + WH				        	
						+ "fuelNeeded: " +  Math.round(fuelNeeded * 1000.0)/1000.0  + KG
						);
	     	}
		   			
			// Adjust the speed
			vehicle.setSpeed(vKPH);
	        // Add distance traveled to vehicle's odometer.
	        vehicle.addOdometerMileage(distanceTravelled, fuelNeeded);
	        // Track maintenance due to distance traveled.
	        vehicle.addDistanceLastMaintenance(distanceTravelled);
	        // Derive the instantaneous fuel economy [in km/kg]
	        
	        double iFE = 0;
	        
	        if (fuelNeeded > 0) {
		        // Derive the instantaneous fuel economy [in km/kg]
		        iFE = distanceTravelled / fuelNeeded;	        
		        // Set the instantaneous fuel economy [in km/kg]
		        vehicle.setIFuelEconomy(iFE);
	        }

	        // Derive the instantaneous fuel consumption [Wh/km]
	        double iFC = 0;	
	        
	        if (distanceTravelled > 0) {
		        // Derive the instantaneous fuel consumption [Wh/km]
		        iFC = totalEnergyNeeded / distanceTravelled;	        
		        // Set the instantaneous fuel consumption [Wh/km]
		        vehicle.setIFuelConsumption(iFC);
	        }
	        
	        double bFC = vehicle.getBaseFuelConsumption();       
	        // Get the base fuel economy 
	        double bFE = vehicle.getBaseFuelEconomy();      	
	        // Calculate the average power for this time period [in kW]
	        double aveP = totalEnergyNeeded / 1000.0 / hrsTime;
	        
<<<<<<< HEAD
	        logger.log(vehicle, Level.INFO, 10_000, 
	        			"type: " 				+ vehicle.getVehicleType() + "   "
	        		 	+ "mass: " 				+ Math.round(mass * 100.0)/100.0 + KG
	        		 	+ "odometer: " 			+ Math.round(vehicle.getOdometerMileage()* 1_000.0)/1_000.0 + KM
	        		 	+ "d_km: " 				+ Math.round(dKM * 1_000.0)/1_000.0 + KM
	        	        + "hr: "				+ Math.round(hr * 10_000.0)/10_000.0 + " hrs   "
	        	        + "u_kph: "				+ Math.round(uKPH * 10_000.0)/10_000.0 + KPH
	                	+ "v_kph: " 			+ Math.round(vKPH * 10_000.0)/10_000.0 + KPH
	        	        + "a_ms: "				+ Math.round(aMS * 10_000.0)/10_000.0 + " m/s2   "
	            	    + "avePower: " 			+ Math.round(aveP * 1_000.0)/1_000.0 + KW
	    				+ "energyUsed: " 		+ Math.round(energyNeeded * 1_000.0)/1_000.0 + WH
	    				+ "energyByFuel: " 		+ Math.round(energyByFuel * 1_000.0)/1_000.0 + WH
	    				+ "energyByBattery: " 	+ Math.round(energyByBattery * 1_000.0)/1_000.0 + WH
	    				+ "Battery: " 			+ Math.round(battery.getcurrentEnergy() * 1_000.0)/1_000.0 + KWH    				
	            		+ "fuelUsed: " 			+ Math.round(fuelNeeded * 100_000.0)/100_000.0 + KG 
	        	        + "fAccel: " 			+ Math.round(fAccel * 10_000.0)/10_000.0 + N
	        	        + "angle: "				+ Math.round(angle / Math.PI * 180.0 * 10.0)/10.0 + " deg   "
	        			+ "fInitialF: " 		+ Math.round(fInitialFriction * 10_000.0)/10_000.0 + N
	        			+ "fGravity: " 			+ Math.round(fGravity * 10_000.0)/10_000.0 + N
	        			+ "fAeroDrag: " 		+ Math.round(fAeroDrag * 10_000.0)/10_000.0 + N
	    	    		+ "fRolling: " 			+ Math.round(fRolling * 10_000.0)/10_000.0 + N
	    	    		+ "fGradingRes: "		+ Math.round(fGradingResistance * 10_000.0)/10_000.0 + N
	    	    		+ "fTot: " 				+ Math.round(fTot * 10_000.0)/10_000.0 + N
	    	    		+ "baseFE: " 			+ Math.round(bFE * 1_000.0)/1_000.0 + KM_KG  
	                   	+ "estFE: " 			+ Math.round(vehicle.getEstimatedFuelEconomy() * 1_000.0)/1_000.0 + KM_KG
	                   	+ "initFE: " 			+ Math.round(initFE * 1_000.0)/1_000.0 + KM_KG
	    	    		+ "instantFE: " 		+ Math.round(iFE * 1_000.0)/1_000.0 + KM_KG  
	       	    		+ "cumFE: " 			+ Math.round(vehicle.getCumFuelEconomy() * 1_000.0)/1_000.0 + KM_KG  
	    	    		+ "baseFC: " 			+ Math.round(bFC * 1_000.0)/1_000.0 + WH_KM 
	    	    		+ "instantFC: " 		+ Math.round(iFC * 1_000.0)/1_000.0 + WH_KM    
	 	      	   		+ "cumFC: " 			+ Math.round(vehicle.getCumFuelConsumption() * 1_000.0)/1_000.0 + WH_KM  
=======
	        /*
			 * May comment off the block of codes below once debugging is done.
			 * 
			 * NOTE: DO NOT delete any of them. Needed for testing when new features are added in future.
			 */
	        logger.log(vehicle, Level.INFO, 20_000,  
        			Conversion.capitalize(vehicle.getVehicleTypeString()) + "  "
        		 	+ "mass: " 				+ Math.round(mass * 100.0)/100.0 + KG
        		 	+ "odometer: " 			+ Math.round(vehicle.getOdometerMileage()* 1_000.0)/1_000.0 + KM
        		 	+ "navpointDist: " 		+ Math.round(navpointDist * 1_000.0)/1_000.0 + KM
        		 	+ "distanceTravelled: " + Math.round(distanceTravelled * 1_000.0)/1_000.0 + KM
        	        + "time: "				+ Math.round(secs * 1_000.0)/1_000.0 + " secs  "
        	        + "uKPH: "				+ Math.round(uKPH * 1_000.0)/1_000.0 + KPH
                	+ "vKPH: " 				+ Math.round(vKPH * 1_000.0)/1_000.0 + KPH      	        
					+ "energyByBattery: " +  Math.round(energyByBattery * 1000.0)/1000.0 + WH
					+ "Battery: " 			+ Math.round(battery.getcurrentEnergy() * 1_000.0)/1_000.0 + KWH    
					+ "totalEnergyNeeded: " + Math.round(totalEnergyNeeded * 1000.0)/1000.0 + WH
					
                	+ "totalForce: " 		+ Math.round(totalForce * 10_000.0)/10_000.0 + N       	        
            	    + "iPower: " 			+ Math.round(iPower * 1_000.0)/1_000.0 + W
            	    
               	    + "avePower: " 			+ Math.round(aveP * 1_000.0)/1_000.0 + KW
               	    
    				+ "totalEnergyNeeded: " + Math.round(totalEnergyNeeded * 1_000.0)/1_000.0 + WH
    				+ "energyByFuel: " 		+ Math.round(energyByFuel * 1_000.0)/1_000.0 + WH
    				+ "energyByBattery: " 	+ Math.round(energyByBattery * 1_000.0)/1_000.0 + WH
    				+ "Battery: " + Math.round(battery.getcurrentEnergy() * 1_000.0)/1_000.0 + KWH
    				
            		+ "fuelUsed: " 			+ Math.round(fuelNeeded * 100_000.0)/100_000.0 + KG 
        	        + "angle: "				+ Math.round(angle / Math.PI * 180.0 * 10.0)/10.0 + " deg  "
        			+ "fInitialF: " 		+ Math.round(fInitialFriction * 1_000.0)/1_000.0 + N
        			+ "fGravity: " 			+ Math.round(fGravity * 1_000.0)/1_000.0 + N
        			+ "fAeroDrag: " 		+ Math.round(fAeroDrag * 1_000.0)/1_000.0 + N
    	    		+ "fRolling: " 			+ Math.round(fRolling * 1_000.0)/1_000.0 + N
    	    		+ "fRoadSlope: "		+ Math.round(fRoadSlope * 1_000.0)/1_000.0 + N
  
    	    		+ "baseFE: " 			+ Math.round(bFE * 1_000.0)/1_000.0 + KM_KG  
                   	+ "estFE: " 			+ Math.round(vehicle.getEstimatedFuelEconomy() * 1_000.0)/1_000.0 + KM_KG
    	    		+ "instantFE: " 		+ Math.round(iFE * 1_000.0)/1_000.0 + KM_KG  
       	    		+ "cumFE: " 			+ Math.round(vehicle.getCumFuelEconomy() * 1_000.0)/1_000.0 + KM_KG  
    	    		+ "baseFC: " 			+ Math.round(bFC * 1_000.0)/1_000.0 + WH_KM 
    	    		+ "instantFC: " 		+ Math.round(iFC * 1_000.0)/1_000.0 + WH_KM    
 	      	   		+ "cumFC: " 			+ Math.round(vehicle.getCumFuelConsumption() * 1_000.0)/1_000.0 + WH_KM  
>>>>>>> a935021a
	    	);
	        		
			// Cache the new value of fuelUsed	
	        if (fuelNeeded > 0) {
		    	// Retrieve the fuel needed for the distance traveled
			    vehicle.retrieveAmountResource(fuelType, fuelUsedCache);
			    // Assume double amount of oxygen as fuel oxidizer
			    vehicle.retrieveAmountResource(OXYGEN_ID, RATIO_OXIDIZER_FUEL * fuelUsedCache);
			    // Generate 1.75 times amount of the water from the fuel cells
			    vehicle.storeAmountResource(WATER_ID, RATIO_WATER_METHANOL * fuelUsedCache);
	        	
	        	fuelUsedCache = fuelNeeded;
	        }
        }
        
        else {
           	// Case 2: deceleration is needed
        	// Gets the deceleration using regenerative braking
        	double aRegen = aMotor;
            // Set new vehicle acceleration
            vehicle.setAccel(aRegen);
            
            double iPower = - aRegen * mass * vMS; // (vMS + uMS)/2.0; // [in W]
            
    		logger.log(vehicle, Level.INFO, 20_000,  "Need to decelerate and reduce the speed from " 
    				+  Math.round(uKPH * 1_000.0)/1_000.0 + " kph "
    				+ "to " + Math.round(vKPH * 1_000.0)/1_000.0
    				+ " kph.  "
    				+ "regen decel: " + Math.round(aRegen * 1_000.0)/1_000.0 
    				+ " m/s2.  "
    				+ "target decel: " + Math.round(accelTarget * 1_000.0)/1_000.0 
    				+ " m/s2. "			
    		);
            
    	    // Convert the energyNeeded energy from J to Wh
            double energyNeeded = iPower * secs / JOULES_PER_WH ; // [in Wh]
    	        
            double energyforCharging = battery.provideEnergy(energyNeeded / 1000, hrsTime) * 1000; 
	        
	        /*
			 * May comment off the block of codes below once debugging is done.
			 * 
			 * NOTE: DO NOT delete any of them. Needed for testing when new features are added in future.
			 */
    	    logger.log(vehicle, Level.INFO, 20_000,  
    	    		Conversion.capitalize(vehicle.getVehicleTypeString()) + "  "
        		 	+ "mass: " 				+ Math.round(mass * 100.0)/100.0 + KG
        		 	+ "odometer: " 			+ Math.round(vehicle.getOdometerMileage()* 1_000.0)/1_000.0 + KM
        		 	+ "navpointDist: " 		+ Math.round(navpointDist * 1_000.0)/1_000.0 + KM
        		 	+ "distanceTravelled: " + Math.round(distanceTravelled * 1_000.0)/1_000.0 + KM
        	        + "time: "				+ Math.round(secs * 1_000.0)/1_000.0 + " secs  "
        	        + "uKPH: "				+ Math.round(uKPH * 1_000.0)/1_000.0 + KPH
                	+ "vKPH: " 				+ Math.round(vKPH * 1_000.0)/1_000.0 + KPH     
    				+ "Battery: " 			+ Math.round(battery.getcurrentEnergy() * 1_000.0)/1_000.0 + KWH  
    				
                	+ "totalForce: " 		+ Math.round(totalForce * 10_000.0)/10_000.0 + N       	        
            	    + "iPower: " 			+ Math.round(iPower * 1_000.0)/1_000.0 + W
            	    
    				+ "energyNeeded: " 		+ Math.round(energyNeeded * 1_000.0)/1_000.0 + WH
    				+ "energyforCharging: " + Math.round(energyforCharging * 1_000.0)/1_000.0 + WH
    	    );
     
            // Derive the instantaneous fuel consumption [Wh/km]
            double iFC = 0;	
            
            if (distanceTravelled > 0) {
    	        // Derive the instantaneous fuel consumption [Wh/km]
    	        iFC = energyforCharging / distanceTravelled;	        
    	        // Set the instantaneous fuel consumption [Wh/km]
    	        vehicle.setIFuelConsumption(iFC);
            }
        }
        
        // Set new vehicle speed
        vehicle.setSpeed(vKPH);
        // Determine new position
        vehicle.setCoordinates(vehicle.getCoordinates().getNewLocation(vehicle.getDirection(), distanceTravelled));       

        return remainingHrs;   
	}

    /**
	 * Gets the amount of fuel (kg) needed for a trip of a given distance (km).
	 *
	 * @param tripDistance   the distance (km) of the trip.
	 * @param fuelEconomy the vehicle's instantaneous fuel economy (km/kg).
	 * @param useMargin      Apply safety margin when loading resources before embarking if true.
	 * @return amount of fuel needed for trip (kg)
	 */
	public double getFuelNeededForTrip(Vehicle vehicle, double tripDistance, double fuelEconomy, boolean useMargin) {
		double result = tripDistance / fuelEconomy;
		double factor = 1;
		if (useMargin) {
			if (tripDistance < 100) {
				// Note: use formula below to add more extra fuel for short travel distance on top of the fuel margin
				// in case of getting stranded locally
				factor = - tripDistance / 50.0 + 3 ;
			}	
			factor *= vehicle.getFuelRangeErrorMargin();
			result *= factor;
		}
		return result;
	}
	
	/**
	 * Gets the HrsTime cache in hr.
	 * 
	 * @return
	 */
	public double getHrsTimeCache() {
		return hrsTimeCache;
	}
	
	/** 
	 * Gets the distance cache in km.
	 * 
	 * @return
	 */
	public double getDistanceCache() {
		return distanceCache;
	}
    
	/** 
	 * Gets the fuelUsed cache in kg.
	 * 
	 * @return
	 */
	public double getFuelUsedCache() {
		return fuelUsedCache;
	}
	
}<|MERGE_RESOLUTION|>--- conflicted
+++ resolved
@@ -211,70 +211,6 @@
         	fRoadSlope = - mg * Math.sin(angle);
         }
         
-<<<<<<< HEAD
-        double fInitialFriction = 5.0 / (0.5 + vMS);  //[in N]
-        // Note : Aerodynamic drag force = air drag coeff * air density * vehicle frontal area / 2 * vehicle speed 
-        double fAeroDrag = 0.4 * 0.02 * 1.5 / 2.0 * vSQ;
-    	// Note: if a_ms is negative, fAccel will be negative and provides free momentum.
-        double fAccel = mass * aMS;
-
-		if (aMS < 0) {
-			
-			// Convert excess kinetic energy to potential energy to be stored 
-			// in on-board battery via regenerative braking
-			
-			logger.log(vehicle, Level.INFO, 20_000, "Reducing speed from " 
-					+  Math.round(uKPH * 1000.0)/1000.0 + " kph "
-					+ " to " + Math.round(vKPH * 1000.0)/1000.0
-					+ " kph. Deceleration: " + Math.round(aMS * 1000.0)/1000.0 
-					+ " m/s2.");
-			
-	        // Note: 1 m/s = 3.6 km/hr (or kph)
-	        double iPower = fAccel * vMS; // [in W]
-	        // Convert the potential energy from J to Wh
-	        double potentialEnergy = - iPower * secs / JOULES_PER_WH ; // [in Wh]
-	        
-	        double energyforCharging = battery.provideEnergy(potentialEnergy / 1000, hrsTime) * 1000;
-	      
-	        logger.log(vehicle, Level.INFO, 10_000, 
-        			"type: " 				+ vehicle.getVehicleType() + "   "
-        		 	+ "mass: " 				+ Math.round(mass * 100.0)/100.0 + KG
-        		 	+ "odometer: " 			+ Math.round(vehicle.getOdometerMileage()* 1_000.0)/1_000.0 + KM
-        		 	+ "d_km: " 				+ Math.round(dKM * 1_000.0)/1_000.0 + KM
-        	        + "hr: "				+ Math.round(hr * 10_000.0)/10_000.0 + " hrs   "
-        	        + "u_kph: "				+ Math.round(uKPH * 10_000.0)/10_000.0 + KPH
-                	+ "v_kph: " 			+ Math.round(vKPH * 10_000.0)/10_000.0 + KPH
-        	        + "a_ms: "				+ Math.round(aMS * 10_000.0)/10_000.0 + " m/s2   "
-                	+ "fAccel: " 			+ Math.round(fAccel * 10_000.0)/10_000.0 + N       	        
-            	    + "iPower: " 			+ Math.round(iPower * 1_000.0)/1_000.0 + KW
-    				+ "potentialEnergy: " 	+ Math.round(potentialEnergy * 1_000.0)/1_000.0 + WH
-    				+ "energyforCharging: " + Math.round(energyforCharging * 1_000.0)/1_000.0 + WH
-    				+ "Battery: " 			+ Math.round(battery.getcurrentEnergy() * 1_000.0)/1_000.0 + KWH
-	        );
-	        
-	        // Determine new position
-	        vehicle.setCoordinates(vehicle.getCoordinates().getNewLocation(vehicle.getDirection(), dKM));       
-			// Cache the new value of hr
-			hrsTimeCache = hr;
-			// Cache the new value of d_km
-			distanceCache = dKM;
-			
-	        return 0;
-		}
-    	
-		else {
-	        // Account for the use of onboard battery to supply the energy
-			
-	        double fTot = fInitialFriction + fGravity + fAeroDrag + fRolling + fGradingResistance + fAccel;
-	        // Note: 1 m/s = 3.6 km/hr (or kph)
-	        double iPower = fTot * vMS; // [in W]
-	        // Convert the energy usage from J to Wh
-	        double energyNeeded = iPower * secs / JOULES_PER_WH ; // [in Wh]
-	        
-	        double energyByBattery = battery.requestEnergy(energyNeeded / 1000, hrsTime) * 1000;
-	        
-	        double energyByFuel = energyNeeded - energyByBattery;
-=======
         double fInitialFriction = - 5.0 / (0.5 + averageSpeed);  // [in N]
         // Note : Aerodynamic drag force = 0.5 * air drag coeff * air density * vehicle frontal area * vehicle speed ^2 
         // https://x-engineer.org/aerodynamic-drag
@@ -323,7 +259,6 @@
 	        double energyByBattery = battery.requestEnergy(totalEnergyNeeded / 1000.0, hrsTime) * 1000.0;
 	        // Get energy from the fuel
 	        double energyByFuel = totalEnergyNeeded - energyByBattery;
->>>>>>> a935021a
 	        
 	        double fuelNeeded = 0;
 	        
@@ -434,9 +369,8 @@
 	        // Calculate the average power for this time period [in kW]
 	        double aveP = totalEnergyNeeded / 1000.0 / hrsTime;
 	        
-<<<<<<< HEAD
 	        logger.log(vehicle, Level.INFO, 10_000, 
-	        			"type: " 				+ vehicle.getVehicleType() + "   "
+	        			"type: " 				+ vehicle.getSpecName() + "   "
 	        		 	+ "mass: " 				+ Math.round(mass * 100.0)/100.0 + KG
 	        		 	+ "odometer: " 			+ Math.round(vehicle.getOdometerMileage()* 1_000.0)/1_000.0 + KM
 	        		 	+ "d_km: " 				+ Math.round(dKM * 1_000.0)/1_000.0 + KM
@@ -466,51 +400,6 @@
 	    	    		+ "baseFC: " 			+ Math.round(bFC * 1_000.0)/1_000.0 + WH_KM 
 	    	    		+ "instantFC: " 		+ Math.round(iFC * 1_000.0)/1_000.0 + WH_KM    
 	 	      	   		+ "cumFC: " 			+ Math.round(vehicle.getCumFuelConsumption() * 1_000.0)/1_000.0 + WH_KM  
-=======
-	        /*
-			 * May comment off the block of codes below once debugging is done.
-			 * 
-			 * NOTE: DO NOT delete any of them. Needed for testing when new features are added in future.
-			 */
-	        logger.log(vehicle, Level.INFO, 20_000,  
-        			Conversion.capitalize(vehicle.getVehicleTypeString()) + "  "
-        		 	+ "mass: " 				+ Math.round(mass * 100.0)/100.0 + KG
-        		 	+ "odometer: " 			+ Math.round(vehicle.getOdometerMileage()* 1_000.0)/1_000.0 + KM
-        		 	+ "navpointDist: " 		+ Math.round(navpointDist * 1_000.0)/1_000.0 + KM
-        		 	+ "distanceTravelled: " + Math.round(distanceTravelled * 1_000.0)/1_000.0 + KM
-        	        + "time: "				+ Math.round(secs * 1_000.0)/1_000.0 + " secs  "
-        	        + "uKPH: "				+ Math.round(uKPH * 1_000.0)/1_000.0 + KPH
-                	+ "vKPH: " 				+ Math.round(vKPH * 1_000.0)/1_000.0 + KPH      	        
-					+ "energyByBattery: " +  Math.round(energyByBattery * 1000.0)/1000.0 + WH
-					+ "Battery: " 			+ Math.round(battery.getcurrentEnergy() * 1_000.0)/1_000.0 + KWH    
-					+ "totalEnergyNeeded: " + Math.round(totalEnergyNeeded * 1000.0)/1000.0 + WH
-					
-                	+ "totalForce: " 		+ Math.round(totalForce * 10_000.0)/10_000.0 + N       	        
-            	    + "iPower: " 			+ Math.round(iPower * 1_000.0)/1_000.0 + W
-            	    
-               	    + "avePower: " 			+ Math.round(aveP * 1_000.0)/1_000.0 + KW
-               	    
-    				+ "totalEnergyNeeded: " + Math.round(totalEnergyNeeded * 1_000.0)/1_000.0 + WH
-    				+ "energyByFuel: " 		+ Math.round(energyByFuel * 1_000.0)/1_000.0 + WH
-    				+ "energyByBattery: " 	+ Math.round(energyByBattery * 1_000.0)/1_000.0 + WH
-    				+ "Battery: " + Math.round(battery.getcurrentEnergy() * 1_000.0)/1_000.0 + KWH
-    				
-            		+ "fuelUsed: " 			+ Math.round(fuelNeeded * 100_000.0)/100_000.0 + KG 
-        	        + "angle: "				+ Math.round(angle / Math.PI * 180.0 * 10.0)/10.0 + " deg  "
-        			+ "fInitialF: " 		+ Math.round(fInitialFriction * 1_000.0)/1_000.0 + N
-        			+ "fGravity: " 			+ Math.round(fGravity * 1_000.0)/1_000.0 + N
-        			+ "fAeroDrag: " 		+ Math.round(fAeroDrag * 1_000.0)/1_000.0 + N
-    	    		+ "fRolling: " 			+ Math.round(fRolling * 1_000.0)/1_000.0 + N
-    	    		+ "fRoadSlope: "		+ Math.round(fRoadSlope * 1_000.0)/1_000.0 + N
-  
-    	    		+ "baseFE: " 			+ Math.round(bFE * 1_000.0)/1_000.0 + KM_KG  
-                   	+ "estFE: " 			+ Math.round(vehicle.getEstimatedFuelEconomy() * 1_000.0)/1_000.0 + KM_KG
-    	    		+ "instantFE: " 		+ Math.round(iFE * 1_000.0)/1_000.0 + KM_KG  
-       	    		+ "cumFE: " 			+ Math.round(vehicle.getCumFuelEconomy() * 1_000.0)/1_000.0 + KM_KG  
-    	    		+ "baseFC: " 			+ Math.round(bFC * 1_000.0)/1_000.0 + WH_KM 
-    	    		+ "instantFC: " 		+ Math.round(iFC * 1_000.0)/1_000.0 + WH_KM    
- 	      	   		+ "cumFC: " 			+ Math.round(vehicle.getCumFuelConsumption() * 1_000.0)/1_000.0 + WH_KM  
->>>>>>> a935021a
 	    	);
 	        		
 			// Cache the new value of fuelUsed	
