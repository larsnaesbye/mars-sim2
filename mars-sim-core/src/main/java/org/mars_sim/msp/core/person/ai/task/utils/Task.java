<<<<<<< HEAD
/**
 * Mars Simulation Project
 * Task.java
 * @version 3.1.2 2020-09-02
 * @author Scott Davis
 */
package org.mars_sim.msp.core.person.ai.task.utils;

import java.awt.geom.Point2D;
import java.io.Serializable;
import java.util.ArrayList;
import java.util.Collection;
import java.util.Collections;
import java.util.Iterator;
import java.util.List;
import java.util.concurrent.CopyOnWriteArrayList;
import java.util.logging.Level;

import org.mars_sim.msp.core.CollectionUtils;
import org.mars_sim.msp.core.LocalAreaUtil;
import org.mars_sim.msp.core.LocalBoundedObject;
import org.mars_sim.msp.core.Simulation;
import org.mars_sim.msp.core.SimulationConfig;
import org.mars_sim.msp.core.Unit;
import org.mars_sim.msp.core.UnitEventType;
import org.mars_sim.msp.core.UnitManager;
import org.mars_sim.msp.core.events.HistoricalEventManager;
import org.mars_sim.msp.core.logging.SimLogger;
import org.mars_sim.msp.core.malfunction.Malfunctionable;
import org.mars_sim.msp.core.mars.SurfaceFeatures;
import org.mars_sim.msp.core.mars.TerrainElevation;
import org.mars_sim.msp.core.person.EventType;
import org.mars_sim.msp.core.person.Person;
import org.mars_sim.msp.core.person.PersonConfig;
import org.mars_sim.msp.core.person.ai.NaturalAttributeType;
import org.mars_sim.msp.core.person.ai.SkillManager;
import org.mars_sim.msp.core.person.ai.SkillType;
import org.mars_sim.msp.core.person.ai.job.JobType;
import org.mars_sim.msp.core.person.ai.job.JobUtil;
import org.mars_sim.msp.core.person.ai.mission.Mission;
import org.mars_sim.msp.core.person.ai.mission.MissionManager;
import org.mars_sim.msp.core.person.ai.social.RelationshipManager;
import org.mars_sim.msp.core.person.ai.task.Walk;
import org.mars_sim.msp.core.resource.ResourceUtil;
import org.mars_sim.msp.core.robot.Robot;
import org.mars_sim.msp.core.robot.RobotType;
import org.mars_sim.msp.core.science.ScientificStudyManager;
import org.mars_sim.msp.core.structure.Settlement;
import org.mars_sim.msp.core.structure.building.Building;
import org.mars_sim.msp.core.structure.building.BuildingException;
import org.mars_sim.msp.core.structure.building.BuildingManager;
import org.mars_sim.msp.core.structure.building.function.Function;
import org.mars_sim.msp.core.structure.building.function.FunctionType;
import org.mars_sim.msp.core.structure.building.function.LifeSupport;
import org.mars_sim.msp.core.time.MarsClock;
import org.mars_sim.msp.core.tool.Conversion;
import org.mars_sim.msp.core.tool.RandomUtil;
import org.mars_sim.msp.core.vehicle.Rover;
import org.mars_sim.msp.core.vehicle.Vehicle;

/**
 * The Task class is an abstract parent class for tasks that allow people to do
 * various things. A person's TaskManager keeps track of one current task for
 * the person, but a task may use other tasks internally to accomplish things.
 */
public abstract class Task implements Serializable, Comparable<Task> {

	/** default serial id. */
	private static final long serialVersionUID = 1L;

	/** default logger. */
	private static SimLogger logger = SimLogger.getLogger(Task.class.getName());

	private static final double JOB_STRESS_MODIFIER = .5D;
	// if that task is an a.i. task within a person's job, then the stress effect is
	// 1/2
	private static final double SKILL_STRESS_MODIFIER = .1D;

	protected static final int FIRST_ITEM_RESOURCE_ID = ResourceUtil.FIRST_ITEM_RESOURCE_ID;

	protected static final int FIRST_EQUIPMENT_RESOURCE_ID = ResourceUtil.FIRST_EQUIPMENT_RESOURCE_ID;

	/** Level of top level Task */
	private static final int TOP_LEVEL = 1;

	// Data members
	/** True if task is finished. */
	private boolean done;
	/** True if task has a time duration. */
	protected boolean hasDuration;
	/** Is this task effort driven. */
	protected boolean effortDriven;
	/** Task should create Historical events. */
	private boolean createEvents;
	/** Amount of time required to complete current phase. (in millisols) */
	protected double phaseTimeRequired;
	/** Amount of time completed on the current phase. (in millisols) */
	protected double phaseTimeCompleted;
	/** Stress modified by person performing task per millisol. */
	protected double stressModifier;
	/** The time duration (in millisols) of the task. */
	private double duration;
	/** The current amount of time spent on the task (in millisols). */
	private double timeCompleted;
	/** The id of the person/robot. */
	protected Integer id;
	/** The id of the teacher. */
	protected Integer teacherID;
	/** The name of the task. */
	private String name = "";
	/** Description of the task. */
	private String description = "";
	/** The level of this Task, one is top level Task **/
	private int level = TOP_LEVEL;

	/** The person teaching this task if any. */
	private transient Person teacher;
	/** The person performing the task. */
	protected transient Person person;
	/** The robot performing the task. */
	protected transient Robot robot;

	/** The worker performing the task */
	protected transient Worker worker;
	/** Unit for events distribution */
	private transient Unit eventTarget;

	/** The sub-task of this task. */
	protected Task subTask;
	/** The phase of this task. */
	private TaskPhase phase;

	/** A collection of the task's phases. */
	private Collection<TaskPhase> phases;

	private List<SkillType> neededSkills = null;

	/** Ratio of work time to experience */
	private double experienceRatio;

	/** What natural attribute influences experience points */
	private NaturalAttributeType experienceAttribute = NaturalAttributeType.EXPERIENCE_APTITUDE;

	public static Simulation sim = Simulation.instance();
	/** The static instance of the mars clock */
	protected static MarsClock marsClock;
	/** The static instance of the event manager */
	public static HistoricalEventManager eventManager;
	/** The static instance of the relationship manager */
	public static RelationshipManager relationshipManager;
	/** The static instance of the UnitManager */
	protected static UnitManager unitManager;
	/** The static instance of the ScientificStudyManager */
	protected static ScientificStudyManager scientificStudyManager;
	/** The static instance of the SurfaceFeatures */
	protected static SurfaceFeatures surfaceFeatures;
	/** The static instance of the MissionManager */
	protected static MissionManager missionManager;
	/** The static instance of the personConfig */
	protected static PersonConfig personConfig = SimulationConfig.instance().getPersonConfig();
	/** The static instance of the TerrainElevation */
	protected static TerrainElevation terrainElevation;

	/**
	 * Constructs a Task object that has a fixed duration.
	 * 
	 * @param name            the name of the task
	 * @param worker          the worker performing the task
	 * @param effort          Does this task require physical effort
	 * @param createEvents    Does this task create events?
	 * @param stressModifier  stress modified by person performing task per
	 *                        millisol.
	 * @param primarySkill    The main skill needed for this Task
	 * @param experienceRatio What is the ratio of time per experience points
	 * @param duration        the time duration (in millisols) of the task (or 0 if
	 *                        none)
	 */
	protected Task(String name, Worker worker, boolean effort, boolean createEvents, double stressModifier,
			SkillType primarySkill, double experienceRatio, double duration) {

		this(name, worker, effort, createEvents, stressModifier, primarySkill, experienceRatio);

		if ((duration <= 0D) || !Double.isFinite(duration)) {
			throw new IllegalArgumentException("Task duration must be positive :" + duration);
		}

		this.duration = duration;
		this.hasDuration = true;
	}

	/**
	 * Constructs a Task object. It has no fixed duration.
	 * 
	 * @param name            the name of the task
	 * @param worker          the worker performing the task
	 * @param effort          Does this task require physical effort
	 * @param createEvents    Does this task create events?
	 * @param stressModifier  stress modified by person performing task per
	 *                        millisol.
	 * @param primarySkill    Main skill needed for task
	 * @param experienceRatio Ratio of work time per experience point
	 */
	protected Task(String name, Worker worker, boolean effort, boolean createEvents, double stressModifier,
			SkillType primarySkill, double experienceRatio) {
		this.name = name;
		this.description = name;
		this.effortDriven = effort;
		this.createEvents = createEvents;
		this.stressModifier = stressModifier;
		this.experienceRatio = experienceRatio;
		this.hasDuration = false;

		if (primarySkill != null) {
			addAdditionSkill(primarySkill);
		}

		if (worker == null) {
			throw new IllegalArgumentException("Worker can not be null");
		}
		this.worker = worker;

		if (worker instanceof Person) {
			this.person = (Person) worker;
			this.id = this.person.getIdentifier();
			this.eventTarget = this.person;
		}

		else if (worker instanceof Robot) {
			this.robot = (Robot) worker;
			this.id = this.robot.getIdentifier();
			this.eventTarget = this.robot;
		}

		done = false;

		timeCompleted = 0D;

		phase = null;
		phases = new ArrayList<>();

		// For sub task
		if (subTask != null) {
			subTask.setPhase(null);
			subTask = null;
		}
	}

	/**
	 * Constructs a basic Task object. It requires no skill and has a fixed
	 * duration.
	 * 
	 * @param name           the name of the task
	 * @param worker         the worker performing the task
	 * @param effort         Does this task require physical effort
	 * @param createEvents   Does this task create events?
	 * @param stressModifier stress modified by person performing task per millisol.
	 * @param duration       the time duration (in millisols) of the task (or 0 if
	 *                       none)
	 */
	protected Task(String name, Worker worker, boolean effort, boolean createEvents, double stressModifier,
			double duration) {
		this(name, worker, effort, createEvents, stressModifier, null, 0D, duration);
	}

	/**
	 * Set the Natural attribute that influences expereince points. By default this
	 * is EXPERIENCE_APPITUDE
	 * 
	 * @param academicAptitude
	 */
	protected void setExperienceAttribute(NaturalAttributeType experienceAttribute) {
		this.experienceAttribute = experienceAttribute;
	}

	protected void addAdditionSkill(SkillType newSkill) {
		if (neededSkills == null) {
			neededSkills = new ArrayList<>();
		}
		neededSkills.add(newSkill);
	}

	public boolean isNotSubTask() {
		Task top = worker.getTaskManager().getTask();
		return top.equals(this);
	}
	
	public void endSubTask() {
		// For sub task
		if (subTask != null) {
			subTask.setPhase(null);
			subTask.setDescription("");
			subTask.endTask();
//        	subTask.destroy();
//			subTask = null;
		}
	}

	public void endSubTask2() {
		// For sub task 2
		if (subTask != null) {
			subTask.endSubTask();
		}
	}

	/**
	 * Ends the task and performs any final actions.
	 */
	public void endTask() {
		// Set done to true
		done = true;
		setPhase(null);
		setDescription("");

		// End subtask
		endSubTask();
		
		// Fires task end event
		eventTarget.fireUnitUpdate(UnitEventType.TASK_ENDED_EVENT, this);

		// Create ending task historical event if needed.
		if (createEvents) {

			TaskEvent endingEvent = new TaskEvent(eventTarget, this, eventTarget, EventType.TASK_FINISH,
					eventTarget.getLocationTag().getExtendedLocations(), "");
			eventManager.registerNewEvent(endingEvent);
		}
	}

	/**
	 * Return the value of the effort driven flag.
	 * 
	 * @return Effort driven.
	 */
	public boolean isEffortDriven() {
		return effortDriven;
	}

	/**
	 * Returns the name of the task.
	 * 
	 * @return the task's name
	 */
	public String getName() {
		return getName(true);
	}

	/**
	 * Gets the name of the task.
	 * 
	 * @param allowSubtask true if subtask name should be used.
	 * @return the task's name.
	 */
	public String getName(boolean allowSubtask) {
		if (allowSubtask && (subTask != null) && !subTask.done) {
			return subTask.getName();
		} else {
			return name;
		}
	}

	/**
	 * Gets the task name
	 * 
	 * @return the task's name in String.
	 */
	public String getTaskName() {
		return this.getClass().getSimpleName();

	}

	/**
	 * Sets the task's name.
	 * 
	 * @param name the task name.
	 */
	protected void setName(String name) {
		this.name = name;
		this.eventTarget.fireUnitUpdate(UnitEventType.TASK_NAME_EVENT, name);
	}

	/**
	 * Returns a string that is a description of what the task is currently doing.
	 * This is mainly for user interface purposes. Derived tasks should extend this
	 * if necessary. Defaults to just the name of the task.
	 * 
	 * @return the description of what the task is currently doing
	 */
	public String getDescription() {
		if (description == null) {
			return "";
		}
		return description;
	}

	/**
	 * Gets the description of the task.
	 * 
	 * @param allowSubtask true if subtask description should be used.
	 * @return the task description.
	 */
	public String getDescription(boolean allowSubtask) {
		if (allowSubtask && (subTask != null) && !subTask.done) {
			return subTask.getDescription();
		} else {
			return description;
		}
	}

	/**
	 * Sets the task's description.
	 * 
	 * @param description the task description.
	 */
	protected void setDescription(String des) {
		description = des;
		eventTarget.fireUnitUpdate(UnitEventType.TASK_DESCRIPTION_EVENT, des);
		
		if (phase != null) {
			// Record the activity
			if (canRecord()) {
				Mission ms = worker.getMission();
				worker.getTaskManager().recordTask(this,
						(ms != null ? ms.getName() : null));
			}
		}
	}

	/**
	 * Returns a boolean whether this task should generate events
	 * 
	 * @return boolean flag.
	 */
	public boolean getCreateEvents() {
		return createEvents;
	}

	/**
	 * Gets a string of the current phase of the task.
	 * 
	 * @return the current phase of the task
	 */
	public TaskPhase getPhase() {
		return phase;
	}

	/**
	 * Sets the task's current phase.
	 * 
	 * @param newPhase the phase to set the a task at.
	 * @throws Exception if newPhase is not in the task's collection of phases.
	 */
	protected void setPhase(TaskPhase newPhase) {
		phase = newPhase;
	
		// Method is called via endTask with a null phase
		if (newPhase != null) {
			if (phases != null && !phases.isEmpty() && phases.contains(newPhase)) {
	
				// Note: need to avoid java.lang.StackOverflowError when calling
				// PersonTableModel.unitUpdate()
				eventTarget.fireUnitUpdate(UnitEventType.TASK_PHASE_EVENT, newPhase);
			}
			
			// Record the activity
			if (canRecord()) {
				Mission ms = worker.getMission();
				worker.getTaskManager().recordTask(this,
						(ms != null ? ms.getName() : null));
			}
		}
	}

	/**
	 * Does a change of Phase for this Task generate an entry in the Task Schedule 
	 * @return true by default
	 */
	protected boolean canRecord() {
		return true;
	}
	
	/**
	 * Adds a phase to the task's collection of phases.
	 * 
	 * @param newPhase the new phase to add.
	 */
	protected void addPhase(TaskPhase newPhase) {
		if (newPhase == null) {
			throw new IllegalArgumentException("newPhase is null");
		} else if ((phases != null && (phases.isEmpty() || !phases.contains(newPhase)))) {
			phases.add(newPhase);
		}
	}

	/**
	 * Determines if task is still active.
	 * 
	 * @return true if task is completed
	 */
	public boolean isDone() {
		return done;
	}

	/**
	 * Adds a new sub-task.
	 * 
	 * @param newSubTask the new sub-task to be added
	 */
	public void addSubTask(Task newSubTask) {
		if (subTask != null) {
			if (subTask.done) {
				createSubTask(newSubTask);
			}

			else {
				subTask.addSubTask(newSubTask);
			}
		}

		else {
			createSubTask(newSubTask);
		}
	}

	/**
	 * Create a new sub-task.
	 * 
	 * @param newSubTask the new sub-task to be added
	 */
	private void createSubTask(Task newSubTask) {
		subTask = newSubTask;
		subTask.level = this.level + 1;
		eventTarget.fireUnitUpdate(UnitEventType.TASK_SUBTASK_EVENT, newSubTask);
	}

	/**
	 * Gets the task's subtask. Returns null if none
	 * 
	 * @return subtask
	 */
	public Task getSubTask() {
		return subTask;
	}

	/**
	 * Perform the task for the given number of seconds. Children should override
	 * and implement this.
	 * 
	 * @param time amount of time (millisol) given to perform the task (in
	 *             millisols)
	 * @return amount of time (millisol) remaining after performing the task (in
	 *         millisols)
	 * @throws Exception if error performing task.
	 */
	public double performTask(double time) {
		double timeLeft = time;
		if (subTask != null) {
			if (subTask.isDone()) {
				subTask.setPhase(null);
				subTask.setDescription("");
			} else {
				timeLeft = subTask.performTask(timeLeft);
			}
		}

		// If no subtask, perform this task.
		if ((subTask == null) || subTask.isDone()) {

			if (person != null) {
				// If task is effort-driven and person is incapacitated, end task.
				if (effortDriven && (person.getPerformanceRating() == 0D)) {
					// "Resurrect" him a little to give him a chance to make amend
					person.getPhysicalCondition().setPerformanceFactor(.1);
					endTask();
				} else {
					timeLeft = executeMappedPhase(timeLeft, time);
				}

				if (time - timeLeft > time / 8D) // SMALL_AMOUNT_OF_TIME)
					// Modify stress performing task.
					modifyStress(time - timeLeft);

			}

			else if (robot != null) {
				// If task is effort-driven and person is incapacitated, end task.
				if (effortDriven && (robot.getPerformanceRating() == 0D)) {
					endTask();
				} else {
					timeLeft = executeMappedPhase(timeLeft, time);
				}
			}
		}

		return timeLeft;
	}

	/**
	 * Execute the mapped phase repeatedly
	 * 
	 * @param timeLeft
	 * @param time
	 * @return
	 */
	private double executeMappedPhase(double timeLeft, double time) {
		// Perform phases of task until time is up or task is done.
		while ((timeLeft > 0D) && !done && getPhase() != null && ((subTask == null) || subTask.done)) {

			if (hasDuration) {
				// Keep track of the duration of the task.
				double timeRequired = duration - timeCompleted;
				if (timeLeft > timeRequired) {
					timeLeft = timeLeft - timeRequired;
					// No need to record consumed time as already know the duration
					performMappedPhase(timeRequired);
					timeCompleted = duration;
					// NOTE: does endTask() cause Sleep task to unncessarily end and restart ?
					endTask();
				} else {
					double remainingTime = timeLeft;
					timeLeft = performMappedPhase(timeLeft);
					timeCompleted += remainingTime;
				}
			} else {
				timeLeft = performMappedPhase(timeLeft);
			}
		}

		return timeLeft;
	}

	/**
	 * Performs the method mapped to the task's current phase.
	 * 
	 * @param time the amount of time (millisol) the phase is to be performed.
	 * @return the remaining time (millisol) after the phase has been performed.
	 * @throws Exception if error in performing phase or if phase cannot be found.
	 */
	protected abstract double performMappedPhase(double time);

	/**
	 * SHould the start of this task create an historical event.
	 * 
	 * @param create New flag value.
	 */
	protected void setCreateEvents(boolean create) {
		createEvents = create;
	}

	/**
	 * Get a string representation of this Task. It's content will consist of the
	 * description.
	 *
	 * @return Description of the task.
	 */
	public String toString() {
		return description;
	}

	/**
	 * Compare this object to another for an ordering. THe ordering is based on the
	 * alphabetic ordering of the Name attribute.
	 *
	 * @param other Object to compare against.
	 * @return integer comparison of the two objects.
	 * @throws ClassCastException if the object in not of a Task.
	 */
	public int compareTo(Task other) {
		return name.compareTo(other.name);
	}

	/**
	 * Modify stress from performing task for given time.
	 * 
	 * @param time the time performing the task.
	 */
	private void modifyStress(double time) {

		if (person != null) {
			double effectiveStressModifier = stressModifier;

			if (stressModifier > 0D) {

				JobType job = person.getMind().getJob();

				if ((job != null) && JobUtil.getJobSpec(job).isJobRelatedTask(getClass())) {
					effectiveStressModifier *= JOB_STRESS_MODIFIER;
				}

				// Reduce stress modifier for person's skill related to the task.
				int skill = getEffectiveSkillLevel();
				effectiveStressModifier -= (effectiveStressModifier * (double) skill * SKILL_STRESS_MODIFIER);

				// If effective stress modifier < 0, set it to 0.
				if (effectiveStressModifier < 0D) {
					effectiveStressModifier = 0D;
				}
			}

			person.getPhysicalCondition()
					.setStress(person.getPhysicalCondition().getStress() + (effectiveStressModifier * time));
		}
	}

	/**
	 * Set the task's stress modifier. Stress modifier can be positive (increase in
	 * stress) or negative (decrease in stress).
	 * 
	 * @param newStressModifier stress modification per millisol.
	 */
	protected void setStressModifier(double newStressModifier) {
		this.stressModifier = newStressModifier;
	}

	/**
	 * Gets the probability modifier for a task if person needs to go to a new
	 * building.
	 * 
	 * @param person      the person to perform the task.
	 * @param newBuilding the building the person is to go to.
	 * @return probability modifier
	 * @throws BuildingException if current or new building doesn't have life
	 *                           support function.
	 */
	protected static double getCrowdingProbabilityModifier(Person person, Building newBuilding) {
		double modifier = 1D;

		Building currentBuilding = BuildingManager.getBuilding(person);

		if ((currentBuilding != null) && (newBuilding != null) && (currentBuilding != newBuilding)) {

			// Increase probability if current building is overcrowded.
			LifeSupport currentLS = currentBuilding.getLifeSupport();
			int currentOverCrowding = currentLS.getOccupantNumber() - currentLS.getOccupantCapacity();
			if (currentOverCrowding > 0) {
				modifier *= ((double) currentOverCrowding + 2);
			}

			// Decrease probability if new building is overcrowded.
			LifeSupport newLS = newBuilding.getLifeSupport();
			int newOverCrowding = newLS.getOccupantNumber() - newLS.getOccupantCapacity();
			if (newOverCrowding > 0) {
				modifier /= ((double) newOverCrowding + 2);
			}
		}

		return modifier;
	}

	protected static double getCrowdingProbabilityModifier(Robot robot, Building newBuilding) {
		double modifier = 1D;

		return modifier;
	}

	/**
	 * Gets the effective skill level a worker has at this task.
	 * 
	 * @return effective skill level
	 */
	public int getEffectiveSkillLevel() {
		int result = 0;
		if (neededSkills != null && worker != null) {
			SkillManager manager = worker.getSkillManager();
			for (SkillType skillType : neededSkills) {
				result += manager.getEffectiveSkillLevel(skillType);
			}

			// Take the average
			result = result / neededSkills.size();
		}

		return result;
	}

	/**
	 * Gets a list of the skills associated with this task. May be empty list if no
	 * associated skills.
	 * 
	 * @return list of skills
	 */
	public List<SkillType> getAssociatedSkills() {
		return neededSkills;
	}

	/**
	 * Checks if someone is teaching this task to the person performing it.
	 * 
	 * @return true if teacher.
	 */
	public boolean hasTeacher() {
		return (teacher != null);
	}

	/**
	 * Gets the person teaching this task.
	 * 
	 * @return teacher or null if none.
	 */
	public Person getTeacher() {
		return teacher;
	}

	/**
	 * Sets the person teaching this task.
	 * 
	 * @param newTeacher the new teacher.
	 */
	public void setTeacher(Person newTeacher) {
		this.teacher = newTeacher;
	}

	/**
	 * Gets the experience modifier when being taught by a teacher.
	 * 
	 * @return modifier;
	 */
	protected double getTeachingExperienceModifier() {
		double result = 1D;

		if (hasTeacher()) {
			int teachingModifier = teacher.getNaturalAttributeManager().getAttribute(NaturalAttributeType.TEACHING);
			int learningModifier = worker.getNaturalAttributeManager()
					.getAttribute(NaturalAttributeType.ACADEMIC_APTITUDE);

			result += (double) (teachingModifier + learningModifier) / 100D;
		}

		return result;
	}

	/**
	 * Gets the probability modifier for a person performing a task based on his/her
	 * relationships with the people in the room the task is to be performed in.
	 * 
	 * @param person   the person to check for.
	 * @param building the building the person will need to be in for the task.
	 * @return probability modifier
	 */
	protected static double getRelationshipModifier(Person person, Building building) {
		double result = 1D;

		if ((person == null) || (building == null)) {
			throw new IllegalArgumentException("Task.getRelationshipModifier(): null parameter.");
		} else {
			if (building.hasFunction(FunctionType.LIFE_SUPPORT)) {
				LifeSupport lifeSupport = building.getLifeSupport();
				double totalOpinion = 0D;
				Iterator<Person> i = lifeSupport.getOccupants().iterator();
				while (i.hasNext()) {
					Person occupant = i.next();
					if (person != occupant) {
						totalOpinion += ((relationshipManager.getOpinionOfPerson(person, occupant) - 50D) / 50D);
					}
				}

				if (totalOpinion >= 0D) {
					result *= (1D + totalOpinion);
				} else {
					result /= (1D - totalOpinion);
				}
			}
		}

		return result;
	}

	/**
	 * Adds experience to the worker;s skills used in this task.
	 * 
	 * @param time the amount of time (ms) the person performed this task.
	 */
	protected void addExperience(double time) {
		if (neededSkills != null) {
			// Add experience to "Primary skill" skill
			// (1 base experience point per X millisols of work)
			// Experience points adjusted by worker natural attribute.
			double newPoints = time / experienceRatio;
			int experienceAptitude = worker.getNaturalAttributeManager().getAttribute(experienceAttribute);

			newPoints += newPoints * ((double) experienceAptitude - 50D) / 100D;
			newPoints *= getTeachingExperienceModifier();

			SkillManager sm = worker.getSkillManager();
			for (SkillType skillType : neededSkills) {
				sm.addExperience(skillType, newPoints, time);
			}
		}
	}

	/**
	 * Check for a simple accident in entity. This will use the
	 * {@link #getEffectiveSkillLevel()} method in the risk calculation.
	 * 
	 * @param entity Entity that can malfunction
	 * @param time   the amount of time working (in millisols)
	 * @param chance Chance of an accident
	 */
	protected void checkForAccident(Malfunctionable entity, double time, double chance) {
		int skill = getEffectiveSkillLevel();
		checkForAccident(entity, time, chance, skill, null);
	}

	/**
	 * Check for a complex accident in an Entity. This can cover inside & outside
	 * accidents
	 * 
	 * @param entity   Entity that can malfunction
	 * @param time     the amount of time working (in millisols)
	 * @param chance   Chance of an accident
	 * @param skill    Skill of the worker
	 * @param location Location of the accident; maybe null
	 */
	protected void checkForAccident(Malfunctionable entity, double time, double chance, int skill, String location) {

		if (skill <= 3) {
			chance *= (4 - skill);
		} else {
			chance /= (skill - 2);
		}

		// Modify based on the entity building's wear condition.
		chance *= entity.getMalfunctionManager().getWearConditionAccidentModifier();

		if (RandomUtil.lessThanRandPercent(chance * time)) {
			entity.getMalfunctionManager().createASeriesOfMalfunctions(location, worker);
		}
	}

	/**
	 * Gets the duration of the task or 0 if none.
	 * 
	 * @return duration (millisol)
	 */
	protected double getDuration() {
		return duration;
	}

	/**
	 * Sets the duration of the task
	 * 
	 * @param newDuration the new duration (millisol)
	 */
	protected void setDuration(double newDuration) {
		if (newDuration < 0D) {
			throw new IllegalArgumentException("newDuration less than 0");
		}
		this.duration = newDuration;
	}

	/**
	 * Gets the amount of time the task has completed.
	 * 
	 * @return time (in millisols)
	 */
	protected double getTimeCompleted() {
		return timeCompleted;
	}

	/**
	 * Walk to an available activity spot in a building.
	 * 
	 * @param building  the destination building.
	 * @param function  Particular area within the building
	 * @param allowFail true if walking is allowed to fail.
	 */
	public void walkToTaskSpecificActivitySpotInBuilding(Building building, FunctionType function, boolean allowFail) {

		if ((function != null) && (building.hasFunction(function))) {
			walkToActivitySpotInBuilding(building, function, allowFail);
		} else {
			// If no available activity spot, go to random location in building.
			walkToRandomLocInBuilding(building, allowFail);
		}
	}

	/**
	 * Walks to the bed assigned for this person
	 * 
	 * @param building
	 * @param person
	 * @param allowFail
	 */
	public boolean walkToEVABed(Building building, Person person, boolean allowFail) {
		Point2D bed = building.getLivingAccommodations().getEmptyBed();
		if (bed != null) {
			Point2D spot = LocalAreaUtil.getLocalRelativeLocation(bed.getX() - building.getXLocation(),
					bed.getY() - building.getYLocation(), building);
			// Create subtask for walking to destination.
			createWalkingSubtask(building, spot, allowFail);
			return true;
		}
		else
			return false;
	}
	
	/**
	 * Walks to the bed assigned for this person
	 * 
	 * @param building
	 * @param person
	 * @param allowFail
	 */
	public boolean walkToBed(Building building, Person person, boolean allowFail) {
		Point2D bed = person.getBed();
		if (bed != null) {
			Point2D spot = LocalAreaUtil.getLocalRelativeLocation(bed.getX() - building.getXLocation(),
					bed.getY() - building.getYLocation(), building);
			// Create subtask for walking to destination.
			createWalkingSubtask(building, spot, allowFail);
			return true;
		}
		else
			return false;
	}

	/**
	 * Walk to an available activity spot of a particular function type in a
	 * building.
	 * 
	 * @param building     the destination building.
	 * @param functionType the building function type for the activity.
	 * @param allowFail    true if walking is allowed to fail.
	 */
	public void walkToActivitySpotInBuilding(Building building, FunctionType functionType, boolean allowFail) {

		Function f = building.getFunction(functionType);
		if (f == null) {
			// If the functionType does not exist in this building, go to random location in
			// building.
//			walkToRandomLocInBuilding(building, allowFail);
			return;
		}

		Point2D settlementLoc = null;
		if (person != null) {
			// Find available activity spot in building.
			settlementLoc = f.getAvailableActivitySpot(person);
		} else if (robot != null) {
			// Find available activity spot in building.
			settlementLoc = f.getAvailableActivitySpot(robot);
		}

		if (settlementLoc != null) {
			// Create subtask for walking to destination.
			createWalkingSubtask(building, settlementLoc, allowFail);
		}
//		else {
//			// If no available activity spot, go to random location in building.
//			walkToRandomLocInBuilding(building, allowFail);
//		}
	}

	public Point2D walkToEVASpot(Building building) {

		Point2D loc = building.getFunction(FunctionType.EVA).getAvailableActivitySpot(person);

		if (loc != null) {
			// Create subtask for walking to destination.
			createWalkingSubtask(building, loc, false);
		}

		return loc;
	}

	/**
	 * Walk to an empty activity spot in a building.
	 * 
	 * @param building     the destination building.
	 * @param functionType the building function type for the activity.
	 * @param allowFail    true if walking is allowed to fail.
	 */
	public void walkToEmptyActivitySpotInBuilding(Building building, boolean allowFail) {

		Function f = building.getEmptyActivitySpotFunction();
		if (f == null) {
			// If the functionType does not exist in this building, go to random location in
			// building.
//			walkToRandomLocInBuilding(building, allowFail);
//			endTask();
			return;
		}

		Point2D settlementLoc = null;
		if (person != null) {
			// Find available activity spot in building.
			settlementLoc = f.getAvailableActivitySpot(person);
		} else if (robot != null) {
			// Find available activity spot in building.
			settlementLoc = f.getAvailableActivitySpot(robot);
		}

		if (settlementLoc != null) {
			// Create subtask for walking to destination.
			createWalkingSubtask(building, settlementLoc, allowFail);
		} else {
//			endTask();
			// If no available activity spot, go to random location in building.
//			walkToRandomLocInBuilding(building, allowFail);
			return;
		}
	}

	/**
	 * Walk to a random interior location in a building.
	 * 
	 * @param building  the destination building.
	 * @param allowFail true if walking is allowed to fail.
	 */
	protected void walkToRandomLocInBuilding(Building building, boolean allowFail) {

		Point2D interiorPos = LocalAreaUtil.getRandomInteriorLocation(building);
		Point2D adjustedInteriorPos = LocalAreaUtil.getLocalRelativeLocation(interiorPos.getX(), interiorPos.getY(),
				building);

		// Create subtask for walking to destination.
		createWalkingSubtask(building, adjustedInteriorPos, allowFail);
	}

	/**
	 * Walk to an available operator activity spot in a rover.
	 * 
	 * @param rover     the rover.
	 * @param allowFail true if walking is allowed to fail.
	 */
	protected void walkToOperatorActivitySpotInRover(Rover rover, boolean allowFail) {
		walkToActivitySpotInRover(rover, rover.getOperatorActivitySpots(), allowFail);
	}

	/**
	 * Walk to an available passenger activity spot in a rover.
	 * 
	 * @param rover     the rover.
	 * @param allowFail true if walking is allowed to fail.
	 */
	protected void walkToPassengerActivitySpotInRover(Rover rover, boolean allowFail) {
		walkToActivitySpotInRover(rover, rover.getPassengerActivitySpots(), allowFail);
	}

	/**
	 * Walk to an available lab activity spot in a rover.
	 * 
	 * @param rover     the rover.
	 * @param allowFail true if walking is allowed to fail.
	 */
	protected void walkToLabActivitySpotInRover(Rover rover, boolean allowFail) {
		walkToActivitySpotInRover(rover, rover.getLabActivitySpots(), allowFail);
	}

	/**
	 * Walk to an available sick bay activity spot in a rover.
	 * 
	 * @param rover     the rover.
	 * @param allowFail true if walking is allowed to fail.
	 */
	protected void walkToSickBayActivitySpotInRover(Rover rover, boolean allowFail) {
		walkToActivitySpotInRover(rover, rover.getSickBayActivitySpots(), allowFail);
	}

	/**
	 * Walk to an available activity spot in a rover from a list of activity spots.
	 * 
	 * @param rover         the rover.
	 * @param activitySpots list of activity spots.
	 * @param allowFail     true if walking is allowed to fail.
	 */
	private void walkToActivitySpotInRover(Rover rover, List<Point2D> activitySpots, boolean allowFail) {

		// Determine available operator activity spots.
		Point2D activitySpot = null;
		if ((activitySpots != null) && (activitySpots.size() > 0)) {

			List<Point2D> availableSpots = new CopyOnWriteArrayList<Point2D>();
			Iterator<Point2D> i = activitySpots.iterator();
			while (i.hasNext()) {
				Point2D spot = i.next();
				Point2D localSpot = LocalAreaUtil.getLocalRelativeLocation(spot.getX(), spot.getY(), rover);
				if (isActivitySpotAvailable(rover, localSpot)) {
					availableSpots.add(localSpot);
				}
			}

			// Randomly select an activity spot from available spots.
			if (availableSpots.size() > 0) {
				activitySpot = availableSpots.get(RandomUtil.getRandomInt(availableSpots.size() - 1));
			}
		}

		walkToActivitySpotInRover(rover, activitySpot, allowFail);
	}

	/**
	 * Checks if an activity spot is available (unoccupied).
	 * 
	 * @param rover        the rover.
	 * @param activitySpot the activity spot (local-relative)
	 * @return true if activity spot is unoccupied.
	 */
	private boolean isActivitySpotAvailable(Rover rover, Point2D activitySpot) {

		boolean result = true;

		if (person != null) {
			// Check all crew members other than person doing task.
			Iterator<Person> i = rover.getCrew().iterator();
			while (i.hasNext()) {
				Person crewmember = i.next();
				if (!crewmember.equals(person)) {

					// Check if crew member's location is very close to activity spot.
					Point2D crewmemberLoc = new Point2D.Double(crewmember.getXLocation(), crewmember.getYLocation());
					if (LocalAreaUtil.areLocationsClose(activitySpot, crewmemberLoc)) {
						result = false;
					}
				}
			}
		} else if (robot != null) {
			// Check all crew members other than robot doing task.
			Iterator<Robot> i = rover.getRobotCrew().iterator();
			while (i.hasNext()) {
				Robot crewmember = i.next();
				if (!crewmember.equals(robot)) {

					// Check if crew member's location is very close to activity spot.
					Point2D crewmemberLoc = new Point2D.Double(crewmember.getXLocation(), crewmember.getYLocation());
					if (LocalAreaUtil.areLocationsClose(activitySpot, crewmemberLoc)) {
						result = false;
					}
				}
			}
		}

		return result;
	}

	/**
	 * Walk to an available activity spot in a rover.
	 * 
	 * @param rover        the destination rover.
	 * @param activitySpot the activity spot as a Point2D object.
	 * @param allowFail    true if walking is allowed to fail.
	 */
	private void walkToActivitySpotInRover(Rover rover, Point2D activitySpot, boolean allowFail) {

		if (activitySpot != null) {

			// Create subtask for walking to destination.
			createWalkingSubtask(rover, activitySpot, allowFail);
		} else {

			// Walk to a random location in the rover.
			walkToRandomLocInRover(rover, allowFail);
		}
	}

	/**
	 * Walk to a random interior location in a rover.
	 * 
	 * @param rover     the destination rover.
	 * @param allowFail true if walking is allowed to fail.
	 */
	protected void walkToRandomLocInRover(Rover rover, boolean allowFail) {

		Point2D interiorPos = LocalAreaUtil.getRandomInteriorLocation(rover);
		Point2D adjustedInteriorPos = LocalAreaUtil.getLocalRelativeLocation(interiorPos.getX(), interiorPos.getY(),
				rover);

		// Create subtask for walking to destination.
		createWalkingSubtask(rover, adjustedInteriorPos, allowFail);
	}

	/**
	 * Walk to a random location.
	 * 
	 * @param allowFail true if walking is allowed to fail.
	 */
	public void walkToRandomLocation(boolean allowFail) {

		if (person != null) {
			// If person is in a settlement, walk to random building.
			if (person.isInSettlement()) {

				List<Building> buildingList = person.getSettlement().getBuildingManager()
						.getBuildingsWithoutFunctionType(FunctionType.EVA);
				// Randomize its order
				Collections.shuffle(buildingList);
				
				Building currentBuilding = person.getBuildingLocation();

				if (buildingList.size() > 0) {
					for (Building b : buildingList) {
						if (!currentBuilding.equals(b)) {
							FunctionType ft = b.getEmptyActivitySpotFunctionType();
							if (ft != null) {
								walkToEmptyActivitySpotInBuilding(b, allowFail);
								break;
							}
						}
					}
				}
			}
			// If person is in a vehicle, walk to random location within vehicle.
			else if (person.isInVehicle()) {

				// Walk to a random location within rover if possible.
				if (person.getVehicle() instanceof Rover) {
					walkToRandomLocInRover((Rover) person.getVehicle(), allowFail);
				}
			}
		} else if (robot != null) {
			// If robot is in a settlement, walk to random building.
			if (robot.isInSettlement()) {
				walkToAssignedDutyLocation(robot, false);
			}
			// If robot is in a vehicle, walk to random location within vehicle.
//	        else if (robot.isInVehicle()) {

			// Walk to a random location within rover if possible.
//	            if (robot.getVehicle() instanceof Rover) {
//	                walkToRandomLocInRover((Rover) robot.getVehicle(), allowFail);
//	            }
//	        }
		}
	}

	protected void walkToAssignedDutyLocation(Robot robot, boolean allowFail) {
		if (robot.isInSettlement()) {
			Building currentBuilding = BuildingManager.getBuilding(robot);

			if (currentBuilding != null) {
				RobotType type = robot.getRobotType();
				FunctionType fct = null;

				if (type == RobotType.CHEFBOT)
					fct = FunctionType.COOKING;
				else if (type == RobotType.CONSTRUCTIONBOT)
					fct = FunctionType.MANUFACTURE;
				else if (type == RobotType.DELIVERYBOT)
					fct = FunctionType.ROBOTIC_STATION;
				else if (type == RobotType.GARDENBOT)
					fct = FunctionType.FARMING;
				else if (type == RobotType.MAKERBOT)
					fct = FunctionType.MANUFACTURE;
				else if (type == RobotType.MEDICBOT)
					fct = FunctionType.MEDICAL_CARE;
				else if (type == RobotType.REPAIRBOT)
					fct = FunctionType.LIFE_SUPPORT;
				else
					fct = FunctionType.ROBOTIC_STATION;

				List<Building> buildingList = currentBuilding.getBuildingManager().getBuildingsNoHallwayTunnelObs(fct);

				if (buildingList.size() > 0) {
					int buildingIndex = RandomUtil.getRandomInt(buildingList.size() - 1);

					Building building = buildingList.get(buildingIndex);

					if (robot.getSettlement().getBuildingConnectors(building).size() > 0) {
						logger.log(robot, Level.FINER, 5000, "Is walking toward " + building.getNickName());
						walkToActivitySpotInBuilding(building, fct, allowFail);
					}
				}
			}
		}
	}

	/**
	 * Create a walk to an interior position in a building or vehicle.
	 * 
	 * @param interiorObject the destination interior object.
	 * @param settlementPos  the settlement local position destination.
	 * @param allowFail      true if walking is allowed to fail.
	 */
	private void createWalkingSubtask(LocalBoundedObject interiorObject, Point2D settlementPos, boolean allowFail) {

		if (person != null) {
			if (Walk.canWalkAllSteps(person, settlementPos.getX(), settlementPos.getY(), 0, interiorObject)) {

				// Add subtask for walking to destination.
				addSubTask(new Walk(person, settlementPos.getX(), settlementPos.getY(), 0, interiorObject));
			} else {

				if (!allowFail) {
					logger.log(person, Level.INFO, 4_000, "Ended the task of walking to " + interiorObject);
					endTask();
				} else {
					logger.log(person, Level.INFO, 4_000, "Unable to walk to " + interiorObject);
				}
			}
		} else if (robot != null) {
			if (Walk.canWalkAllSteps(robot, settlementPos.getX(), settlementPos.getY(), 0, interiorObject)) {
				// Add subtask for walking to destination.
				addSubTask(new Walk(robot, settlementPos.getX(), settlementPos.getY(), 0, interiorObject));
			} else {
				if (!allowFail) {
					logger.log(robot, Level.INFO, 4_000, "Ended the task of walking to " + interiorObject);
					endTask();
				} else {
					logger.log(robot, Level.INFO, 4_000, "Was unable to walk to " + interiorObject);
				}
			}
		}
	}
	
	/**
	 * Perform the walk back inside.
	 * 
	 */
	protected void walkBackInside() {
		LocalBoundedObject interiorObject;
		Point2D returnInsideLoc = null;    
		
		if (person.isOutside()) {
			
			// Get closest airlock building at settlement.
			Settlement s = CollectionUtils.findSettlement(person.getCoordinates());
			if (s != null) {
				interiorObject = (Building)(s.getClosestAvailableAirlock(person).getEntity()); 
//					System.out.println("interiorObject is " + interiorObject);
				if (interiorObject == null)
					interiorObject = (LocalBoundedObject)(s.getClosestAvailableAirlock(person).getEntity());
//					System.out.println("interiorObject is " + interiorObject);
				logger.log(person, Level.FINE, 0,
//							"In " + person.getImmediateLocation()
						"Found " + ((Building)interiorObject).getNickName()
						+ " as the closet building with an airlock to enter.");
			}
			else {
				// near a vehicle
				Rover r = (Rover)person.getVehicle();
				interiorObject = (LocalBoundedObject) (r.getAirlock()).getEntity();
				logger.log(person, Level.FINE, 0,
						"Near " + r.getName()
						+ ". Had to walk back inside the vehicle.");
			}
			
			if (interiorObject == null) {
				logger.log(person, Level.WARNING, 0,
//					"Near " + person.getImmediateLocation()
//					"At (" + Math.round(returnInsideLoc.getX()*10.0)/10.0 + ", " 
//					+ Math.round(returnInsideLoc.getY()*10.0)/10.0 + ") "
					"InteriorObject is null.");
				endTask();
			}
			
			else {
				// Set return location.
				Point2D rawReturnInsideLoc = LocalAreaUtil.getRandomInteriorLocation(interiorObject);
				returnInsideLoc = LocalAreaUtil.getLocalRelativeLocation(rawReturnInsideLoc.getX(),
						rawReturnInsideLoc.getY(), interiorObject);
				
				if (returnInsideLoc != null && 
						!LocalAreaUtil.isLocationWithinLocalBoundedObject(
								returnInsideLoc.getX(),	returnInsideLoc.getY(), interiorObject)) {
					
					logger.log(person, Level.WARNING, 0,
							"Near " + ((Building)interiorObject).getNickName() //person.getImmediateLocation()
							+ " at (" + Math.round(returnInsideLoc.getX()*10.0)/10.0 + ", " 
							+ Math.round(returnInsideLoc.getY()*10.0)/10.0 + ") "
							+ ". Could not get inside " + interiorObject + ".");
					endTask();
				}
			}
	
			// If not at return inside location, create walk inside subtask.
	        Point2D personLocation = new Point2D.Double(person.getXLocation(), person.getYLocation());
	        boolean closeToLocation = LocalAreaUtil.areLocationsClose(personLocation, returnInsideLoc);
	        
			// If not inside, create walk inside subtask.
			if (interiorObject != null && !closeToLocation) {
				String name = "";
				if (interiorObject instanceof Building) {
					name = ((Building)interiorObject).getNickName();
				}
				else if (interiorObject instanceof Vehicle) {
					name = ((Vehicle)interiorObject).getNickName();
				}
						
				logger.log(person, Level.FINE, 10_000, 
							"Near " +  name 
							+ " at (" + Math.round(returnInsideLoc.getX()*10.0)/10.0 + ", " 
							+ Math.round(returnInsideLoc.getY()*10.0)/10.0 
							+ "). Attempting to enter the airlock.");
				
				if (Walk.canWalkAllSteps(person, returnInsideLoc.getX(), returnInsideLoc.getY(), 0, interiorObject)) {
					Task walkingTask = new Walk(person, returnInsideLoc.getX(), returnInsideLoc.getY(), 0, interiorObject);
					addSubTask(walkingTask);
				} 
				
				else {
					logger.log(person, Level.SEVERE, 0, 
							Conversion.capitalize(person.getTaskDescription().toLowerCase()) 
							+ ". Cannot find a valid path to enter airlock.");
					endTask();
				}
			}
			
			else { // if a person is already inside, end the task gracefully here
				logger.log(person, Level.FINE, 4_000, 
						"Walked back inside. Ended '" + Conversion.capitalize(person.getTaskDescription().toLowerCase()) + "'.");	
				endTask();
			}
		}
	}


	public void reinit() {
		person = unitManager.getPersonByID(id);
		robot = unitManager.getRobotByID(id);

		if (person != null) {
			worker = person;
			eventTarget = person;
		} else {
			worker = robot;
			eventTarget = robot;
		}

		if (teacherID != null && (!teacherID.equals(Integer.valueOf(-1)) || !teacherID.equals(Integer.valueOf(0))))
			teacher = unitManager.getPersonByID(teacherID);

		if (subTask != null)
			subTask.reinit();
	}

//	/**
//	 * Gets the hash code for this object.
//	 * 
//	 * @return hash code.
//	 */
//	public int hashCode() {
//		return name.hashCode();
//	}
//
//	@Override
//	public boolean equals(Object obj) {
//		if ((obj != null) && (obj instanceof Task) && ((Task) obj).getName().equals(name)) {
//			return true;
//		}
//		return false;
//	}

	/**
	 * Reloads instances after loading from a saved sim
	 * 
	 * @param c  {@link MarsClock}
	 * @param e  {@link HistoricalEventManager}
	 * @param r  {@link RelationshipManager}
	 * @param u  {@link UnitManager}
	 * @param s  {@link ScientificStudyManager}
	 * @param sf {@link SurfaceFeatures}
	 * @param m  {@link MissionManager}
	 */
	public static void initializeInstances(MarsClock c, HistoricalEventManager e, RelationshipManager r, UnitManager u,
			ScientificStudyManager s, SurfaceFeatures sf, MissionManager m, PersonConfig pc) {
		sim = Simulation.instance();
		marsClock = c;
		eventManager = e;
		relationshipManager = r;
		unitManager = u;
		scientificStudyManager = s;
		surfaceFeatures = sf;
		missionManager = m;
		personConfig = pc;
	}

	/**
	 * Prepare object for garbage collection.
	 */
	public void destroy() {
		name = null;
		person = null;
		robot = null;
		description = null;
		if (subTask != null) {
			subTask.destroy();
		}
		subTask = null;
		phase = null;
		teacher = null;
		phases = null;
	}

}
=======
/**
 * Mars Simulation Project
 * Task.java
 * @version 3.1.2 2020-09-02
 * @author Scott Davis
 */
package org.mars_sim.msp.core.person.ai.task.utils;

import java.awt.geom.Point2D;
import java.io.Serializable;
import java.util.ArrayList;
import java.util.Collection;
import java.util.Collections;
import java.util.Iterator;
import java.util.List;
import java.util.concurrent.CopyOnWriteArrayList;
import java.util.logging.Level;

import org.mars_sim.msp.core.CollectionUtils;
import org.mars_sim.msp.core.LocalAreaUtil;
import org.mars_sim.msp.core.LocalBoundedObject;
import org.mars_sim.msp.core.Simulation;
import org.mars_sim.msp.core.SimulationConfig;
import org.mars_sim.msp.core.Unit;
import org.mars_sim.msp.core.UnitEventType;
import org.mars_sim.msp.core.UnitManager;
import org.mars_sim.msp.core.events.HistoricalEventManager;
import org.mars_sim.msp.core.logging.SimLogger;
import org.mars_sim.msp.core.malfunction.Malfunctionable;
import org.mars_sim.msp.core.mars.SurfaceFeatures;
import org.mars_sim.msp.core.mars.TerrainElevation;
import org.mars_sim.msp.core.person.EventType;
import org.mars_sim.msp.core.person.Person;
import org.mars_sim.msp.core.person.PersonConfig;
import org.mars_sim.msp.core.person.ai.NaturalAttributeType;
import org.mars_sim.msp.core.person.ai.SkillManager;
import org.mars_sim.msp.core.person.ai.SkillType;
import org.mars_sim.msp.core.person.ai.job.Job;
import org.mars_sim.msp.core.person.ai.mission.Mission;
import org.mars_sim.msp.core.person.ai.mission.MissionManager;
import org.mars_sim.msp.core.person.ai.social.RelationshipManager;
import org.mars_sim.msp.core.person.ai.task.Walk;
import org.mars_sim.msp.core.resource.ResourceUtil;
import org.mars_sim.msp.core.robot.Robot;
import org.mars_sim.msp.core.robot.RobotType;
import org.mars_sim.msp.core.science.ScientificStudyManager;
import org.mars_sim.msp.core.structure.Settlement;
import org.mars_sim.msp.core.structure.building.Building;
import org.mars_sim.msp.core.structure.building.BuildingException;
import org.mars_sim.msp.core.structure.building.BuildingManager;
import org.mars_sim.msp.core.structure.building.function.Function;
import org.mars_sim.msp.core.structure.building.function.FunctionType;
import org.mars_sim.msp.core.structure.building.function.LifeSupport;
import org.mars_sim.msp.core.time.MarsClock;
import org.mars_sim.msp.core.tool.Conversion;
import org.mars_sim.msp.core.tool.RandomUtil;
import org.mars_sim.msp.core.vehicle.Rover;
import org.mars_sim.msp.core.vehicle.Vehicle;

/**
 * The Task class is an abstract parent class for tasks that allow people to do
 * various things. A person's TaskManager keeps track of one current task for
 * the person, but a task may use other tasks internally to accomplish things.
 */
public abstract class Task implements Serializable, Comparable<Task> {

	/** default serial id. */
	private static final long serialVersionUID = 1L;

	/** default logger. */
	private static SimLogger logger = SimLogger.getLogger(Task.class.getName());

	private static final double JOB_STRESS_MODIFIER = .5D;
	// if that task is an a.i. task within a person's job, then the stress effect is
	// 1/2
	private static final double SKILL_STRESS_MODIFIER = .1D;

	protected static final int FIRST_ITEM_RESOURCE_ID = ResourceUtil.FIRST_ITEM_RESOURCE_ID;

	protected static final int FIRST_EQUIPMENT_RESOURCE_ID = ResourceUtil.FIRST_EQUIPMENT_RESOURCE_ID;

	/** Level of top level Task */
	private static final int TOP_LEVEL = 1;

	// Data members
	/** True if task is finished. */
	private boolean done;
	/** True if task has a time duration. */
	protected boolean hasDuration;
	/** Is this task effort driven. */
	protected boolean effortDriven;
	/** Task should create Historical events. */
	private boolean createEvents;
	/** Amount of time required to complete current phase. (in millisols) */
	protected double phaseTimeRequired;
	/** Amount of time completed on the current phase. (in millisols) */
	protected double phaseTimeCompleted;
	/** Stress modified by person performing task per millisol. */
	protected double stressModifier;
	/** The time duration (in millisols) of the task. */
	private double duration;
	/** The current amount of time spent on the task (in millisols). */
	private double timeCompleted;
	/** The id of the person/robot. */
	protected Integer id;
	/** The id of the teacher. */
	protected Integer teacherID;
	/** The name of the task. */
	private String name = "";
	/** Description of the task. */
	private String description = "";
	/** The level of this Task, one is top level Task **/
	private int level = TOP_LEVEL;

	/** The person teaching this task if any. */
	private transient Person teacher;
	/** The person performing the task. */
	protected transient Person person;
	/** The robot performing the task. */
	protected transient Robot robot;

	/** The worker performing the task */
	protected transient Worker worker;
	/** Unit for events distribution */
	private transient Unit eventTarget;

	/** The sub-task of this task. */
	protected Task subTask;
	/** The phase of this task. */
	private TaskPhase phase;

	/** A collection of the task's phases. */
	private Collection<TaskPhase> phases;

	private List<SkillType> neededSkills = null;

	/** Ratio of work time to experience */
	private double experienceRatio;

	/** What natural attribute influences experience points */
	private NaturalAttributeType experienceAttribute = NaturalAttributeType.EXPERIENCE_APTITUDE;

	public static Simulation sim = Simulation.instance();
	/** The static instance of the mars clock */
	protected static MarsClock marsClock;
	/** The static instance of the event manager */
	public static HistoricalEventManager eventManager;
	/** The static instance of the relationship manager */
	public static RelationshipManager relationshipManager;
	/** The static instance of the UnitManager */
	protected static UnitManager unitManager;
	/** The static instance of the ScientificStudyManager */
	protected static ScientificStudyManager scientificStudyManager;
	/** The static instance of the SurfaceFeatures */
	protected static SurfaceFeatures surfaceFeatures;
	/** The static instance of the MissionManager */
	protected static MissionManager missionManager;
	/** The static instance of the personConfig */
	protected static PersonConfig personConfig = SimulationConfig.instance().getPersonConfig();
	/** The static instance of the TerrainElevation */
	protected static TerrainElevation terrainElevation;

	/**
	 * Constructs a Task object that has a fixed duration.
	 * 
	 * @param name            the name of the task
	 * @param worker          the worker performing the task
	 * @param effort          Does this task require physical effort
	 * @param createEvents    Does this task create events?
	 * @param stressModifier  stress modified by person performing task per
	 *                        millisol.
	 * @param primarySkill    The main skill needed for this Task
	 * @param experienceRatio What is the ratio of time per experience points
	 * @param duration        the time duration (in millisols) of the task (or 0 if
	 *                        none)
	 */
	protected Task(String name, Worker worker, boolean effort, boolean createEvents, double stressModifier,
			SkillType primarySkill, double experienceRatio, double duration) {

		this(name, worker, effort, createEvents, stressModifier, primarySkill, experienceRatio);

		if ((duration <= 0D) || !Double.isFinite(duration)) {
			throw new IllegalArgumentException("Task duration must be positive :" + duration);
		}

		this.duration = duration;
		this.hasDuration = true;
	}

	/**
	 * Constructs a Task object. It has no fixed duration.
	 * 
	 * @param name            the name of the task
	 * @param worker          the worker performing the task
	 * @param effort          Does this task require physical effort
	 * @param createEvents    Does this task create events?
	 * @param stressModifier  stress modified by person performing task per
	 *                        millisol.
	 * @param primarySkill    Main skill needed for task
	 * @param experienceRatio Ratio of work time per experience point
	 */
	protected Task(String name, Worker worker, boolean effort, boolean createEvents, double stressModifier,
			SkillType primarySkill, double experienceRatio) {
		this.name = name;
		this.description = name;
		this.effortDriven = effort;
		this.createEvents = createEvents;
		this.stressModifier = stressModifier;
		this.experienceRatio = experienceRatio;
		this.hasDuration = false;

		if (primarySkill != null) {
			addAdditionSkill(primarySkill);
		}

		if (worker == null) {
			throw new IllegalArgumentException("Worker can not be null");
		}
		this.worker = worker;

		if (worker instanceof Person) {
			this.person = (Person) worker;
			this.id = this.person.getIdentifier();
			this.eventTarget = this.person;
		}

		else if (worker instanceof Robot) {
			this.robot = (Robot) worker;
			this.id = this.robot.getIdentifier();
			this.eventTarget = this.robot;
		}

		done = false;

		timeCompleted = 0D;

		phase = null;
		phases = new ArrayList<>();

		// For sub task
		if (subTask != null) {
			subTask.setPhase(null);
			subTask = null;
		}
	}

	/**
	 * Constructs a basic Task object. It requires no skill and has a fixed
	 * duration.
	 * 
	 * @param name           the name of the task
	 * @param worker         the worker performing the task
	 * @param effort         Does this task require physical effort
	 * @param createEvents   Does this task create events?
	 * @param stressModifier stress modified by person performing task per millisol.
	 * @param duration       the time duration (in millisols) of the task (or 0 if
	 *                       none)
	 */
	protected Task(String name, Worker worker, boolean effort, boolean createEvents, double stressModifier,
			double duration) {
		this(name, worker, effort, createEvents, stressModifier, null, 0D, duration);
	}

	/**
	 * Set the Natural attribute that influences expereince points. By default this
	 * is EXPERIENCE_APPITUDE
	 * 
	 * @param academicAptitude
	 */
	protected void setExperienceAttribute(NaturalAttributeType experienceAttribute) {
		this.experienceAttribute = experienceAttribute;
	}

	protected void addAdditionSkill(SkillType newSkill) {
		if (neededSkills == null) {
			neededSkills = new ArrayList<>();
		}
		neededSkills.add(newSkill);
	}

	public boolean isNotSubTask() {
		Task top = worker.getTaskManager().getTask();
		return top.equals(this);
	}
	
	public void endSubTask() {
		// For sub task
		if (subTask != null) {
			subTask.setPhase(null);
			subTask.setDescription("");
			subTask.endTask();
//        	subTask.destroy();
//			subTask = null;
		}
	}

	public void endSubTask2() {
		// For sub task 2
		if (subTask != null) {
			subTask.endSubTask();
		}
	}

	/**
	 * Ends the task and performs any final actions.
	 */
	public void endTask() {
		// Set done to true
		done = true;
		setPhase(null);
		setDescription("");

		// End subtask
		endSubTask();
		
		// Fires task end event
		eventTarget.fireUnitUpdate(UnitEventType.TASK_ENDED_EVENT, this);

		// Create ending task historical event if needed.
		if (createEvents) {

			TaskEvent endingEvent = new TaskEvent(eventTarget, this, eventTarget, EventType.TASK_FINISH,
					eventTarget.getLocationTag().getExtendedLocation(), "");
			eventManager.registerNewEvent(endingEvent);
		}
	}

	/**
	 * Return the value of the effort driven flag.
	 * 
	 * @return Effort driven.
	 */
	public boolean isEffortDriven() {
		return effortDriven;
	}

	/**
	 * Returns the name of the task.
	 * 
	 * @return the task's name
	 */
	public String getName() {
		return getName(true);
	}

	/**
	 * Gets the name of the task.
	 * 
	 * @param allowSubtask true if subtask name should be used.
	 * @return the task's name.
	 */
	public String getName(boolean allowSubtask) {
		if (allowSubtask && (subTask != null) && !subTask.done) {
			return subTask.getName();
		} else {
			return name;
		}
	}

	/**
	 * Gets the task name
	 * 
	 * @return the task's name in String.
	 */
	public String getTaskName() {
		return this.getClass().getSimpleName();

	}

	/**
	 * Sets the task's name.
	 * 
	 * @param name the task name.
	 */
	protected void setName(String name) {
		this.name = name;
		this.eventTarget.fireUnitUpdate(UnitEventType.TASK_NAME_EVENT, name);
	}

	/**
	 * Returns a string that is a description of what the task is currently doing.
	 * This is mainly for user interface purposes. Derived tasks should extend this
	 * if necessary. Defaults to just the name of the task.
	 * 
	 * @return the description of what the task is currently doing
	 */
	public String getDescription() {
		if (description == null) {
			return "";
		}
		return description;
	}

	/**
	 * Gets the description of the task.
	 * 
	 * @param allowSubtask true if subtask description should be used.
	 * @return the task description.
	 */
	public String getDescription(boolean allowSubtask) {
		if (allowSubtask && (subTask != null) && !subTask.done) {
			return subTask.getDescription();
		} else {
			return description;
		}
	}

	/**
	 * Sets the task's description.
	 * 
	 * @param description the task description.
	 */
	protected void setDescription(String des) {
		description = des;
		eventTarget.fireUnitUpdate(UnitEventType.TASK_DESCRIPTION_EVENT, des);
		
		if (phase != null) {
			// Record the activity
			if (canRecord()) {
				Mission ms = worker.getMission();
				worker.getTaskManager().recordTask(this,
						(ms != null ? ms.getName() : null));
			}
		}
	}

	/**
	 * Returns a boolean whether this task should generate events
	 * 
	 * @return boolean flag.
	 */
	public boolean getCreateEvents() {
		return createEvents;
	}

	/**
	 * Gets a string of the current phase of the task.
	 * 
	 * @return the current phase of the task
	 */
	public TaskPhase getPhase() {
		return phase;
	}

	/**
	 * Sets the task's current phase.
	 * 
	 * @param newPhase the phase to set the a task at.
	 * @throws Exception if newPhase is not in the task's collection of phases.
	 */
	protected void setPhase(TaskPhase newPhase) {
		phase = newPhase;
	
		// Method is called via endTask with a null phase
		if (newPhase != null) {
			if (phases != null && !phases.isEmpty() && phases.contains(newPhase)) {
	
				// Note: need to avoid java.lang.StackOverflowError when calling
				// PersonTableModel.unitUpdate()
				eventTarget.fireUnitUpdate(UnitEventType.TASK_PHASE_EVENT, newPhase);
			}
			
			// Record the activity
			if (canRecord()) {
				Mission ms = worker.getMission();
				worker.getTaskManager().recordTask(this,
						(ms != null ? ms.getName() : null));
			}
		}
	}

	/**
	 * Does a change of Phase for this Task generate an entry in the Task Schedule 
	 * @return true by default
	 */
	protected boolean canRecord() {
		return true;
	}
	
	/**
	 * Adds a phase to the task's collection of phases.
	 * 
	 * @param newPhase the new phase to add.
	 */
	protected void addPhase(TaskPhase newPhase) {
		if (newPhase == null) {
			throw new IllegalArgumentException("newPhase is null");
		} else if ((phases != null && (phases.isEmpty() || !phases.contains(newPhase)))) {
			phases.add(newPhase);
		}
	}

	/**
	 * Determines if task is still active.
	 * 
	 * @return true if task is completed
	 */
	public boolean isDone() {
		return done;
	}

	/**
	 * Adds a new sub-task.
	 * 
	 * @param newSubTask the new sub-task to be added
	 */
	public void addSubTask(Task newSubTask) {
		if (subTask != null) {
			if (subTask.done) {
				createSubTask(newSubTask);
			}

			else {
				subTask.addSubTask(newSubTask);
			}
		}

		else {
			createSubTask(newSubTask);
		}
	}

	/**
	 * Create a new sub-task.
	 * 
	 * @param newSubTask the new sub-task to be added
	 */
	private void createSubTask(Task newSubTask) {
		subTask = newSubTask;
		subTask.level = this.level + 1;
		eventTarget.fireUnitUpdate(UnitEventType.TASK_SUBTASK_EVENT, newSubTask);
	}

	/**
	 * Gets the task's subtask. Returns null if none
	 * 
	 * @return subtask
	 */
	public Task getSubTask() {
		return subTask;
	}

	/**
	 * Perform the task for the given number of seconds. Children should override
	 * and implement this.
	 * 
	 * @param time amount of time (millisol) given to perform the task (in
	 *             millisols)
	 * @return amount of time (millisol) remaining after performing the task (in
	 *         millisols)
	 * @throws Exception if error performing task.
	 */
	public double performTask(double time) {
		double timeLeft = time;
		if (subTask != null) {
			if (subTask.isDone()) {
				subTask.setPhase(null);
				subTask.setDescription("");
			} else {
				timeLeft = subTask.performTask(timeLeft);
			}
		}

		// If no subtask, perform this task.
		if ((subTask == null) || subTask.isDone()) {

			if (person != null) {
				// If task is effort-driven and person is incapacitated, end task.
				if (effortDriven && (person.getPerformanceRating() == 0D)) {
					// "Resurrect" him a little to give him a chance to make amend
					person.getPhysicalCondition().setPerformanceFactor(.1);
					endTask();
				} else {
					timeLeft = executeMappedPhase(timeLeft, time);
				}

				if (time - timeLeft > time / 8D) // SMALL_AMOUNT_OF_TIME)
					// Modify stress performing task.
					modifyStress(time - timeLeft);

			}

			else if (robot != null) {
				// If task is effort-driven and person is incapacitated, end task.
				if (effortDriven && (robot.getPerformanceRating() == 0D)) {
					endTask();
				} else {
					timeLeft = executeMappedPhase(timeLeft, time);
				}
			}
		}

		return timeLeft;
	}

	/**
	 * Execute the mapped phase repeatedly
	 * 
	 * @param timeLeft
	 * @param time
	 * @return
	 */
	private double executeMappedPhase(double timeLeft, double time) {
		// Perform phases of task until time is up or task is done.
		while ((timeLeft > 0D) && !done && getPhase() != null && ((subTask == null) || subTask.done)) {

			if (hasDuration) {
				// Keep track of the duration of the task.
				double timeRequired = duration - timeCompleted;
				if (timeLeft > timeRequired) {
					timeLeft = timeLeft - timeRequired;
					// No need to record consumed time as already know the duration
					performMappedPhase(timeRequired);
					timeCompleted = duration;
					// NOTE: does endTask() cause Sleep task to unncessarily end and restart ?
					endTask();
				} else {
					double remainingTime = timeLeft;
					timeLeft = performMappedPhase(timeLeft);
					timeCompleted += remainingTime;
				}
			} else {
				timeLeft = performMappedPhase(timeLeft);
			}
		}

		return timeLeft;
	}

	/**
	 * Performs the method mapped to the task's current phase.
	 * 
	 * @param time the amount of time (millisol) the phase is to be performed.
	 * @return the remaining time (millisol) after the phase has been performed.
	 * @throws Exception if error in performing phase or if phase cannot be found.
	 */
	protected abstract double performMappedPhase(double time);

	/**
	 * SHould the start of this task create an historical event.
	 * 
	 * @param create New flag value.
	 */
	protected void setCreateEvents(boolean create) {
		createEvents = create;
	}

	/**
	 * Get a string representation of this Task. It's content will consist of the
	 * description.
	 *
	 * @return Description of the task.
	 */
	public String toString() {
		return description;
	}

	/**
	 * Compare this object to another for an ordering. THe ordering is based on the
	 * alphabetic ordering of the Name attribute.
	 *
	 * @param other Object to compare against.
	 * @return integer comparison of the two objects.
	 * @throws ClassCastException if the object in not of a Task.
	 */
	public int compareTo(Task other) {
		return name.compareTo(other.name);
	}

	/**
	 * Modify stress from performing task for given time.
	 * 
	 * @param time the time performing the task.
	 */
	private void modifyStress(double time) {

		if (person != null) {
			double effectiveStressModifier = stressModifier;

			if (stressModifier > 0D) {

				Job job = person.getMind().getJob();

				if ((job != null) && job.isJobRelatedTask(getClass())) {
					effectiveStressModifier *= JOB_STRESS_MODIFIER;
				}

				// Reduce stress modifier for person's skill related to the task.
				int skill = getEffectiveSkillLevel();
				effectiveStressModifier -= (effectiveStressModifier * (double) skill * SKILL_STRESS_MODIFIER);

				// If effective stress modifier < 0, set it to 0.
				if (effectiveStressModifier < 0D) {
					effectiveStressModifier = 0D;
				}
			}

			person.getPhysicalCondition()
					.setStress(person.getPhysicalCondition().getStress() + (effectiveStressModifier * time));
		}
	}

	/**
	 * Set the task's stress modifier. Stress modifier can be positive (increase in
	 * stress) or negative (decrease in stress).
	 * 
	 * @param newStressModifier stress modification per millisol.
	 */
	protected void setStressModifier(double newStressModifier) {
		this.stressModifier = newStressModifier;
	}

	/**
	 * Gets the probability modifier for a task if person needs to go to a new
	 * building.
	 * 
	 * @param person      the person to perform the task.
	 * @param newBuilding the building the person is to go to.
	 * @return probability modifier
	 * @throws BuildingException if current or new building doesn't have life
	 *                           support function.
	 */
	protected static double getCrowdingProbabilityModifier(Person person, Building newBuilding) {
		double modifier = 1D;

		Building currentBuilding = BuildingManager.getBuilding(person);

		if ((currentBuilding != null) && (newBuilding != null) && (currentBuilding != newBuilding)) {

			// Increase probability if current building is overcrowded.
			LifeSupport currentLS = currentBuilding.getLifeSupport();
			int currentOverCrowding = currentLS.getOccupantNumber() - currentLS.getOccupantCapacity();
			if (currentOverCrowding > 0) {
				modifier *= ((double) currentOverCrowding + 2);
			}

			// Decrease probability if new building is overcrowded.
			LifeSupport newLS = newBuilding.getLifeSupport();
			int newOverCrowding = newLS.getOccupantNumber() - newLS.getOccupantCapacity();
			if (newOverCrowding > 0) {
				modifier /= ((double) newOverCrowding + 2);
			}
		}

		return modifier;
	}

	protected static double getCrowdingProbabilityModifier(Robot robot, Building newBuilding) {
		double modifier = 1D;

		return modifier;
	}

	/**
	 * Gets the effective skill level a worker has at this task.
	 * 
	 * @return effective skill level
	 */
	public int getEffectiveSkillLevel() {
		int result = 0;
		if (neededSkills != null && worker != null) {
			SkillManager manager = worker.getSkillManager();
			for (SkillType skillType : neededSkills) {
				result += manager.getEffectiveSkillLevel(skillType);
			}

			// Take the average
			result = result / neededSkills.size();
		}

		return result;
	}

	/**
	 * Gets a list of the skills associated with this task. May be empty list if no
	 * associated skills.
	 * 
	 * @return list of skills
	 */
	public List<SkillType> getAssociatedSkills() {
		return neededSkills;
	}

	/**
	 * Checks if someone is teaching this task to the person performing it.
	 * 
	 * @return true if teacher.
	 */
	public boolean hasTeacher() {
		return (teacher != null);
	}

	/**
	 * Gets the person teaching this task.
	 * 
	 * @return teacher or null if none.
	 */
	public Person getTeacher() {
		return teacher;
	}

	/**
	 * Sets the person teaching this task.
	 * 
	 * @param newTeacher the new teacher.
	 */
	public void setTeacher(Person newTeacher) {
		this.teacher = newTeacher;
	}

	/**
	 * Gets the experience modifier when being taught by a teacher.
	 * 
	 * @return modifier;
	 */
	protected double getTeachingExperienceModifier() {
		double result = 1D;

		if (hasTeacher()) {
			int teachingModifier = teacher.getNaturalAttributeManager().getAttribute(NaturalAttributeType.TEACHING);
			int learningModifier = worker.getNaturalAttributeManager()
					.getAttribute(NaturalAttributeType.ACADEMIC_APTITUDE);

			result += (double) (teachingModifier + learningModifier) / 100D;
		}

		return result;
	}

	/**
	 * Gets the probability modifier for a person performing a task based on his/her
	 * relationships with the people in the room the task is to be performed in.
	 * 
	 * @param person   the person to check for.
	 * @param building the building the person will need to be in for the task.
	 * @return probability modifier
	 */
	protected static double getRelationshipModifier(Person person, Building building) {
		double result = 1D;

		if ((person == null) || (building == null)) {
			throw new IllegalArgumentException("Task.getRelationshipModifier(): null parameter.");
		} else {
			if (building.hasFunction(FunctionType.LIFE_SUPPORT)) {
				LifeSupport lifeSupport = building.getLifeSupport();
				double totalOpinion = 0D;
				Iterator<Person> i = lifeSupport.getOccupants().iterator();
				while (i.hasNext()) {
					Person occupant = i.next();
					if (person != occupant) {
						totalOpinion += ((relationshipManager.getOpinionOfPerson(person, occupant) - 50D) / 50D);
					}
				}

				if (totalOpinion >= 0D) {
					result *= (1D + totalOpinion);
				} else {
					result /= (1D - totalOpinion);
				}
			}
		}

		return result;
	}

	/**
	 * Adds experience to the worker;s skills used in this task.
	 * 
	 * @param time the amount of time (ms) the person performed this task.
	 */
	protected void addExperience(double time) {
		if (neededSkills != null) {
			// Add experience to "Primary skill" skill
			// (1 base experience point per X millisols of work)
			// Experience points adjusted by worker natural attribute.
			double newPoints = time / experienceRatio;
			int experienceAptitude = worker.getNaturalAttributeManager().getAttribute(experienceAttribute);

			newPoints += newPoints * ((double) experienceAptitude - 50D) / 100D;
			newPoints *= getTeachingExperienceModifier();

			SkillManager sm = worker.getSkillManager();
			for (SkillType skillType : neededSkills) {
				sm.addExperience(skillType, newPoints, time);
			}
		}
	}

	/**
	 * Check for a simple accident in entity. This will use the
	 * {@link #getEffectiveSkillLevel()} method in the risk calculation.
	 * 
	 * @param entity Entity that can malfunction
	 * @param time   the amount of time working (in millisols)
	 * @param chance Chance of an accident
	 */
	protected void checkForAccident(Malfunctionable entity, double time, double chance) {
		int skill = getEffectiveSkillLevel();
		checkForAccident(entity, time, chance, skill, null);
	}

	/**
	 * Check for a complex accident in an Entity. This can cover inside & outside
	 * accidents
	 * 
	 * @param entity   Entity that can malfunction
	 * @param time     the amount of time working (in millisols)
	 * @param chance   Chance of an accident
	 * @param skill    Skill of the worker
	 * @param location Location of the accident; maybe null
	 */
	protected void checkForAccident(Malfunctionable entity, double time, double chance, int skill, String location) {

		if (skill <= 3) {
			chance *= (4 - skill);
		} else {
			chance /= (skill - 2);
		}

		// Modify based on the entity building's wear condition.
		chance *= entity.getMalfunctionManager().getWearConditionAccidentModifier();

		if (RandomUtil.lessThanRandPercent(chance * time)) {
			entity.getMalfunctionManager().createASeriesOfMalfunctions(location, worker);
		}
	}

	/**
	 * Gets the duration of the task or 0 if none.
	 * 
	 * @return duration (millisol)
	 */
	protected double getDuration() {
		return duration;
	}

	/**
	 * Sets the duration of the task
	 * 
	 * @param newDuration the new duration (millisol)
	 */
	protected void setDuration(double newDuration) {
		if (newDuration < 0D) {
			throw new IllegalArgumentException("newDuration less than 0");
		}
		this.duration = newDuration;
	}

	/**
	 * Gets the amount of time the task has completed.
	 * 
	 * @return time (in millisols)
	 */
	protected double getTimeCompleted() {
		return timeCompleted;
	}

	/**
	 * Walk to an available activity spot in a building.
	 * 
	 * @param building  the destination building.
	 * @param function  Particular area within the building
	 * @param allowFail true if walking is allowed to fail.
	 */
	public void walkToTaskSpecificActivitySpotInBuilding(Building building, FunctionType function, boolean allowFail) {

		if ((function != null) && (building.hasFunction(function))) {
			walkToActivitySpotInBuilding(building, function, allowFail);
		} else {
			// If no available activity spot, go to random location in building.
			walkToRandomLocInBuilding(building, allowFail);
		}
	}

	/**
	 * Walk to an available research activity spot in a building.
	 * 
	 * @param building  the destination building.
	 * @param function  Particular area within the building
	 * @param allowFail true if walking is allowed to fail.
	 */
	public void walkToResearchSpotInBuilding(Building building, boolean allowFail) {
		
		if (building.hasFunction(FunctionType.RESEARCH)) {
			walkToActivitySpotInBuilding(building, FunctionType.RESEARCH, allowFail);
		} 
		else if (building.hasFunction(FunctionType.ADMINISTRATION)) {
			walkToActivitySpotInBuilding(building, FunctionType.ADMINISTRATION, allowFail);
		} 
		else if (building.hasFunction(FunctionType.DINING)) {
			walkToActivitySpotInBuilding(building, FunctionType.DINING, allowFail);
		} 
		else if (building.hasFunction(FunctionType.LIVING_ACCOMMODATIONS)) {
			walkToActivitySpotInBuilding(building, FunctionType.LIVING_ACCOMMODATIONS, allowFail);			
		} 
		else {
			// If no available activity spot, go to random location in building.
			walkToRandomLocInBuilding(building, allowFail);
		}
	}
	

	
	/**
	 * Walks to the bed assigned for this person
	 * 
	 * @param building
	 * @param person
	 * @param allowFail
	 */
	public boolean walkToEVABed(Building building, Person person, boolean allowFail) {
		Point2D bed = building.getLivingAccommodations().getEmptyBed();
		if (bed != null) {
			Point2D spot = LocalAreaUtil.getLocalRelativeLocation(bed.getX() - building.getXLocation(),
					bed.getY() - building.getYLocation(), building);
			// Create subtask for walking to destination.
			createWalkingSubtask(building, spot, allowFail);
			return true;
		}
		else
			return false;
	}
	
	/**
	 * Walks to the bed assigned for this person
	 * 
	 * @param building
	 * @param person
	 * @param allowFail
	 */
	public boolean walkToBed(Building building, Person person, boolean allowFail) {
		Point2D bed = person.getBed();
		if (bed != null) {
			Point2D spot = LocalAreaUtil.getLocalRelativeLocation(bed.getX() - building.getXLocation(),
					bed.getY() - building.getYLocation(), building);
			// Create subtask for walking to destination.
			createWalkingSubtask(building, spot, allowFail);
			return true;
		}
		else
			return false;
	}

	/**
	 * Walk to an available activity spot of a particular function type in a
	 * building.
	 * 
	 * @param building     the destination building.
	 * @param functionType the building function type for the activity.
	 * @param allowFail    true if walking is allowed to fail.
	 */
	public void walkToActivitySpotInBuilding(Building building, FunctionType functionType, boolean allowFail) {

		Function f = building.getFunction(functionType);
		if (f == null) {
			// If the functionType does not exist in this building, go to random location in
			// building.
//			walkToRandomLocInBuilding(building, allowFail);
			return;
		}

		Point2D settlementLoc = null;
		if (person != null) {
			// Find available activity spot in building.
			settlementLoc = f.getAvailableActivitySpot(person);
		} else if (robot != null) {
			// Find available activity spot in building.
			settlementLoc = f.getAvailableActivitySpot(robot);
		}

		if (settlementLoc != null) {
			// Create subtask for walking to destination.
			createWalkingSubtask(building, settlementLoc, allowFail);
		}
//		else {
//			// If no available activity spot, go to random location in building.
//			walkToRandomLocInBuilding(building, allowFail);
//		}
	}

	public Point2D walkToEVASpot(Building building) {

		Point2D loc = building.getFunction(FunctionType.EVA).getAvailableActivitySpot(person);

		if (loc != null) {
			// Create subtask for walking to destination.
			createWalkingSubtask(building, loc, false);
		}

		return loc;
	}

	/**
	 * Walk to an empty activity spot in a building.
	 * 
	 * @param building     the destination building.
	 * @param functionType the building function type for the activity.
	 * @param allowFail    true if walking is allowed to fail.
	 */
	public void walkToEmptyActivitySpotInBuilding(Building building, boolean allowFail) {

		Function f = building.getEmptyActivitySpotFunction();
		if (f == null) {
			// If the functionType does not exist in this building, go to random location in
			// building.
//			walkToRandomLocInBuilding(building, allowFail);
//			endTask();
			return;
		}

		Point2D settlementLoc = null;
		if (person != null) {
			// Find available activity spot in building.
			settlementLoc = f.getAvailableActivitySpot(person);
		} else if (robot != null) {
			// Find available activity spot in building.
			settlementLoc = f.getAvailableActivitySpot(robot);
		}

		if (settlementLoc != null) {
			// Create subtask for walking to destination.
			createWalkingSubtask(building, settlementLoc, allowFail);
		} else {
//			endTask();
			// If no available activity spot, go to random location in building.
//			walkToRandomLocInBuilding(building, allowFail);
			return;
		}
	}

	/**
	 * Walk to a random interior location in a building.
	 * 
	 * @param building  the destination building.
	 * @param allowFail true if walking is allowed to fail.
	 */
	protected void walkToRandomLocInBuilding(Building building, boolean allowFail) {

		Point2D interiorPos = LocalAreaUtil.getRandomInteriorLocation(building);
		Point2D adjustedInteriorPos = LocalAreaUtil.getLocalRelativeLocation(interiorPos.getX(), interiorPos.getY(),
				building);

		// Create subtask for walking to destination.
		createWalkingSubtask(building, adjustedInteriorPos, allowFail);
	}

	/**
	 * Walk to an available operator activity spot in a rover.
	 * 
	 * @param rover     the rover.
	 * @param allowFail true if walking is allowed to fail.
	 */
	protected void walkToOperatorActivitySpotInRover(Rover rover, boolean allowFail) {
		walkToActivitySpotInRover(rover, rover.getOperatorActivitySpots(), allowFail);
	}

	/**
	 * Walk to an available passenger activity spot in a rover.
	 * 
	 * @param rover     the rover.
	 * @param allowFail true if walking is allowed to fail.
	 */
	protected void walkToPassengerActivitySpotInRover(Rover rover, boolean allowFail) {
		walkToActivitySpotInRover(rover, rover.getPassengerActivitySpots(), allowFail);
	}

	/**
	 * Walk to an available lab activity spot in a rover.
	 * 
	 * @param rover     the rover.
	 * @param allowFail true if walking is allowed to fail.
	 */
	protected void walkToLabActivitySpotInRover(Rover rover, boolean allowFail) {
		walkToActivitySpotInRover(rover, rover.getLabActivitySpots(), allowFail);
	}

	/**
	 * Walk to an available sick bay activity spot in a rover.
	 * 
	 * @param rover     the rover.
	 * @param allowFail true if walking is allowed to fail.
	 */
	protected void walkToSickBayActivitySpotInRover(Rover rover, boolean allowFail) {
		walkToActivitySpotInRover(rover, rover.getSickBayActivitySpots(), allowFail);
	}

	/**
	 * Walk to an available activity spot in a rover from a list of activity spots.
	 * 
	 * @param rover         the rover.
	 * @param activitySpots list of activity spots.
	 * @param allowFail     true if walking is allowed to fail.
	 */
	private void walkToActivitySpotInRover(Rover rover, List<Point2D> activitySpots, boolean allowFail) {

		// Determine available operator activity spots.
		Point2D activitySpot = null;
		if ((activitySpots != null) && (activitySpots.size() > 0)) {

			List<Point2D> availableSpots = new CopyOnWriteArrayList<Point2D>();
			Iterator<Point2D> i = activitySpots.iterator();
			while (i.hasNext()) {
				Point2D spot = i.next();
				Point2D localSpot = LocalAreaUtil.getLocalRelativeLocation(spot.getX(), spot.getY(), rover);
				if (isActivitySpotAvailable(rover, localSpot)) {
					availableSpots.add(localSpot);
				}
			}

			// Randomly select an activity spot from available spots.
			if (availableSpots.size() > 0) {
				activitySpot = availableSpots.get(RandomUtil.getRandomInt(availableSpots.size() - 1));
			}
		}

		walkToActivitySpotInRover(rover, activitySpot, allowFail);
	}

	/**
	 * Checks if an activity spot is available (unoccupied).
	 * 
	 * @param rover        the rover.
	 * @param activitySpot the activity spot (local-relative)
	 * @return true if activity spot is unoccupied.
	 */
	private boolean isActivitySpotAvailable(Rover rover, Point2D activitySpot) {

		boolean result = true;

		if (person != null) {
			// Check all crew members other than person doing task.
			Iterator<Person> i = rover.getCrew().iterator();
			while (i.hasNext()) {
				Person crewmember = i.next();
				if (!crewmember.equals(person)) {

					// Check if crew member's location is very close to activity spot.
					Point2D crewmemberLoc = new Point2D.Double(crewmember.getXLocation(), crewmember.getYLocation());
					if (LocalAreaUtil.areLocationsClose(activitySpot, crewmemberLoc)) {
						result = false;
					}
				}
			}
		} else if (robot != null) {
			// Check all crew members other than robot doing task.
			Iterator<Robot> i = rover.getRobotCrew().iterator();
			while (i.hasNext()) {
				Robot crewmember = i.next();
				if (!crewmember.equals(robot)) {

					// Check if crew member's location is very close to activity spot.
					Point2D crewmemberLoc = new Point2D.Double(crewmember.getXLocation(), crewmember.getYLocation());
					if (LocalAreaUtil.areLocationsClose(activitySpot, crewmemberLoc)) {
						result = false;
					}
				}
			}
		}

		return result;
	}

	/**
	 * Walk to an available activity spot in a rover.
	 * 
	 * @param rover        the destination rover.
	 * @param activitySpot the activity spot as a Point2D object.
	 * @param allowFail    true if walking is allowed to fail.
	 */
	private void walkToActivitySpotInRover(Rover rover, Point2D activitySpot, boolean allowFail) {

		if (activitySpot != null) {

			// Create subtask for walking to destination.
			createWalkingSubtask(rover, activitySpot, allowFail);
		} else {

			// Walk to a random location in the rover.
			walkToRandomLocInRover(rover, allowFail);
		}
	}

	/**
	 * Walk to a random interior location in a rover.
	 * 
	 * @param rover     the destination rover.
	 * @param allowFail true if walking is allowed to fail.
	 */
	protected void walkToRandomLocInRover(Rover rover, boolean allowFail) {

		Point2D interiorPos = LocalAreaUtil.getRandomInteriorLocation(rover);
		Point2D adjustedInteriorPos = LocalAreaUtil.getLocalRelativeLocation(interiorPos.getX(), interiorPos.getY(),
				rover);

		// Create subtask for walking to destination.
		createWalkingSubtask(rover, adjustedInteriorPos, allowFail);
	}

	/**
	 * Walk to a random location.
	 * 
	 * @param allowFail true if walking is allowed to fail.
	 */
	public void walkToRandomLocation(boolean allowFail) {

		if (person != null) {
			// If person is in a settlement, walk to random building.
			if (person.isInSettlement()) {

//				Building currentBuilding = person.getBuildingLocation();
//
//				if (currentBuilding.getBuildingType().equalsIgnoreCase(Building.ASTRONOMY_OBSERVATORY)) {
//					walkToEmptyActivitySpotInBuilding(currentBuilding, allowFail);
//					return;
//				}
				
				List<Building> buildingList = person.getSettlement().getBuildingManager()
						.getBuildingsWithoutFunctionType(FunctionType.EVA);
				// Randomize its order
				Collections.shuffle(buildingList);	

				if (buildingList.size() > 0) {
					for (Building b : buildingList) {
//						if (!currentBuilding.equals(b)) {
							FunctionType ft = b.getEmptyActivitySpotFunctionType();
							if (ft != null) {
								walkToEmptyActivitySpotInBuilding(b, allowFail);
								break;
							}
//						}
					}
				}
			}
			// If person is in a vehicle, walk to random location within vehicle.
			else if (person.isInVehicle()) {

				// Walk to a random location within rover if possible.
				if (person.getVehicle() instanceof Rover) {
					walkToRandomLocInRover((Rover) person.getVehicle(), allowFail);
				}
			}
		} else if (robot != null) {
			// If robot is in a settlement, walk to random building.
			if (robot.isInSettlement()) {
				walkToAssignedDutyLocation(robot, false);
			}
			// If robot is in a vehicle, walk to random location within vehicle.
//	        else if (robot.isInVehicle()) {

			// Walk to a random location within rover if possible.
//	            if (robot.getVehicle() instanceof Rover) {
//	                walkToRandomLocInRover((Rover) robot.getVehicle(), allowFail);
//	            }
//	        }
		}
	}

	protected void walkToAssignedDutyLocation(Robot robot, boolean allowFail) {
		if (robot.isInSettlement()) {
			Building currentBuilding = BuildingManager.getBuilding(robot);

			if (currentBuilding != null) {
				RobotType type = robot.getRobotType();
				FunctionType fct = null;

				if (type == RobotType.CHEFBOT)
					fct = FunctionType.COOKING;
				else if (type == RobotType.CONSTRUCTIONBOT)
					fct = FunctionType.MANUFACTURE;
				else if (type == RobotType.DELIVERYBOT)
					fct = FunctionType.ROBOTIC_STATION;
				else if (type == RobotType.GARDENBOT)
					fct = FunctionType.FARMING;
				else if (type == RobotType.MAKERBOT)
					fct = FunctionType.MANUFACTURE;
				else if (type == RobotType.MEDICBOT)
					fct = FunctionType.MEDICAL_CARE;
				else if (type == RobotType.REPAIRBOT)
					fct = FunctionType.LIFE_SUPPORT;
				else
					fct = FunctionType.ROBOTIC_STATION;

				List<Building> buildingList = currentBuilding.getBuildingManager().getBuildingsNoHallwayTunnelObs(fct);

				if (buildingList.size() > 0) {
					int buildingIndex = RandomUtil.getRandomInt(buildingList.size() - 1);

					Building building = buildingList.get(buildingIndex);

					if (robot.getSettlement().getBuildingConnectors(building).size() > 0) {
						logger.log(robot, Level.FINER, 5000, "Is walking toward " + building.getNickName());
						walkToActivitySpotInBuilding(building, fct, allowFail);
					}
				}
			}
		}
	}

	/**
	 * Create a walk to an interior position in a building or vehicle.
	 * 
	 * @param interiorObject the destination interior object.
	 * @param settlementPos  the settlement local position destination.
	 * @param allowFail      true if walking is allowed to fail.
	 */
	private void createWalkingSubtask(LocalBoundedObject interiorObject, Point2D settlementPos, boolean allowFail) {

		if (person != null) {
			if (Walk.canWalkAllSteps(person, settlementPos.getX(), settlementPos.getY(), 0, interiorObject)) {

				// Add subtask for walking to destination.
				addSubTask(new Walk(person, settlementPos.getX(), settlementPos.getY(), 0, interiorObject));
			} else {

				if (!allowFail) {
					logger.log(person, Level.INFO, 4_000, "Ended the task of walking to " + interiorObject);
					endTask();
				} else {
					logger.log(person, Level.INFO, 4_000, "Unable to walk to " + interiorObject);
				}
			}
		} else if (robot != null) {
			if (Walk.canWalkAllSteps(robot, settlementPos.getX(), settlementPos.getY(), 0, interiorObject)) {
				// Add subtask for walking to destination.
				addSubTask(new Walk(robot, settlementPos.getX(), settlementPos.getY(), 0, interiorObject));
			} else {
				if (!allowFail) {
					logger.log(robot, Level.INFO, 4_000, "Ended the task of walking to " + interiorObject);
					endTask();
				} else {
					logger.log(robot, Level.INFO, 4_000, "Was unable to walk to " + interiorObject);
				}
			}
		}
	}
	
	/**
	 * Perform the walk back inside.
	 * 
	 */
	protected void walkBackInside() {
		LocalBoundedObject interiorObject;
		Point2D returnInsideLoc = null;    
		
		if (person.isOutside()) {
			
			// Get closest airlock building at settlement.
			Settlement s = CollectionUtils.findSettlement(person.getCoordinates());
			if (s != null) {
				interiorObject = (Building)(s.getClosestAvailableAirlock(person).getEntity()); 
//					System.out.println("interiorObject is " + interiorObject);
				if (interiorObject == null)
					interiorObject = (LocalBoundedObject)(s.getClosestAvailableAirlock(person).getEntity());
//					System.out.println("interiorObject is " + interiorObject);
				logger.log(person, Level.FINE, 0,
//							"In " + person.getImmediateLocation()
						"Found " + ((Building)interiorObject).getNickName()
						+ " as the closet building with an airlock to enter.");
			}
			else {
				// near a vehicle
				Rover r = (Rover)person.getVehicle();
				interiorObject = (LocalBoundedObject) (r.getAirlock()).getEntity();
				logger.log(person, Level.FINE, 0,
						"Near " + r.getName()
						+ ". Had to walk back inside the vehicle.");
			}
			
			if (interiorObject == null) {
				logger.log(person, Level.WARNING, 0,
//					"Near " + person.getImmediateLocation()
//					"At (" + Math.round(returnInsideLoc.getX()*10.0)/10.0 + ", " 
//					+ Math.round(returnInsideLoc.getY()*10.0)/10.0 + ") "
					"InteriorObject is null.");
				endTask();
			}
			
			else {
				// Set return location.
				Point2D rawReturnInsideLoc = LocalAreaUtil.getRandomInteriorLocation(interiorObject);
				returnInsideLoc = LocalAreaUtil.getLocalRelativeLocation(rawReturnInsideLoc.getX(),
						rawReturnInsideLoc.getY(), interiorObject);
				
				if (returnInsideLoc != null && 
						!LocalAreaUtil.isLocationWithinLocalBoundedObject(
								returnInsideLoc.getX(),	returnInsideLoc.getY(), interiorObject)) {
					
					logger.log(person, Level.WARNING, 0,
							"Near " + ((Building)interiorObject).getNickName() //person.getImmediateLocation()
							+ " at (" + Math.round(returnInsideLoc.getX()*10.0)/10.0 + ", " 
							+ Math.round(returnInsideLoc.getY()*10.0)/10.0 + ") "
							+ ". Could not get inside " + interiorObject + ".");
					endTask();
				}
			}
	
			// If not at return inside location, create walk inside subtask.
	        Point2D personLocation = new Point2D.Double(person.getXLocation(), person.getYLocation());
	        boolean closeToLocation = LocalAreaUtil.areLocationsClose(personLocation, returnInsideLoc);
	        
			// If not inside, create walk inside subtask.
			if (interiorObject != null && !closeToLocation) {
				String name = "";
				if (interiorObject instanceof Building) {
					name = ((Building)interiorObject).getNickName();
				}
				else if (interiorObject instanceof Vehicle) {
					name = ((Vehicle)interiorObject).getNickName();
				}
						
				logger.log(person, Level.FINE, 10_000, 
							"Near " +  name 
							+ " at (" + Math.round(returnInsideLoc.getX()*10.0)/10.0 + ", " 
							+ Math.round(returnInsideLoc.getY()*10.0)/10.0 
							+ "). Attempting to enter the airlock.");
				
				if (Walk.canWalkAllSteps(person, returnInsideLoc.getX(), returnInsideLoc.getY(), 0, interiorObject)) {
					Task walkingTask = new Walk(person, returnInsideLoc.getX(), returnInsideLoc.getY(), 0, interiorObject);
					addSubTask(walkingTask);
				} 
				
				else {
					logger.log(person, Level.SEVERE, 0, 
							Conversion.capitalize(person.getTaskDescription().toLowerCase()) 
							+ ". Cannot find a valid path to enter airlock.");
					endTask();
				}
			}
			
			else { // if a person is already inside, end the task gracefully here
				logger.log(person, Level.FINE, 4_000, 
						"Walked back inside. Ended '" + Conversion.capitalize(person.getTaskDescription().toLowerCase()) + "'.");	
				endTask();
			}
		}
	}


	public void reinit() {
		person = unitManager.getPersonByID(id);
		robot = unitManager.getRobotByID(id);

		if (person != null) {
			worker = person;
			eventTarget = person;
		} else {
			worker = robot;
			eventTarget = robot;
		}

		if (teacherID != null && (!teacherID.equals(Integer.valueOf(-1)) || !teacherID.equals(Integer.valueOf(0))))
			teacher = unitManager.getPersonByID(teacherID);

		if (subTask != null)
			subTask.reinit();
	}

//	/**
//	 * Gets the hash code for this object.
//	 * 
//	 * @return hash code.
//	 */
//	public int hashCode() {
//		return name.hashCode();
//	}
//
//	@Override
//	public boolean equals(Object obj) {
//		if ((obj != null) && (obj instanceof Task) && ((Task) obj).getName().equals(name)) {
//			return true;
//		}
//		return false;
//	}

	/**
	 * Reloads instances after loading from a saved sim
	 * 
	 * @param c  {@link MarsClock}
	 * @param e  {@link HistoricalEventManager}
	 * @param r  {@link RelationshipManager}
	 * @param u  {@link UnitManager}
	 * @param s  {@link ScientificStudyManager}
	 * @param sf {@link SurfaceFeatures}
	 * @param m  {@link MissionManager}
	 */
	public static void initializeInstances(MarsClock c, HistoricalEventManager e, RelationshipManager r, UnitManager u,
			ScientificStudyManager s, SurfaceFeatures sf, MissionManager m, PersonConfig pc) {
		sim = Simulation.instance();
		marsClock = c;
		eventManager = e;
		relationshipManager = r;
		unitManager = u;
		scientificStudyManager = s;
		surfaceFeatures = sf;
		missionManager = m;
		personConfig = pc;
	}

	/**
	 * Prepare object for garbage collection.
	 */
	public void destroy() {
		name = null;
		person = null;
		robot = null;
		description = null;
		if (subTask != null) {
			subTask.destroy();
		}
		subTask = null;
		phase = null;
		teacher = null;
		phases = null;
	}

}
>>>>>>> 7b3bb173
<|MERGE_RESOLUTION|>--- conflicted
+++ resolved
@@ -1,4 +1,3 @@
-<<<<<<< HEAD
 /**
  * Mars Simulation Project
  * Task.java
@@ -7,56 +6,56 @@
  */
 package org.mars_sim.msp.core.person.ai.task.utils;
 
-import java.awt.geom.Point2D;
-import java.io.Serializable;
-import java.util.ArrayList;
-import java.util.Collection;
-import java.util.Collections;
-import java.util.Iterator;
-import java.util.List;
-import java.util.concurrent.CopyOnWriteArrayList;
-import java.util.logging.Level;
-
-import org.mars_sim.msp.core.CollectionUtils;
-import org.mars_sim.msp.core.LocalAreaUtil;
-import org.mars_sim.msp.core.LocalBoundedObject;
-import org.mars_sim.msp.core.Simulation;
-import org.mars_sim.msp.core.SimulationConfig;
-import org.mars_sim.msp.core.Unit;
-import org.mars_sim.msp.core.UnitEventType;
-import org.mars_sim.msp.core.UnitManager;
-import org.mars_sim.msp.core.events.HistoricalEventManager;
-import org.mars_sim.msp.core.logging.SimLogger;
-import org.mars_sim.msp.core.malfunction.Malfunctionable;
-import org.mars_sim.msp.core.mars.SurfaceFeatures;
-import org.mars_sim.msp.core.mars.TerrainElevation;
-import org.mars_sim.msp.core.person.EventType;
-import org.mars_sim.msp.core.person.Person;
-import org.mars_sim.msp.core.person.PersonConfig;
-import org.mars_sim.msp.core.person.ai.NaturalAttributeType;
-import org.mars_sim.msp.core.person.ai.SkillManager;
-import org.mars_sim.msp.core.person.ai.SkillType;
-import org.mars_sim.msp.core.person.ai.job.JobType;
-import org.mars_sim.msp.core.person.ai.job.JobUtil;
-import org.mars_sim.msp.core.person.ai.mission.Mission;
-import org.mars_sim.msp.core.person.ai.mission.MissionManager;
-import org.mars_sim.msp.core.person.ai.social.RelationshipManager;
-import org.mars_sim.msp.core.person.ai.task.Walk;
-import org.mars_sim.msp.core.resource.ResourceUtil;
-import org.mars_sim.msp.core.robot.Robot;
-import org.mars_sim.msp.core.robot.RobotType;
-import org.mars_sim.msp.core.science.ScientificStudyManager;
-import org.mars_sim.msp.core.structure.Settlement;
-import org.mars_sim.msp.core.structure.building.Building;
-import org.mars_sim.msp.core.structure.building.BuildingException;
-import org.mars_sim.msp.core.structure.building.BuildingManager;
-import org.mars_sim.msp.core.structure.building.function.Function;
-import org.mars_sim.msp.core.structure.building.function.FunctionType;
-import org.mars_sim.msp.core.structure.building.function.LifeSupport;
-import org.mars_sim.msp.core.time.MarsClock;
-import org.mars_sim.msp.core.tool.Conversion;
-import org.mars_sim.msp.core.tool.RandomUtil;
-import org.mars_sim.msp.core.vehicle.Rover;
+import java.awt.geom.Point2D;
+import java.io.Serializable;
+import java.util.ArrayList;
+import java.util.Collection;
+import java.util.Collections;
+import java.util.Iterator;
+import java.util.List;
+import java.util.concurrent.CopyOnWriteArrayList;
+import java.util.logging.Level;
+
+import org.mars_sim.msp.core.CollectionUtils;
+import org.mars_sim.msp.core.LocalAreaUtil;
+import org.mars_sim.msp.core.LocalBoundedObject;
+import org.mars_sim.msp.core.Simulation;
+import org.mars_sim.msp.core.SimulationConfig;
+import org.mars_sim.msp.core.Unit;
+import org.mars_sim.msp.core.UnitEventType;
+import org.mars_sim.msp.core.UnitManager;
+import org.mars_sim.msp.core.events.HistoricalEventManager;
+import org.mars_sim.msp.core.logging.SimLogger;
+import org.mars_sim.msp.core.malfunction.Malfunctionable;
+import org.mars_sim.msp.core.mars.SurfaceFeatures;
+import org.mars_sim.msp.core.mars.TerrainElevation;
+import org.mars_sim.msp.core.person.EventType;
+import org.mars_sim.msp.core.person.Person;
+import org.mars_sim.msp.core.person.PersonConfig;
+import org.mars_sim.msp.core.person.ai.NaturalAttributeType;
+import org.mars_sim.msp.core.person.ai.SkillManager;
+import org.mars_sim.msp.core.person.ai.SkillType;
+import org.mars_sim.msp.core.person.ai.job.JobType;
+import org.mars_sim.msp.core.person.ai.job.JobUtil;
+import org.mars_sim.msp.core.person.ai.mission.Mission;
+import org.mars_sim.msp.core.person.ai.mission.MissionManager;
+import org.mars_sim.msp.core.person.ai.social.RelationshipManager;
+import org.mars_sim.msp.core.person.ai.task.Walk;
+import org.mars_sim.msp.core.resource.ResourceUtil;
+import org.mars_sim.msp.core.robot.Robot;
+import org.mars_sim.msp.core.robot.RobotType;
+import org.mars_sim.msp.core.science.ScientificStudyManager;
+import org.mars_sim.msp.core.structure.Settlement;
+import org.mars_sim.msp.core.structure.building.Building;
+import org.mars_sim.msp.core.structure.building.BuildingException;
+import org.mars_sim.msp.core.structure.building.BuildingManager;
+import org.mars_sim.msp.core.structure.building.function.Function;
+import org.mars_sim.msp.core.structure.building.function.FunctionType;
+import org.mars_sim.msp.core.structure.building.function.LifeSupport;
+import org.mars_sim.msp.core.time.MarsClock;
+import org.mars_sim.msp.core.tool.Conversion;
+import org.mars_sim.msp.core.tool.RandomUtil;
+import org.mars_sim.msp.core.vehicle.Rover;
 import org.mars_sim.msp.core.vehicle.Vehicle;
 
 /**
@@ -322,7 +321,7 @@
 		if (createEvents) {
 
 			TaskEvent endingEvent = new TaskEvent(eventTarget, this, eventTarget, EventType.TASK_FINISH,
-					eventTarget.getLocationTag().getExtendedLocations(), "");
+					eventTarget.getLocationTag().getExtendedLocation(), "");
 			eventManager.registerNewEvent(endingEvent);
 		}
 	}
@@ -975,6 +974,35 @@
 	}
 
 	/**
+	 * Walk to an available research activity spot in a building.
+	 * 
+	 * @param building  the destination building.
+	 * @param function  Particular area within the building
+	 * @param allowFail true if walking is allowed to fail.
+	 */
+	public void walkToResearchSpotInBuilding(Building building, boolean allowFail) {
+		
+		if (building.hasFunction(FunctionType.RESEARCH)) {
+			walkToActivitySpotInBuilding(building, FunctionType.RESEARCH, allowFail);
+		} 
+		else if (building.hasFunction(FunctionType.ADMINISTRATION)) {
+			walkToActivitySpotInBuilding(building, FunctionType.ADMINISTRATION, allowFail);
+		} 
+		else if (building.hasFunction(FunctionType.DINING)) {
+			walkToActivitySpotInBuilding(building, FunctionType.DINING, allowFail);
+		} 
+		else if (building.hasFunction(FunctionType.LIVING_ACCOMMODATIONS)) {
+			walkToActivitySpotInBuilding(building, FunctionType.LIVING_ACCOMMODATIONS, allowFail);			
+		} 
+		else {
+			// If no available activity spot, go to random location in building.
+			walkToRandomLocInBuilding(building, allowFail);
+		}
+	}
+	
+
+	
+	/**
 	 * Walks to the bed assigned for this person
 	 * 
 	 * @param building
@@ -1280,22 +1308,27 @@
 			// If person is in a settlement, walk to random building.
 			if (person.isInSettlement()) {
 
+//				Building currentBuilding = person.getBuildingLocation();
+//
+//				if (currentBuilding.getBuildingType().equalsIgnoreCase(Building.ASTRONOMY_OBSERVATORY)) {
+//					walkToEmptyActivitySpotInBuilding(currentBuilding, allowFail);
+//					return;
+//				}
+				
 				List<Building> buildingList = person.getSettlement().getBuildingManager()
 						.getBuildingsWithoutFunctionType(FunctionType.EVA);
 				// Randomize its order
-				Collections.shuffle(buildingList);
-				
-				Building currentBuilding = person.getBuildingLocation();
+				Collections.shuffle(buildingList);	
 
 				if (buildingList.size() > 0) {
 					for (Building b : buildingList) {
-						if (!currentBuilding.equals(b)) {
+//						if (!currentBuilding.equals(b)) {
 							FunctionType ft = b.getEmptyActivitySpotFunctionType();
 							if (ft != null) {
 								walkToEmptyActivitySpotInBuilding(b, allowFail);
 								break;
 							}
-						}
+//						}
 					}
 				}
 			}
@@ -1582,1621 +1615,3 @@
 	}
 
 }
-=======
-/**
- * Mars Simulation Project
- * Task.java
- * @version 3.1.2 2020-09-02
- * @author Scott Davis
- */
-package org.mars_sim.msp.core.person.ai.task.utils;
-
-import java.awt.geom.Point2D;
-import java.io.Serializable;
-import java.util.ArrayList;
-import java.util.Collection;
-import java.util.Collections;
-import java.util.Iterator;
-import java.util.List;
-import java.util.concurrent.CopyOnWriteArrayList;
-import java.util.logging.Level;
-
-import org.mars_sim.msp.core.CollectionUtils;
-import org.mars_sim.msp.core.LocalAreaUtil;
-import org.mars_sim.msp.core.LocalBoundedObject;
-import org.mars_sim.msp.core.Simulation;
-import org.mars_sim.msp.core.SimulationConfig;
-import org.mars_sim.msp.core.Unit;
-import org.mars_sim.msp.core.UnitEventType;
-import org.mars_sim.msp.core.UnitManager;
-import org.mars_sim.msp.core.events.HistoricalEventManager;
-import org.mars_sim.msp.core.logging.SimLogger;
-import org.mars_sim.msp.core.malfunction.Malfunctionable;
-import org.mars_sim.msp.core.mars.SurfaceFeatures;
-import org.mars_sim.msp.core.mars.TerrainElevation;
-import org.mars_sim.msp.core.person.EventType;
-import org.mars_sim.msp.core.person.Person;
-import org.mars_sim.msp.core.person.PersonConfig;
-import org.mars_sim.msp.core.person.ai.NaturalAttributeType;
-import org.mars_sim.msp.core.person.ai.SkillManager;
-import org.mars_sim.msp.core.person.ai.SkillType;
-import org.mars_sim.msp.core.person.ai.job.Job;
-import org.mars_sim.msp.core.person.ai.mission.Mission;
-import org.mars_sim.msp.core.person.ai.mission.MissionManager;
-import org.mars_sim.msp.core.person.ai.social.RelationshipManager;
-import org.mars_sim.msp.core.person.ai.task.Walk;
-import org.mars_sim.msp.core.resource.ResourceUtil;
-import org.mars_sim.msp.core.robot.Robot;
-import org.mars_sim.msp.core.robot.RobotType;
-import org.mars_sim.msp.core.science.ScientificStudyManager;
-import org.mars_sim.msp.core.structure.Settlement;
-import org.mars_sim.msp.core.structure.building.Building;
-import org.mars_sim.msp.core.structure.building.BuildingException;
-import org.mars_sim.msp.core.structure.building.BuildingManager;
-import org.mars_sim.msp.core.structure.building.function.Function;
-import org.mars_sim.msp.core.structure.building.function.FunctionType;
-import org.mars_sim.msp.core.structure.building.function.LifeSupport;
-import org.mars_sim.msp.core.time.MarsClock;
-import org.mars_sim.msp.core.tool.Conversion;
-import org.mars_sim.msp.core.tool.RandomUtil;
-import org.mars_sim.msp.core.vehicle.Rover;
-import org.mars_sim.msp.core.vehicle.Vehicle;
-
-/**
- * The Task class is an abstract parent class for tasks that allow people to do
- * various things. A person's TaskManager keeps track of one current task for
- * the person, but a task may use other tasks internally to accomplish things.
- */
-public abstract class Task implements Serializable, Comparable<Task> {
-
-	/** default serial id. */
-	private static final long serialVersionUID = 1L;
-
-	/** default logger. */
-	private static SimLogger logger = SimLogger.getLogger(Task.class.getName());
-
-	private static final double JOB_STRESS_MODIFIER = .5D;
-	// if that task is an a.i. task within a person's job, then the stress effect is
-	// 1/2
-	private static final double SKILL_STRESS_MODIFIER = .1D;
-
-	protected static final int FIRST_ITEM_RESOURCE_ID = ResourceUtil.FIRST_ITEM_RESOURCE_ID;
-
-	protected static final int FIRST_EQUIPMENT_RESOURCE_ID = ResourceUtil.FIRST_EQUIPMENT_RESOURCE_ID;
-
-	/** Level of top level Task */
-	private static final int TOP_LEVEL = 1;
-
-	// Data members
-	/** True if task is finished. */
-	private boolean done;
-	/** True if task has a time duration. */
-	protected boolean hasDuration;
-	/** Is this task effort driven. */
-	protected boolean effortDriven;
-	/** Task should create Historical events. */
-	private boolean createEvents;
-	/** Amount of time required to complete current phase. (in millisols) */
-	protected double phaseTimeRequired;
-	/** Amount of time completed on the current phase. (in millisols) */
-	protected double phaseTimeCompleted;
-	/** Stress modified by person performing task per millisol. */
-	protected double stressModifier;
-	/** The time duration (in millisols) of the task. */
-	private double duration;
-	/** The current amount of time spent on the task (in millisols). */
-	private double timeCompleted;
-	/** The id of the person/robot. */
-	protected Integer id;
-	/** The id of the teacher. */
-	protected Integer teacherID;
-	/** The name of the task. */
-	private String name = "";
-	/** Description of the task. */
-	private String description = "";
-	/** The level of this Task, one is top level Task **/
-	private int level = TOP_LEVEL;
-
-	/** The person teaching this task if any. */
-	private transient Person teacher;
-	/** The person performing the task. */
-	protected transient Person person;
-	/** The robot performing the task. */
-	protected transient Robot robot;
-
-	/** The worker performing the task */
-	protected transient Worker worker;
-	/** Unit for events distribution */
-	private transient Unit eventTarget;
-
-	/** The sub-task of this task. */
-	protected Task subTask;
-	/** The phase of this task. */
-	private TaskPhase phase;
-
-	/** A collection of the task's phases. */
-	private Collection<TaskPhase> phases;
-
-	private List<SkillType> neededSkills = null;
-
-	/** Ratio of work time to experience */
-	private double experienceRatio;
-
-	/** What natural attribute influences experience points */
-	private NaturalAttributeType experienceAttribute = NaturalAttributeType.EXPERIENCE_APTITUDE;
-
-	public static Simulation sim = Simulation.instance();
-	/** The static instance of the mars clock */
-	protected static MarsClock marsClock;
-	/** The static instance of the event manager */
-	public static HistoricalEventManager eventManager;
-	/** The static instance of the relationship manager */
-	public static RelationshipManager relationshipManager;
-	/** The static instance of the UnitManager */
-	protected static UnitManager unitManager;
-	/** The static instance of the ScientificStudyManager */
-	protected static ScientificStudyManager scientificStudyManager;
-	/** The static instance of the SurfaceFeatures */
-	protected static SurfaceFeatures surfaceFeatures;
-	/** The static instance of the MissionManager */
-	protected static MissionManager missionManager;
-	/** The static instance of the personConfig */
-	protected static PersonConfig personConfig = SimulationConfig.instance().getPersonConfig();
-	/** The static instance of the TerrainElevation */
-	protected static TerrainElevation terrainElevation;
-
-	/**
-	 * Constructs a Task object that has a fixed duration.
-	 * 
-	 * @param name            the name of the task
-	 * @param worker          the worker performing the task
-	 * @param effort          Does this task require physical effort
-	 * @param createEvents    Does this task create events?
-	 * @param stressModifier  stress modified by person performing task per
-	 *                        millisol.
-	 * @param primarySkill    The main skill needed for this Task
-	 * @param experienceRatio What is the ratio of time per experience points
-	 * @param duration        the time duration (in millisols) of the task (or 0 if
-	 *                        none)
-	 */
-	protected Task(String name, Worker worker, boolean effort, boolean createEvents, double stressModifier,
-			SkillType primarySkill, double experienceRatio, double duration) {
-
-		this(name, worker, effort, createEvents, stressModifier, primarySkill, experienceRatio);
-
-		if ((duration <= 0D) || !Double.isFinite(duration)) {
-			throw new IllegalArgumentException("Task duration must be positive :" + duration);
-		}
-
-		this.duration = duration;
-		this.hasDuration = true;
-	}
-
-	/**
-	 * Constructs a Task object. It has no fixed duration.
-	 * 
-	 * @param name            the name of the task
-	 * @param worker          the worker performing the task
-	 * @param effort          Does this task require physical effort
-	 * @param createEvents    Does this task create events?
-	 * @param stressModifier  stress modified by person performing task per
-	 *                        millisol.
-	 * @param primarySkill    Main skill needed for task
-	 * @param experienceRatio Ratio of work time per experience point
-	 */
-	protected Task(String name, Worker worker, boolean effort, boolean createEvents, double stressModifier,
-			SkillType primarySkill, double experienceRatio) {
-		this.name = name;
-		this.description = name;
-		this.effortDriven = effort;
-		this.createEvents = createEvents;
-		this.stressModifier = stressModifier;
-		this.experienceRatio = experienceRatio;
-		this.hasDuration = false;
-
-		if (primarySkill != null) {
-			addAdditionSkill(primarySkill);
-		}
-
-		if (worker == null) {
-			throw new IllegalArgumentException("Worker can not be null");
-		}
-		this.worker = worker;
-
-		if (worker instanceof Person) {
-			this.person = (Person) worker;
-			this.id = this.person.getIdentifier();
-			this.eventTarget = this.person;
-		}
-
-		else if (worker instanceof Robot) {
-			this.robot = (Robot) worker;
-			this.id = this.robot.getIdentifier();
-			this.eventTarget = this.robot;
-		}
-
-		done = false;
-
-		timeCompleted = 0D;
-
-		phase = null;
-		phases = new ArrayList<>();
-
-		// For sub task
-		if (subTask != null) {
-			subTask.setPhase(null);
-			subTask = null;
-		}
-	}
-
-	/**
-	 * Constructs a basic Task object. It requires no skill and has a fixed
-	 * duration.
-	 * 
-	 * @param name           the name of the task
-	 * @param worker         the worker performing the task
-	 * @param effort         Does this task require physical effort
-	 * @param createEvents   Does this task create events?
-	 * @param stressModifier stress modified by person performing task per millisol.
-	 * @param duration       the time duration (in millisols) of the task (or 0 if
-	 *                       none)
-	 */
-	protected Task(String name, Worker worker, boolean effort, boolean createEvents, double stressModifier,
-			double duration) {
-		this(name, worker, effort, createEvents, stressModifier, null, 0D, duration);
-	}
-
-	/**
-	 * Set the Natural attribute that influences expereince points. By default this
-	 * is EXPERIENCE_APPITUDE
-	 * 
-	 * @param academicAptitude
-	 */
-	protected void setExperienceAttribute(NaturalAttributeType experienceAttribute) {
-		this.experienceAttribute = experienceAttribute;
-	}
-
-	protected void addAdditionSkill(SkillType newSkill) {
-		if (neededSkills == null) {
-			neededSkills = new ArrayList<>();
-		}
-		neededSkills.add(newSkill);
-	}
-
-	public boolean isNotSubTask() {
-		Task top = worker.getTaskManager().getTask();
-		return top.equals(this);
-	}
-	
-	public void endSubTask() {
-		// For sub task
-		if (subTask != null) {
-			subTask.setPhase(null);
-			subTask.setDescription("");
-			subTask.endTask();
-//        	subTask.destroy();
-//			subTask = null;
-		}
-	}
-
-	public void endSubTask2() {
-		// For sub task 2
-		if (subTask != null) {
-			subTask.endSubTask();
-		}
-	}
-
-	/**
-	 * Ends the task and performs any final actions.
-	 */
-	public void endTask() {
-		// Set done to true
-		done = true;
-		setPhase(null);
-		setDescription("");
-
-		// End subtask
-		endSubTask();
-		
-		// Fires task end event
-		eventTarget.fireUnitUpdate(UnitEventType.TASK_ENDED_EVENT, this);
-
-		// Create ending task historical event if needed.
-		if (createEvents) {
-
-			TaskEvent endingEvent = new TaskEvent(eventTarget, this, eventTarget, EventType.TASK_FINISH,
-					eventTarget.getLocationTag().getExtendedLocation(), "");
-			eventManager.registerNewEvent(endingEvent);
-		}
-	}
-
-	/**
-	 * Return the value of the effort driven flag.
-	 * 
-	 * @return Effort driven.
-	 */
-	public boolean isEffortDriven() {
-		return effortDriven;
-	}
-
-	/**
-	 * Returns the name of the task.
-	 * 
-	 * @return the task's name
-	 */
-	public String getName() {
-		return getName(true);
-	}
-
-	/**
-	 * Gets the name of the task.
-	 * 
-	 * @param allowSubtask true if subtask name should be used.
-	 * @return the task's name.
-	 */
-	public String getName(boolean allowSubtask) {
-		if (allowSubtask && (subTask != null) && !subTask.done) {
-			return subTask.getName();
-		} else {
-			return name;
-		}
-	}
-
-	/**
-	 * Gets the task name
-	 * 
-	 * @return the task's name in String.
-	 */
-	public String getTaskName() {
-		return this.getClass().getSimpleName();
-
-	}
-
-	/**
-	 * Sets the task's name.
-	 * 
-	 * @param name the task name.
-	 */
-	protected void setName(String name) {
-		this.name = name;
-		this.eventTarget.fireUnitUpdate(UnitEventType.TASK_NAME_EVENT, name);
-	}
-
-	/**
-	 * Returns a string that is a description of what the task is currently doing.
-	 * This is mainly for user interface purposes. Derived tasks should extend this
-	 * if necessary. Defaults to just the name of the task.
-	 * 
-	 * @return the description of what the task is currently doing
-	 */
-	public String getDescription() {
-		if (description == null) {
-			return "";
-		}
-		return description;
-	}
-
-	/**
-	 * Gets the description of the task.
-	 * 
-	 * @param allowSubtask true if subtask description should be used.
-	 * @return the task description.
-	 */
-	public String getDescription(boolean allowSubtask) {
-		if (allowSubtask && (subTask != null) && !subTask.done) {
-			return subTask.getDescription();
-		} else {
-			return description;
-		}
-	}
-
-	/**
-	 * Sets the task's description.
-	 * 
-	 * @param description the task description.
-	 */
-	protected void setDescription(String des) {
-		description = des;
-		eventTarget.fireUnitUpdate(UnitEventType.TASK_DESCRIPTION_EVENT, des);
-		
-		if (phase != null) {
-			// Record the activity
-			if (canRecord()) {
-				Mission ms = worker.getMission();
-				worker.getTaskManager().recordTask(this,
-						(ms != null ? ms.getName() : null));
-			}
-		}
-	}
-
-	/**
-	 * Returns a boolean whether this task should generate events
-	 * 
-	 * @return boolean flag.
-	 */
-	public boolean getCreateEvents() {
-		return createEvents;
-	}
-
-	/**
-	 * Gets a string of the current phase of the task.
-	 * 
-	 * @return the current phase of the task
-	 */
-	public TaskPhase getPhase() {
-		return phase;
-	}
-
-	/**
-	 * Sets the task's current phase.
-	 * 
-	 * @param newPhase the phase to set the a task at.
-	 * @throws Exception if newPhase is not in the task's collection of phases.
-	 */
-	protected void setPhase(TaskPhase newPhase) {
-		phase = newPhase;
-	
-		// Method is called via endTask with a null phase
-		if (newPhase != null) {
-			if (phases != null && !phases.isEmpty() && phases.contains(newPhase)) {
-	
-				// Note: need to avoid java.lang.StackOverflowError when calling
-				// PersonTableModel.unitUpdate()
-				eventTarget.fireUnitUpdate(UnitEventType.TASK_PHASE_EVENT, newPhase);
-			}
-			
-			// Record the activity
-			if (canRecord()) {
-				Mission ms = worker.getMission();
-				worker.getTaskManager().recordTask(this,
-						(ms != null ? ms.getName() : null));
-			}
-		}
-	}
-
-	/**
-	 * Does a change of Phase for this Task generate an entry in the Task Schedule 
-	 * @return true by default
-	 */
-	protected boolean canRecord() {
-		return true;
-	}
-	
-	/**
-	 * Adds a phase to the task's collection of phases.
-	 * 
-	 * @param newPhase the new phase to add.
-	 */
-	protected void addPhase(TaskPhase newPhase) {
-		if (newPhase == null) {
-			throw new IllegalArgumentException("newPhase is null");
-		} else if ((phases != null && (phases.isEmpty() || !phases.contains(newPhase)))) {
-			phases.add(newPhase);
-		}
-	}
-
-	/**
-	 * Determines if task is still active.
-	 * 
-	 * @return true if task is completed
-	 */
-	public boolean isDone() {
-		return done;
-	}
-
-	/**
-	 * Adds a new sub-task.
-	 * 
-	 * @param newSubTask the new sub-task to be added
-	 */
-	public void addSubTask(Task newSubTask) {
-		if (subTask != null) {
-			if (subTask.done) {
-				createSubTask(newSubTask);
-			}
-
-			else {
-				subTask.addSubTask(newSubTask);
-			}
-		}
-
-		else {
-			createSubTask(newSubTask);
-		}
-	}
-
-	/**
-	 * Create a new sub-task.
-	 * 
-	 * @param newSubTask the new sub-task to be added
-	 */
-	private void createSubTask(Task newSubTask) {
-		subTask = newSubTask;
-		subTask.level = this.level + 1;
-		eventTarget.fireUnitUpdate(UnitEventType.TASK_SUBTASK_EVENT, newSubTask);
-	}
-
-	/**
-	 * Gets the task's subtask. Returns null if none
-	 * 
-	 * @return subtask
-	 */
-	public Task getSubTask() {
-		return subTask;
-	}
-
-	/**
-	 * Perform the task for the given number of seconds. Children should override
-	 * and implement this.
-	 * 
-	 * @param time amount of time (millisol) given to perform the task (in
-	 *             millisols)
-	 * @return amount of time (millisol) remaining after performing the task (in
-	 *         millisols)
-	 * @throws Exception if error performing task.
-	 */
-	public double performTask(double time) {
-		double timeLeft = time;
-		if (subTask != null) {
-			if (subTask.isDone()) {
-				subTask.setPhase(null);
-				subTask.setDescription("");
-			} else {
-				timeLeft = subTask.performTask(timeLeft);
-			}
-		}
-
-		// If no subtask, perform this task.
-		if ((subTask == null) || subTask.isDone()) {
-
-			if (person != null) {
-				// If task is effort-driven and person is incapacitated, end task.
-				if (effortDriven && (person.getPerformanceRating() == 0D)) {
-					// "Resurrect" him a little to give him a chance to make amend
-					person.getPhysicalCondition().setPerformanceFactor(.1);
-					endTask();
-				} else {
-					timeLeft = executeMappedPhase(timeLeft, time);
-				}
-
-				if (time - timeLeft > time / 8D) // SMALL_AMOUNT_OF_TIME)
-					// Modify stress performing task.
-					modifyStress(time - timeLeft);
-
-			}
-
-			else if (robot != null) {
-				// If task is effort-driven and person is incapacitated, end task.
-				if (effortDriven && (robot.getPerformanceRating() == 0D)) {
-					endTask();
-				} else {
-					timeLeft = executeMappedPhase(timeLeft, time);
-				}
-			}
-		}
-
-		return timeLeft;
-	}
-
-	/**
-	 * Execute the mapped phase repeatedly
-	 * 
-	 * @param timeLeft
-	 * @param time
-	 * @return
-	 */
-	private double executeMappedPhase(double timeLeft, double time) {
-		// Perform phases of task until time is up or task is done.
-		while ((timeLeft > 0D) && !done && getPhase() != null && ((subTask == null) || subTask.done)) {
-
-			if (hasDuration) {
-				// Keep track of the duration of the task.
-				double timeRequired = duration - timeCompleted;
-				if (timeLeft > timeRequired) {
-					timeLeft = timeLeft - timeRequired;
-					// No need to record consumed time as already know the duration
-					performMappedPhase(timeRequired);
-					timeCompleted = duration;
-					// NOTE: does endTask() cause Sleep task to unncessarily end and restart ?
-					endTask();
-				} else {
-					double remainingTime = timeLeft;
-					timeLeft = performMappedPhase(timeLeft);
-					timeCompleted += remainingTime;
-				}
-			} else {
-				timeLeft = performMappedPhase(timeLeft);
-			}
-		}
-
-		return timeLeft;
-	}
-
-	/**
-	 * Performs the method mapped to the task's current phase.
-	 * 
-	 * @param time the amount of time (millisol) the phase is to be performed.
-	 * @return the remaining time (millisol) after the phase has been performed.
-	 * @throws Exception if error in performing phase or if phase cannot be found.
-	 */
-	protected abstract double performMappedPhase(double time);
-
-	/**
-	 * SHould the start of this task create an historical event.
-	 * 
-	 * @param create New flag value.
-	 */
-	protected void setCreateEvents(boolean create) {
-		createEvents = create;
-	}
-
-	/**
-	 * Get a string representation of this Task. It's content will consist of the
-	 * description.
-	 *
-	 * @return Description of the task.
-	 */
-	public String toString() {
-		return description;
-	}
-
-	/**
-	 * Compare this object to another for an ordering. THe ordering is based on the
-	 * alphabetic ordering of the Name attribute.
-	 *
-	 * @param other Object to compare against.
-	 * @return integer comparison of the two objects.
-	 * @throws ClassCastException if the object in not of a Task.
-	 */
-	public int compareTo(Task other) {
-		return name.compareTo(other.name);
-	}
-
-	/**
-	 * Modify stress from performing task for given time.
-	 * 
-	 * @param time the time performing the task.
-	 */
-	private void modifyStress(double time) {
-
-		if (person != null) {
-			double effectiveStressModifier = stressModifier;
-
-			if (stressModifier > 0D) {
-
-				Job job = person.getMind().getJob();
-
-				if ((job != null) && job.isJobRelatedTask(getClass())) {
-					effectiveStressModifier *= JOB_STRESS_MODIFIER;
-				}
-
-				// Reduce stress modifier for person's skill related to the task.
-				int skill = getEffectiveSkillLevel();
-				effectiveStressModifier -= (effectiveStressModifier * (double) skill * SKILL_STRESS_MODIFIER);
-
-				// If effective stress modifier < 0, set it to 0.
-				if (effectiveStressModifier < 0D) {
-					effectiveStressModifier = 0D;
-				}
-			}
-
-			person.getPhysicalCondition()
-					.setStress(person.getPhysicalCondition().getStress() + (effectiveStressModifier * time));
-		}
-	}
-
-	/**
-	 * Set the task's stress modifier. Stress modifier can be positive (increase in
-	 * stress) or negative (decrease in stress).
-	 * 
-	 * @param newStressModifier stress modification per millisol.
-	 */
-	protected void setStressModifier(double newStressModifier) {
-		this.stressModifier = newStressModifier;
-	}
-
-	/**
-	 * Gets the probability modifier for a task if person needs to go to a new
-	 * building.
-	 * 
-	 * @param person      the person to perform the task.
-	 * @param newBuilding the building the person is to go to.
-	 * @return probability modifier
-	 * @throws BuildingException if current or new building doesn't have life
-	 *                           support function.
-	 */
-	protected static double getCrowdingProbabilityModifier(Person person, Building newBuilding) {
-		double modifier = 1D;
-
-		Building currentBuilding = BuildingManager.getBuilding(person);
-
-		if ((currentBuilding != null) && (newBuilding != null) && (currentBuilding != newBuilding)) {
-
-			// Increase probability if current building is overcrowded.
-			LifeSupport currentLS = currentBuilding.getLifeSupport();
-			int currentOverCrowding = currentLS.getOccupantNumber() - currentLS.getOccupantCapacity();
-			if (currentOverCrowding > 0) {
-				modifier *= ((double) currentOverCrowding + 2);
-			}
-
-			// Decrease probability if new building is overcrowded.
-			LifeSupport newLS = newBuilding.getLifeSupport();
-			int newOverCrowding = newLS.getOccupantNumber() - newLS.getOccupantCapacity();
-			if (newOverCrowding > 0) {
-				modifier /= ((double) newOverCrowding + 2);
-			}
-		}
-
-		return modifier;
-	}
-
-	protected static double getCrowdingProbabilityModifier(Robot robot, Building newBuilding) {
-		double modifier = 1D;
-
-		return modifier;
-	}
-
-	/**
-	 * Gets the effective skill level a worker has at this task.
-	 * 
-	 * @return effective skill level
-	 */
-	public int getEffectiveSkillLevel() {
-		int result = 0;
-		if (neededSkills != null && worker != null) {
-			SkillManager manager = worker.getSkillManager();
-			for (SkillType skillType : neededSkills) {
-				result += manager.getEffectiveSkillLevel(skillType);
-			}
-
-			// Take the average
-			result = result / neededSkills.size();
-		}
-
-		return result;
-	}
-
-	/**
-	 * Gets a list of the skills associated with this task. May be empty list if no
-	 * associated skills.
-	 * 
-	 * @return list of skills
-	 */
-	public List<SkillType> getAssociatedSkills() {
-		return neededSkills;
-	}
-
-	/**
-	 * Checks if someone is teaching this task to the person performing it.
-	 * 
-	 * @return true if teacher.
-	 */
-	public boolean hasTeacher() {
-		return (teacher != null);
-	}
-
-	/**
-	 * Gets the person teaching this task.
-	 * 
-	 * @return teacher or null if none.
-	 */
-	public Person getTeacher() {
-		return teacher;
-	}
-
-	/**
-	 * Sets the person teaching this task.
-	 * 
-	 * @param newTeacher the new teacher.
-	 */
-	public void setTeacher(Person newTeacher) {
-		this.teacher = newTeacher;
-	}
-
-	/**
-	 * Gets the experience modifier when being taught by a teacher.
-	 * 
-	 * @return modifier;
-	 */
-	protected double getTeachingExperienceModifier() {
-		double result = 1D;
-
-		if (hasTeacher()) {
-			int teachingModifier = teacher.getNaturalAttributeManager().getAttribute(NaturalAttributeType.TEACHING);
-			int learningModifier = worker.getNaturalAttributeManager()
-					.getAttribute(NaturalAttributeType.ACADEMIC_APTITUDE);
-
-			result += (double) (teachingModifier + learningModifier) / 100D;
-		}
-
-		return result;
-	}
-
-	/**
-	 * Gets the probability modifier for a person performing a task based on his/her
-	 * relationships with the people in the room the task is to be performed in.
-	 * 
-	 * @param person   the person to check for.
-	 * @param building the building the person will need to be in for the task.
-	 * @return probability modifier
-	 */
-	protected static double getRelationshipModifier(Person person, Building building) {
-		double result = 1D;
-
-		if ((person == null) || (building == null)) {
-			throw new IllegalArgumentException("Task.getRelationshipModifier(): null parameter.");
-		} else {
-			if (building.hasFunction(FunctionType.LIFE_SUPPORT)) {
-				LifeSupport lifeSupport = building.getLifeSupport();
-				double totalOpinion = 0D;
-				Iterator<Person> i = lifeSupport.getOccupants().iterator();
-				while (i.hasNext()) {
-					Person occupant = i.next();
-					if (person != occupant) {
-						totalOpinion += ((relationshipManager.getOpinionOfPerson(person, occupant) - 50D) / 50D);
-					}
-				}
-
-				if (totalOpinion >= 0D) {
-					result *= (1D + totalOpinion);
-				} else {
-					result /= (1D - totalOpinion);
-				}
-			}
-		}
-
-		return result;
-	}
-
-	/**
-	 * Adds experience to the worker;s skills used in this task.
-	 * 
-	 * @param time the amount of time (ms) the person performed this task.
-	 */
-	protected void addExperience(double time) {
-		if (neededSkills != null) {
-			// Add experience to "Primary skill" skill
-			// (1 base experience point per X millisols of work)
-			// Experience points adjusted by worker natural attribute.
-			double newPoints = time / experienceRatio;
-			int experienceAptitude = worker.getNaturalAttributeManager().getAttribute(experienceAttribute);
-
-			newPoints += newPoints * ((double) experienceAptitude - 50D) / 100D;
-			newPoints *= getTeachingExperienceModifier();
-
-			SkillManager sm = worker.getSkillManager();
-			for (SkillType skillType : neededSkills) {
-				sm.addExperience(skillType, newPoints, time);
-			}
-		}
-	}
-
-	/**
-	 * Check for a simple accident in entity. This will use the
-	 * {@link #getEffectiveSkillLevel()} method in the risk calculation.
-	 * 
-	 * @param entity Entity that can malfunction
-	 * @param time   the amount of time working (in millisols)
-	 * @param chance Chance of an accident
-	 */
-	protected void checkForAccident(Malfunctionable entity, double time, double chance) {
-		int skill = getEffectiveSkillLevel();
-		checkForAccident(entity, time, chance, skill, null);
-	}
-
-	/**
-	 * Check for a complex accident in an Entity. This can cover inside & outside
-	 * accidents
-	 * 
-	 * @param entity   Entity that can malfunction
-	 * @param time     the amount of time working (in millisols)
-	 * @param chance   Chance of an accident
-	 * @param skill    Skill of the worker
-	 * @param location Location of the accident; maybe null
-	 */
-	protected void checkForAccident(Malfunctionable entity, double time, double chance, int skill, String location) {
-
-		if (skill <= 3) {
-			chance *= (4 - skill);
-		} else {
-			chance /= (skill - 2);
-		}
-
-		// Modify based on the entity building's wear condition.
-		chance *= entity.getMalfunctionManager().getWearConditionAccidentModifier();
-
-		if (RandomUtil.lessThanRandPercent(chance * time)) {
-			entity.getMalfunctionManager().createASeriesOfMalfunctions(location, worker);
-		}
-	}
-
-	/**
-	 * Gets the duration of the task or 0 if none.
-	 * 
-	 * @return duration (millisol)
-	 */
-	protected double getDuration() {
-		return duration;
-	}
-
-	/**
-	 * Sets the duration of the task
-	 * 
-	 * @param newDuration the new duration (millisol)
-	 */
-	protected void setDuration(double newDuration) {
-		if (newDuration < 0D) {
-			throw new IllegalArgumentException("newDuration less than 0");
-		}
-		this.duration = newDuration;
-	}
-
-	/**
-	 * Gets the amount of time the task has completed.
-	 * 
-	 * @return time (in millisols)
-	 */
-	protected double getTimeCompleted() {
-		return timeCompleted;
-	}
-
-	/**
-	 * Walk to an available activity spot in a building.
-	 * 
-	 * @param building  the destination building.
-	 * @param function  Particular area within the building
-	 * @param allowFail true if walking is allowed to fail.
-	 */
-	public void walkToTaskSpecificActivitySpotInBuilding(Building building, FunctionType function, boolean allowFail) {
-
-		if ((function != null) && (building.hasFunction(function))) {
-			walkToActivitySpotInBuilding(building, function, allowFail);
-		} else {
-			// If no available activity spot, go to random location in building.
-			walkToRandomLocInBuilding(building, allowFail);
-		}
-	}
-
-	/**
-	 * Walk to an available research activity spot in a building.
-	 * 
-	 * @param building  the destination building.
-	 * @param function  Particular area within the building
-	 * @param allowFail true if walking is allowed to fail.
-	 */
-	public void walkToResearchSpotInBuilding(Building building, boolean allowFail) {
-		
-		if (building.hasFunction(FunctionType.RESEARCH)) {
-			walkToActivitySpotInBuilding(building, FunctionType.RESEARCH, allowFail);
-		} 
-		else if (building.hasFunction(FunctionType.ADMINISTRATION)) {
-			walkToActivitySpotInBuilding(building, FunctionType.ADMINISTRATION, allowFail);
-		} 
-		else if (building.hasFunction(FunctionType.DINING)) {
-			walkToActivitySpotInBuilding(building, FunctionType.DINING, allowFail);
-		} 
-		else if (building.hasFunction(FunctionType.LIVING_ACCOMMODATIONS)) {
-			walkToActivitySpotInBuilding(building, FunctionType.LIVING_ACCOMMODATIONS, allowFail);			
-		} 
-		else {
-			// If no available activity spot, go to random location in building.
-			walkToRandomLocInBuilding(building, allowFail);
-		}
-	}
-	
-
-	
-	/**
-	 * Walks to the bed assigned for this person
-	 * 
-	 * @param building
-	 * @param person
-	 * @param allowFail
-	 */
-	public boolean walkToEVABed(Building building, Person person, boolean allowFail) {
-		Point2D bed = building.getLivingAccommodations().getEmptyBed();
-		if (bed != null) {
-			Point2D spot = LocalAreaUtil.getLocalRelativeLocation(bed.getX() - building.getXLocation(),
-					bed.getY() - building.getYLocation(), building);
-			// Create subtask for walking to destination.
-			createWalkingSubtask(building, spot, allowFail);
-			return true;
-		}
-		else
-			return false;
-	}
-	
-	/**
-	 * Walks to the bed assigned for this person
-	 * 
-	 * @param building
-	 * @param person
-	 * @param allowFail
-	 */
-	public boolean walkToBed(Building building, Person person, boolean allowFail) {
-		Point2D bed = person.getBed();
-		if (bed != null) {
-			Point2D spot = LocalAreaUtil.getLocalRelativeLocation(bed.getX() - building.getXLocation(),
-					bed.getY() - building.getYLocation(), building);
-			// Create subtask for walking to destination.
-			createWalkingSubtask(building, spot, allowFail);
-			return true;
-		}
-		else
-			return false;
-	}
-
-	/**
-	 * Walk to an available activity spot of a particular function type in a
-	 * building.
-	 * 
-	 * @param building     the destination building.
-	 * @param functionType the building function type for the activity.
-	 * @param allowFail    true if walking is allowed to fail.
-	 */
-	public void walkToActivitySpotInBuilding(Building building, FunctionType functionType, boolean allowFail) {
-
-		Function f = building.getFunction(functionType);
-		if (f == null) {
-			// If the functionType does not exist in this building, go to random location in
-			// building.
-//			walkToRandomLocInBuilding(building, allowFail);
-			return;
-		}
-
-		Point2D settlementLoc = null;
-		if (person != null) {
-			// Find available activity spot in building.
-			settlementLoc = f.getAvailableActivitySpot(person);
-		} else if (robot != null) {
-			// Find available activity spot in building.
-			settlementLoc = f.getAvailableActivitySpot(robot);
-		}
-
-		if (settlementLoc != null) {
-			// Create subtask for walking to destination.
-			createWalkingSubtask(building, settlementLoc, allowFail);
-		}
-//		else {
-//			// If no available activity spot, go to random location in building.
-//			walkToRandomLocInBuilding(building, allowFail);
-//		}
-	}
-
-	public Point2D walkToEVASpot(Building building) {
-
-		Point2D loc = building.getFunction(FunctionType.EVA).getAvailableActivitySpot(person);
-
-		if (loc != null) {
-			// Create subtask for walking to destination.
-			createWalkingSubtask(building, loc, false);
-		}
-
-		return loc;
-	}
-
-	/**
-	 * Walk to an empty activity spot in a building.
-	 * 
-	 * @param building     the destination building.
-	 * @param functionType the building function type for the activity.
-	 * @param allowFail    true if walking is allowed to fail.
-	 */
-	public void walkToEmptyActivitySpotInBuilding(Building building, boolean allowFail) {
-
-		Function f = building.getEmptyActivitySpotFunction();
-		if (f == null) {
-			// If the functionType does not exist in this building, go to random location in
-			// building.
-//			walkToRandomLocInBuilding(building, allowFail);
-//			endTask();
-			return;
-		}
-
-		Point2D settlementLoc = null;
-		if (person != null) {
-			// Find available activity spot in building.
-			settlementLoc = f.getAvailableActivitySpot(person);
-		} else if (robot != null) {
-			// Find available activity spot in building.
-			settlementLoc = f.getAvailableActivitySpot(robot);
-		}
-
-		if (settlementLoc != null) {
-			// Create subtask for walking to destination.
-			createWalkingSubtask(building, settlementLoc, allowFail);
-		} else {
-//			endTask();
-			// If no available activity spot, go to random location in building.
-//			walkToRandomLocInBuilding(building, allowFail);
-			return;
-		}
-	}
-
-	/**
-	 * Walk to a random interior location in a building.
-	 * 
-	 * @param building  the destination building.
-	 * @param allowFail true if walking is allowed to fail.
-	 */
-	protected void walkToRandomLocInBuilding(Building building, boolean allowFail) {
-
-		Point2D interiorPos = LocalAreaUtil.getRandomInteriorLocation(building);
-		Point2D adjustedInteriorPos = LocalAreaUtil.getLocalRelativeLocation(interiorPos.getX(), interiorPos.getY(),
-				building);
-
-		// Create subtask for walking to destination.
-		createWalkingSubtask(building, adjustedInteriorPos, allowFail);
-	}
-
-	/**
-	 * Walk to an available operator activity spot in a rover.
-	 * 
-	 * @param rover     the rover.
-	 * @param allowFail true if walking is allowed to fail.
-	 */
-	protected void walkToOperatorActivitySpotInRover(Rover rover, boolean allowFail) {
-		walkToActivitySpotInRover(rover, rover.getOperatorActivitySpots(), allowFail);
-	}
-
-	/**
-	 * Walk to an available passenger activity spot in a rover.
-	 * 
-	 * @param rover     the rover.
-	 * @param allowFail true if walking is allowed to fail.
-	 */
-	protected void walkToPassengerActivitySpotInRover(Rover rover, boolean allowFail) {
-		walkToActivitySpotInRover(rover, rover.getPassengerActivitySpots(), allowFail);
-	}
-
-	/**
-	 * Walk to an available lab activity spot in a rover.
-	 * 
-	 * @param rover     the rover.
-	 * @param allowFail true if walking is allowed to fail.
-	 */
-	protected void walkToLabActivitySpotInRover(Rover rover, boolean allowFail) {
-		walkToActivitySpotInRover(rover, rover.getLabActivitySpots(), allowFail);
-	}
-
-	/**
-	 * Walk to an available sick bay activity spot in a rover.
-	 * 
-	 * @param rover     the rover.
-	 * @param allowFail true if walking is allowed to fail.
-	 */
-	protected void walkToSickBayActivitySpotInRover(Rover rover, boolean allowFail) {
-		walkToActivitySpotInRover(rover, rover.getSickBayActivitySpots(), allowFail);
-	}
-
-	/**
-	 * Walk to an available activity spot in a rover from a list of activity spots.
-	 * 
-	 * @param rover         the rover.
-	 * @param activitySpots list of activity spots.
-	 * @param allowFail     true if walking is allowed to fail.
-	 */
-	private void walkToActivitySpotInRover(Rover rover, List<Point2D> activitySpots, boolean allowFail) {
-
-		// Determine available operator activity spots.
-		Point2D activitySpot = null;
-		if ((activitySpots != null) && (activitySpots.size() > 0)) {
-
-			List<Point2D> availableSpots = new CopyOnWriteArrayList<Point2D>();
-			Iterator<Point2D> i = activitySpots.iterator();
-			while (i.hasNext()) {
-				Point2D spot = i.next();
-				Point2D localSpot = LocalAreaUtil.getLocalRelativeLocation(spot.getX(), spot.getY(), rover);
-				if (isActivitySpotAvailable(rover, localSpot)) {
-					availableSpots.add(localSpot);
-				}
-			}
-
-			// Randomly select an activity spot from available spots.
-			if (availableSpots.size() > 0) {
-				activitySpot = availableSpots.get(RandomUtil.getRandomInt(availableSpots.size() - 1));
-			}
-		}
-
-		walkToActivitySpotInRover(rover, activitySpot, allowFail);
-	}
-
-	/**
-	 * Checks if an activity spot is available (unoccupied).
-	 * 
-	 * @param rover        the rover.
-	 * @param activitySpot the activity spot (local-relative)
-	 * @return true if activity spot is unoccupied.
-	 */
-	private boolean isActivitySpotAvailable(Rover rover, Point2D activitySpot) {
-
-		boolean result = true;
-
-		if (person != null) {
-			// Check all crew members other than person doing task.
-			Iterator<Person> i = rover.getCrew().iterator();
-			while (i.hasNext()) {
-				Person crewmember = i.next();
-				if (!crewmember.equals(person)) {
-
-					// Check if crew member's location is very close to activity spot.
-					Point2D crewmemberLoc = new Point2D.Double(crewmember.getXLocation(), crewmember.getYLocation());
-					if (LocalAreaUtil.areLocationsClose(activitySpot, crewmemberLoc)) {
-						result = false;
-					}
-				}
-			}
-		} else if (robot != null) {
-			// Check all crew members other than robot doing task.
-			Iterator<Robot> i = rover.getRobotCrew().iterator();
-			while (i.hasNext()) {
-				Robot crewmember = i.next();
-				if (!crewmember.equals(robot)) {
-
-					// Check if crew member's location is very close to activity spot.
-					Point2D crewmemberLoc = new Point2D.Double(crewmember.getXLocation(), crewmember.getYLocation());
-					if (LocalAreaUtil.areLocationsClose(activitySpot, crewmemberLoc)) {
-						result = false;
-					}
-				}
-			}
-		}
-
-		return result;
-	}
-
-	/**
-	 * Walk to an available activity spot in a rover.
-	 * 
-	 * @param rover        the destination rover.
-	 * @param activitySpot the activity spot as a Point2D object.
-	 * @param allowFail    true if walking is allowed to fail.
-	 */
-	private void walkToActivitySpotInRover(Rover rover, Point2D activitySpot, boolean allowFail) {
-
-		if (activitySpot != null) {
-
-			// Create subtask for walking to destination.
-			createWalkingSubtask(rover, activitySpot, allowFail);
-		} else {
-
-			// Walk to a random location in the rover.
-			walkToRandomLocInRover(rover, allowFail);
-		}
-	}
-
-	/**
-	 * Walk to a random interior location in a rover.
-	 * 
-	 * @param rover     the destination rover.
-	 * @param allowFail true if walking is allowed to fail.
-	 */
-	protected void walkToRandomLocInRover(Rover rover, boolean allowFail) {
-
-		Point2D interiorPos = LocalAreaUtil.getRandomInteriorLocation(rover);
-		Point2D adjustedInteriorPos = LocalAreaUtil.getLocalRelativeLocation(interiorPos.getX(), interiorPos.getY(),
-				rover);
-
-		// Create subtask for walking to destination.
-		createWalkingSubtask(rover, adjustedInteriorPos, allowFail);
-	}
-
-	/**
-	 * Walk to a random location.
-	 * 
-	 * @param allowFail true if walking is allowed to fail.
-	 */
-	public void walkToRandomLocation(boolean allowFail) {
-
-		if (person != null) {
-			// If person is in a settlement, walk to random building.
-			if (person.isInSettlement()) {
-
-//				Building currentBuilding = person.getBuildingLocation();
-//
-//				if (currentBuilding.getBuildingType().equalsIgnoreCase(Building.ASTRONOMY_OBSERVATORY)) {
-//					walkToEmptyActivitySpotInBuilding(currentBuilding, allowFail);
-//					return;
-//				}
-				
-				List<Building> buildingList = person.getSettlement().getBuildingManager()
-						.getBuildingsWithoutFunctionType(FunctionType.EVA);
-				// Randomize its order
-				Collections.shuffle(buildingList);	
-
-				if (buildingList.size() > 0) {
-					for (Building b : buildingList) {
-//						if (!currentBuilding.equals(b)) {
-							FunctionType ft = b.getEmptyActivitySpotFunctionType();
-							if (ft != null) {
-								walkToEmptyActivitySpotInBuilding(b, allowFail);
-								break;
-							}
-//						}
-					}
-				}
-			}
-			// If person is in a vehicle, walk to random location within vehicle.
-			else if (person.isInVehicle()) {
-
-				// Walk to a random location within rover if possible.
-				if (person.getVehicle() instanceof Rover) {
-					walkToRandomLocInRover((Rover) person.getVehicle(), allowFail);
-				}
-			}
-		} else if (robot != null) {
-			// If robot is in a settlement, walk to random building.
-			if (robot.isInSettlement()) {
-				walkToAssignedDutyLocation(robot, false);
-			}
-			// If robot is in a vehicle, walk to random location within vehicle.
-//	        else if (robot.isInVehicle()) {
-
-			// Walk to a random location within rover if possible.
-//	            if (robot.getVehicle() instanceof Rover) {
-//	                walkToRandomLocInRover((Rover) robot.getVehicle(), allowFail);
-//	            }
-//	        }
-		}
-	}
-
-	protected void walkToAssignedDutyLocation(Robot robot, boolean allowFail) {
-		if (robot.isInSettlement()) {
-			Building currentBuilding = BuildingManager.getBuilding(robot);
-
-			if (currentBuilding != null) {
-				RobotType type = robot.getRobotType();
-				FunctionType fct = null;
-
-				if (type == RobotType.CHEFBOT)
-					fct = FunctionType.COOKING;
-				else if (type == RobotType.CONSTRUCTIONBOT)
-					fct = FunctionType.MANUFACTURE;
-				else if (type == RobotType.DELIVERYBOT)
-					fct = FunctionType.ROBOTIC_STATION;
-				else if (type == RobotType.GARDENBOT)
-					fct = FunctionType.FARMING;
-				else if (type == RobotType.MAKERBOT)
-					fct = FunctionType.MANUFACTURE;
-				else if (type == RobotType.MEDICBOT)
-					fct = FunctionType.MEDICAL_CARE;
-				else if (type == RobotType.REPAIRBOT)
-					fct = FunctionType.LIFE_SUPPORT;
-				else
-					fct = FunctionType.ROBOTIC_STATION;
-
-				List<Building> buildingList = currentBuilding.getBuildingManager().getBuildingsNoHallwayTunnelObs(fct);
-
-				if (buildingList.size() > 0) {
-					int buildingIndex = RandomUtil.getRandomInt(buildingList.size() - 1);
-
-					Building building = buildingList.get(buildingIndex);
-
-					if (robot.getSettlement().getBuildingConnectors(building).size() > 0) {
-						logger.log(robot, Level.FINER, 5000, "Is walking toward " + building.getNickName());
-						walkToActivitySpotInBuilding(building, fct, allowFail);
-					}
-				}
-			}
-		}
-	}
-
-	/**
-	 * Create a walk to an interior position in a building or vehicle.
-	 * 
-	 * @param interiorObject the destination interior object.
-	 * @param settlementPos  the settlement local position destination.
-	 * @param allowFail      true if walking is allowed to fail.
-	 */
-	private void createWalkingSubtask(LocalBoundedObject interiorObject, Point2D settlementPos, boolean allowFail) {
-
-		if (person != null) {
-			if (Walk.canWalkAllSteps(person, settlementPos.getX(), settlementPos.getY(), 0, interiorObject)) {
-
-				// Add subtask for walking to destination.
-				addSubTask(new Walk(person, settlementPos.getX(), settlementPos.getY(), 0, interiorObject));
-			} else {
-
-				if (!allowFail) {
-					logger.log(person, Level.INFO, 4_000, "Ended the task of walking to " + interiorObject);
-					endTask();
-				} else {
-					logger.log(person, Level.INFO, 4_000, "Unable to walk to " + interiorObject);
-				}
-			}
-		} else if (robot != null) {
-			if (Walk.canWalkAllSteps(robot, settlementPos.getX(), settlementPos.getY(), 0, interiorObject)) {
-				// Add subtask for walking to destination.
-				addSubTask(new Walk(robot, settlementPos.getX(), settlementPos.getY(), 0, interiorObject));
-			} else {
-				if (!allowFail) {
-					logger.log(robot, Level.INFO, 4_000, "Ended the task of walking to " + interiorObject);
-					endTask();
-				} else {
-					logger.log(robot, Level.INFO, 4_000, "Was unable to walk to " + interiorObject);
-				}
-			}
-		}
-	}
-	
-	/**
-	 * Perform the walk back inside.
-	 * 
-	 */
-	protected void walkBackInside() {
-		LocalBoundedObject interiorObject;
-		Point2D returnInsideLoc = null;    
-		
-		if (person.isOutside()) {
-			
-			// Get closest airlock building at settlement.
-			Settlement s = CollectionUtils.findSettlement(person.getCoordinates());
-			if (s != null) {
-				interiorObject = (Building)(s.getClosestAvailableAirlock(person).getEntity()); 
-//					System.out.println("interiorObject is " + interiorObject);
-				if (interiorObject == null)
-					interiorObject = (LocalBoundedObject)(s.getClosestAvailableAirlock(person).getEntity());
-//					System.out.println("interiorObject is " + interiorObject);
-				logger.log(person, Level.FINE, 0,
-//							"In " + person.getImmediateLocation()
-						"Found " + ((Building)interiorObject).getNickName()
-						+ " as the closet building with an airlock to enter.");
-			}
-			else {
-				// near a vehicle
-				Rover r = (Rover)person.getVehicle();
-				interiorObject = (LocalBoundedObject) (r.getAirlock()).getEntity();
-				logger.log(person, Level.FINE, 0,
-						"Near " + r.getName()
-						+ ". Had to walk back inside the vehicle.");
-			}
-			
-			if (interiorObject == null) {
-				logger.log(person, Level.WARNING, 0,
-//					"Near " + person.getImmediateLocation()
-//					"At (" + Math.round(returnInsideLoc.getX()*10.0)/10.0 + ", " 
-//					+ Math.round(returnInsideLoc.getY()*10.0)/10.0 + ") "
-					"InteriorObject is null.");
-				endTask();
-			}
-			
-			else {
-				// Set return location.
-				Point2D rawReturnInsideLoc = LocalAreaUtil.getRandomInteriorLocation(interiorObject);
-				returnInsideLoc = LocalAreaUtil.getLocalRelativeLocation(rawReturnInsideLoc.getX(),
-						rawReturnInsideLoc.getY(), interiorObject);
-				
-				if (returnInsideLoc != null && 
-						!LocalAreaUtil.isLocationWithinLocalBoundedObject(
-								returnInsideLoc.getX(),	returnInsideLoc.getY(), interiorObject)) {
-					
-					logger.log(person, Level.WARNING, 0,
-							"Near " + ((Building)interiorObject).getNickName() //person.getImmediateLocation()
-							+ " at (" + Math.round(returnInsideLoc.getX()*10.0)/10.0 + ", " 
-							+ Math.round(returnInsideLoc.getY()*10.0)/10.0 + ") "
-							+ ". Could not get inside " + interiorObject + ".");
-					endTask();
-				}
-			}
-	
-			// If not at return inside location, create walk inside subtask.
-	        Point2D personLocation = new Point2D.Double(person.getXLocation(), person.getYLocation());
-	        boolean closeToLocation = LocalAreaUtil.areLocationsClose(personLocation, returnInsideLoc);
-	        
-			// If not inside, create walk inside subtask.
-			if (interiorObject != null && !closeToLocation) {
-				String name = "";
-				if (interiorObject instanceof Building) {
-					name = ((Building)interiorObject).getNickName();
-				}
-				else if (interiorObject instanceof Vehicle) {
-					name = ((Vehicle)interiorObject).getNickName();
-				}
-						
-				logger.log(person, Level.FINE, 10_000, 
-							"Near " +  name 
-							+ " at (" + Math.round(returnInsideLoc.getX()*10.0)/10.0 + ", " 
-							+ Math.round(returnInsideLoc.getY()*10.0)/10.0 
-							+ "). Attempting to enter the airlock.");
-				
-				if (Walk.canWalkAllSteps(person, returnInsideLoc.getX(), returnInsideLoc.getY(), 0, interiorObject)) {
-					Task walkingTask = new Walk(person, returnInsideLoc.getX(), returnInsideLoc.getY(), 0, interiorObject);
-					addSubTask(walkingTask);
-				} 
-				
-				else {
-					logger.log(person, Level.SEVERE, 0, 
-							Conversion.capitalize(person.getTaskDescription().toLowerCase()) 
-							+ ". Cannot find a valid path to enter airlock.");
-					endTask();
-				}
-			}
-			
-			else { // if a person is already inside, end the task gracefully here
-				logger.log(person, Level.FINE, 4_000, 
-						"Walked back inside. Ended '" + Conversion.capitalize(person.getTaskDescription().toLowerCase()) + "'.");	
-				endTask();
-			}
-		}
-	}
-
-
-	public void reinit() {
-		person = unitManager.getPersonByID(id);
-		robot = unitManager.getRobotByID(id);
-
-		if (person != null) {
-			worker = person;
-			eventTarget = person;
-		} else {
-			worker = robot;
-			eventTarget = robot;
-		}
-
-		if (teacherID != null && (!teacherID.equals(Integer.valueOf(-1)) || !teacherID.equals(Integer.valueOf(0))))
-			teacher = unitManager.getPersonByID(teacherID);
-
-		if (subTask != null)
-			subTask.reinit();
-	}
-
-//	/**
-//	 * Gets the hash code for this object.
-//	 * 
-//	 * @return hash code.
-//	 */
-//	public int hashCode() {
-//		return name.hashCode();
-//	}
-//
-//	@Override
-//	public boolean equals(Object obj) {
-//		if ((obj != null) && (obj instanceof Task) && ((Task) obj).getName().equals(name)) {
-//			return true;
-//		}
-//		return false;
-//	}
-
-	/**
-	 * Reloads instances after loading from a saved sim
-	 * 
-	 * @param c  {@link MarsClock}
-	 * @param e  {@link HistoricalEventManager}
-	 * @param r  {@link RelationshipManager}
-	 * @param u  {@link UnitManager}
-	 * @param s  {@link ScientificStudyManager}
-	 * @param sf {@link SurfaceFeatures}
-	 * @param m  {@link MissionManager}
-	 */
-	public static void initializeInstances(MarsClock c, HistoricalEventManager e, RelationshipManager r, UnitManager u,
-			ScientificStudyManager s, SurfaceFeatures sf, MissionManager m, PersonConfig pc) {
-		sim = Simulation.instance();
-		marsClock = c;
-		eventManager = e;
-		relationshipManager = r;
-		unitManager = u;
-		scientificStudyManager = s;
-		surfaceFeatures = sf;
-		missionManager = m;
-		personConfig = pc;
-	}
-
-	/**
-	 * Prepare object for garbage collection.
-	 */
-	public void destroy() {
-		name = null;
-		person = null;
-		robot = null;
-		description = null;
-		if (subTask != null) {
-			subTask.destroy();
-		}
-		subTask = null;
-		phase = null;
-		teacher = null;
-		phases = null;
-	}
-
-}
->>>>>>> 7b3bb173
