--- conflicted
+++ resolved
@@ -1,812 +1,807 @@
-/*
- * Mars Simulation Project
- * TradeUtil.java
- * @date 2021-10-20
- * @author Scott Davis
- */
-package org.mars_sim.msp.core.person.ai.mission;
-
-import java.util.Collections;
-import java.util.HashMap;
-import java.util.Iterator;
-import java.util.Map;
-import java.util.Set;
-import java.util.logging.Logger;
-
-import org.mars_sim.msp.core.Coordinates;
-import org.mars_sim.msp.core.Simulation;
-import org.mars_sim.msp.core.Unit;
-import org.mars_sim.msp.core.UnitManager;
-import org.mars_sim.msp.core.equipment.Container;
-import org.mars_sim.msp.core.equipment.ContainerUtil;
-import org.mars_sim.msp.core.equipment.EquipmentFactory;
-import org.mars_sim.msp.core.equipment.EquipmentType;
-import org.mars_sim.msp.core.goods.CreditManager;
-import org.mars_sim.msp.core.goods.Good;
-import org.mars_sim.msp.core.goods.GoodCategory;
-import org.mars_sim.msp.core.goods.GoodsManager;
-import org.mars_sim.msp.core.goods.GoodsUtil;
-import org.mars_sim.msp.core.person.PhysicalCondition;
-import org.mars_sim.msp.core.resource.AmountResource;
-import org.mars_sim.msp.core.resource.ItemResourceUtil;
-import org.mars_sim.msp.core.resource.Part;
-import org.mars_sim.msp.core.resource.ResourceUtil;
-import org.mars_sim.msp.core.structure.Settlement;
-import org.mars_sim.msp.core.time.MarsClock;
-import org.mars_sim.msp.core.vehicle.Rover;
-import org.mars_sim.msp.core.vehicle.Vehicle;
-import org.mars_sim.msp.core.vehicle.VehicleType;
-
-/**
- * Utility class for static methods for Trade Mission. TODO externalize strings
- */
-public final class TradeUtil {
-
-	/** default logger. */
-	private static final Logger logger = Logger.getLogger(TradeUtil.class.getName());
-
-	/**
-	 * Credit limit under which a seller is willing to sell goods to a buyer. Buyer
-	 * must pay off credit to under limit to continue buying.
-	 */
-	public static final double SELL_CREDIT_LIMIT = 10_000_000D;
-
-	/** Estimated mission parts mass. */
-	private static final double MISSION_BASE_MASS = 2_000D;
-
-	/** Minimum mass (kg) of life support resources to leave at settlement. */
-	private static final int MIN_LIFE_SUPPORT_RESOURCES = 100;
-
-	/** Minimum number of repair parts to leave at settlement. */
-	private static final int MIN_REPAIR_PARTS = 20;
-
-	/** Minimum number of repair parts to leave at settlement. */
-	private static final int MIN_NUM_EQUIPMENT = 10;
-
-	/** Cache for the best trade settlement. */
-	public static Settlement bestTradeSettlementCache = null;
-
-	private static final int OXYGEN_ID = ResourceUtil.oxygenID;
-	private static final int WATER_ID = ResourceUtil.waterID;
-	private static final int FOOD_ID = ResourceUtil.foodID;
-
-	private static Simulation sim = Simulation.instance();
-	private static MissionManager missionManager = sim.getMissionManager();
-	private static UnitManager unitManager = sim.getUnitManager();
-
-			
-	/**
-	 * Private constructor for utility class.
-	 */
-	private TradeUtil() {
-	};
-
-	/**
-	 * Gets the best trade value for a given settlement.
-	 * 
-	 * @param startingSettlement the settlement to trade from.
-	 * @param rover              the rover to carry the trade.
-	 * @return the best value (value points) for trade.
-	 * @throws Exception if error while getting best trade profit.
-	 */
-	public static double getBestTradeProfit(Settlement startingSettlement, Rover rover) {
-		double bestProfit = 0D;
-		Settlement bestSettlement = null;
-
-		for (Settlement tradingSettlement : unitManager.getSettlements()) {
-			if (tradingSettlement != startingSettlement && !tradingSettlement.isMissionDisable(MissionType.TRADE)) {
-
-				boolean hasCurrentTradeMission = hasCurrentTradeMission(startingSettlement, tradingSettlement);
-
-				double settlementRange = Coordinates.computeDistance(tradingSettlement.getCoordinates(), startingSettlement.getCoordinates());
-				boolean withinRange = (settlementRange <= (rover.getRange(MissionType.TRADE) * .8D));
-
-				if (!hasCurrentTradeMission && withinRange) {
-					// double startTime = System.currentTimeMillis();
-
-					double profit = getEstimatedTradeProfit(startingSettlement, rover, tradingSettlement);
-					// double endTime = System.currentTimeMillis();
-//					 logger.finest("getEstimatedTradeProfit " + (endTime - startTime));
-					if (profit > bestProfit) {
-						bestProfit = profit;
-						bestSettlement = tradingSettlement;
-					}
-				}
-			}
-		}
-
-		// Set settlement cache.
-		bestTradeSettlementCache = bestSettlement;
-
-		return bestProfit;
-	}
-
-	/**
-	 * Checks if there is currently a trade mission between two settlements.
-	 * 
-	 * @param settlement1 the first settlement.
-	 * @param settlement2 the second settlement.
-	 * @return true if current trade mission between settlements.
-	 */
-	private static boolean hasCurrentTradeMission(Settlement settlement1, Settlement settlement2) {
-		boolean result = false;
-
-		// MissionManager manager = Simulation.instance().getMissionManager();
-		Iterator<Mission> i = missionManager.getMissions().iterator();
-		while (i.hasNext()) {
-			Mission mission = i.next();
-			if (mission instanceof Trade) {
-				Trade tradeMission = (Trade) mission;
-				Settlement startingSettlement = tradeMission.getStartingSettlement();
-				Settlement tradingSettlement = tradeMission.getTradingSettlement();
-				if (startingSettlement.equals(settlement1) && tradingSettlement.equals(settlement2)) {
-					result = true;
-					break;
-				} else if (startingSettlement.equals(settlement2) && tradingSettlement.equals(settlement1)) {
-					result = true;
-					break;
-				}
-			}
-		}
-
-		return result;
-	}
-
-	/**
-	 * Gets the estimated trade profit from one settlement to another.
-	 * 
-	 * @param startingSettlement the settlement to trade from.
-	 * @param rover              the rover to carry the trade goods.
-	 * @param tradingSettlement  the settlement to trade to.
-	 * @return the trade profit (value points)
-	 * @throws Exception if error getting the estimated trade profit.
-	 */
-	private static double getEstimatedTradeProfit(Settlement startingSettlement, Rover rover,
-			Settlement tradingSettlement) {
-
-		// Determine estimated trade revenue.
-		double revenue = getEstimatedTradeRevenue(startingSettlement, rover, tradingSettlement);
-
-		// Determine estimated mission cost.
-		double distance = startingSettlement.getCoordinates().getDistance(tradingSettlement.getCoordinates()) * 2D;
-		double cost = getEstimatedMissionCost(startingSettlement, rover, distance);
-
-		return revenue - cost;
-	}
-
-	/**
-	 * Gets the estimated trade revenue from one settlement to another.
-	 * 
-	 * @param startingSettlement the settlement to trade from.
-	 * @param rover              the rover to carry the trade goods.
-	 * @param tradingSettlement  the settlement to trade to.
-	 * @return the trade revenue (value points).
-	 * @throws Exception if error getting the estimated trade revenue.
-	 */
-	private static double getEstimatedTradeRevenue(Settlement startingSettlement, Rover rover,
-			Settlement tradingSettlement) {
-
-		// Get credit between starting settlement and trading settlement.
-		double credit = CreditManager.getCredit(startingSettlement, tradingSettlement);
-
-		Map<Good, Integer> buyLoad = null;
-		if (credit > (TradeUtil.SELL_CREDIT_LIMIT * -1D)) {
-			// Determine desired buy load,
-			buyLoad = TradeUtil.getDesiredBuyLoad(startingSettlement, rover, tradingSettlement);
-		} else {
-			// Cannot buy from settlement due to credit limit.
-			buyLoad = new HashMap<Good, Integer>(0);
-		}
-
-		Map<Good, Integer> sellLoad = null;
-		if (credit < TradeUtil.SELL_CREDIT_LIMIT) {
-			// Determine sell load.
-			sellLoad = TradeUtil.determineBestSellLoad(startingSettlement, rover, tradingSettlement);
-		} else {
-			// Will not sell to settlement due to credit limit.
-			sellLoad = new HashMap<Good, Integer>(0);
-		}
-
-		double sellingCreditHome = TradeUtil.determineLoadCredit(sellLoad, startingSettlement, false);
-		double sellingCreditRemote = TradeUtil.determineLoadCredit(sellLoad, tradingSettlement, true);
-		double sellingProfit = sellingCreditRemote - sellingCreditHome;
-
-		double buyingCreditHome = TradeUtil.determineLoadCredit(buyLoad, startingSettlement, true);
-		double buyingCreditRemote = TradeUtil.determineLoadCredit(buyLoad, tradingSettlement, false);
-		double buyingProfit = buyingCreditHome - buyingCreditRemote;
-
-		double totalProfit = sellingProfit + buyingProfit;
-
-		return totalProfit;
-	}
-
-	/**
-	 * Gets the desired buy load from a trading settlement.
-	 * 
-	 * @param startingSettlement the settlement that is buying.
-	 * @param rover              the rover used for trade.
-	 * @param tradingSettlement  the settlement to buy from.
-	 * @return the desired buy load.
-	 * @throws Exception if error determining the buy load.
-	 */
-	public static Map<Good, Integer> getDesiredBuyLoad(Settlement startingSettlement, Rover rover,
-			Settlement tradingSettlement) {
-
-		// Determine best buy load.
-		Map<Good, Integer> buyLoad = determineLoad(startingSettlement, tradingSettlement, rover,
-				Double.POSITIVE_INFINITY);
-
-		return buyLoad;
-	}
-
-	/**
-	 * Determines the best sell load from a settlement to another.
-	 * 
-	 * @param startingSettlement the settlement to trade from.
-	 * @param rover              the rover to carry the goods.
-	 * @param tradingSettlement  the settlement to trade to.
-	 * @return a map of goods and numbers in the load.
-	 * @throws Exception if error determining best sell load.
-	 */
-	static Map<Good, Integer> determineBestSellLoad(Settlement startingSettlement, Rover rover,
-			Settlement tradingSettlement) {
-
-		// Determine best sell load.
-		Map<Good, Integer> sellLoad = determineLoad(tradingSettlement, startingSettlement, rover,
-				Double.POSITIVE_INFINITY);
-
-		return sellLoad;
-	}
-
-	/**
-	 * Determines the load between a buying settlement and a selling settlement.
-	 * 
-	 * @param buyingSettlement  the settlement buying the goods.
-	 * @param sellingSettlement the settlement selling the goods.
-	 * @param rover             the rover to carry the goods.
-	 * @param maxBuyValue       the maximum value the selling settlement will
-	 *                          permit.
-	 * @return map of goods and their number.
-	 * @throws Exception if error determining the load.
-	 */
-	public static Map<Good, Integer> determineLoad(Settlement buyingSettlement, Settlement sellingSettlement,
-			Rover rover, double maxBuyValue) {
-
-		Map<Good, Integer> tradeList = new HashMap<Good, Integer>();
-		boolean hasRover = false;
-		GoodsManager buyerGoodsManager = buyingSettlement.getGoodsManager();
-		buyerGoodsManager.prepareForLoadCalculation();
-		GoodsManager sellerGoodsManager = sellingSettlement.getGoodsManager();
-		sellerGoodsManager.prepareForLoadCalculation();
-
-		double massCapacity = rover.getCargoCapacity();
-
-		// Subtract mission base mass (estimated).
-		double missionPartsMass = MISSION_BASE_MASS;
-		if (massCapacity < missionPartsMass)
-			missionPartsMass = massCapacity;
-		massCapacity -= missionPartsMass;
-
-		// Determine repair parts for trip.
-		Set<Integer> repairParts = rover.getMalfunctionManager().getRepairPartProbabilities().keySet();
-
-		// Determine the load.
-		boolean done = false;
-		double buyerLoadValue = 0D;
-		Good previousGood = null;
-		Set<Good> nonTradeGoods = Collections.emptySet();
-		while (!done) {
-			double remainingBuyValue = maxBuyValue - buyerLoadValue;
-			Good good = findBestTradeGood(sellingSettlement, buyingSettlement, tradeList, nonTradeGoods, massCapacity,
-					hasRover, rover, previousGood, false, repairParts, remainingBuyValue);
-			if (good != null) {
-				try {
-					boolean isAmountResource = good.getCategory() == GoodCategory.AMOUNT_RESOURCE;
-					boolean isItemResource = good.getCategory() == GoodCategory.ITEM_RESOURCE;
-					AmountResource resource = null;
-					
-					// Add resource container if needed.
-					if (isAmountResource) {
-						resource = ResourceUtil.findAmountResource(good.getID());
-						Container container = getAvailableContainerForResource(resource,
-								sellingSettlement, tradeList);
-						if (container != null) {
-							Good containerGood = GoodsUtil.getEquipmentGood(container.getEquipmentType());
-							massCapacity -= container.getBaseMass();
-							int containerNum = 0;
-							if (tradeList.containsKey(containerGood))
-								containerNum = tradeList.get(containerGood);
-							double containerSupply = containerGood.getNumberForSettlement(buyingSettlement);
-							double totalContainerNum = containerNum + containerSupply;
-							buyerLoadValue += buyerGoodsManager.determineGoodValueWithSupply(containerGood, totalContainerNum);
-							tradeList.put(containerGood, (containerNum + 1));
-						} else
-							logger.warning("container for " + resource.getName() + " not available.");
-					}
-
-					int itemResourceNum = 0;
-					if (isItemResource) {
-						itemResourceNum = getNumItemResourcesToTrade(good, sellingSettlement, buyingSettlement,
-								tradeList, massCapacity, remainingBuyValue);
-					}
-
-					// Add good.
-					if (good.getCategory() == GoodCategory.VEHICLE)
-						hasRover = true;
-					else {
-						int number = 1;
-						if (isAmountResource)
-							number = (int) getResourceTradeAmount(resource);
-						else if (isItemResource)
-							number = itemResourceNum;
-						massCapacity -= (good.getMassPerItem() * number);
-					}
-					
-					int currentNum = 0;
-					if (tradeList.containsKey(good))
-						currentNum = tradeList.get(good);
-					double supply = good.getNumberForSettlement(buyingSettlement);
-					double goodNum = 1D;
-					
-					if (isAmountResource)
-						goodNum = getResourceTradeAmount(resource);
-					if (isItemResource)
-						goodNum = itemResourceNum;
-					
-					double buyGoodValue = buyerGoodsManager.determineGoodValueWithSupply(good, (supply + currentNum + goodNum));
-					
-					if (isAmountResource) {
-						double tradeAmount = getResourceTradeAmount(resource);
-						buyGoodValue *= tradeAmount;
-					}
-					if (isItemResource) {
-						buyGoodValue *= itemResourceNum;
-					}
-					buyerLoadValue += buyGoodValue;
-					int newNumber = currentNum + (int) goodNum;
-					tradeList.put(good, newNumber);
-				} catch (Exception e) {
-					done = true;
-				}
-			} else
-				done = true;
-
-			previousGood = good;
-		}
-
-		return tradeList;
-	}
-
-	/**
-	 * Determines the credit of a load to a settlement.
-	 * 
-	 * @param load       a map of the goods and their number.
-	 * @param settlement the settlement valuing the load.
-	 * @param buy        true if settlement is buying the load, false if selling.
-	 * @return credit of the load (value points * production cost).
-	 * @throws Exception if error determining the load credit.
-	 */
-	public static double determineLoadCredit(Map<Good, Integer> load, Settlement settlement, boolean buy) {
-		double result = 0D;
-
-		GoodsManager manager = settlement.getGoodsManager();
-
-		Iterator<Good> i = load.keySet().iterator();
-		while (i.hasNext()) {
-			Good good = i.next();
-			double cost = good.getCostOutput();
-			int goodNumber = load.get(good);
-			double supply = good.getNumberForSettlement(settlement);
-			double multiplier = 1D;
-			if (good.getCategory() == GoodCategory.AMOUNT_RESOURCE) {	
-				double amount = getResourceTradeAmount(ResourceUtil.findAmountResource(good.getID()));
-				if (amount < 1) {
-					multiplier = 1;
-				}
-				else {
-					goodNumber /= (int) amount;
-					multiplier = amount;
-				}
-			}
-			else {	
-				multiplier = 1D;
-			}
-			
-			for (int x = 0; x < goodNumber; x++) {
-
-				double supplyAmount = 0D;
-				if (buy)
-					supplyAmount = supply + x;
-				else {
-					supplyAmount = supply - x;
-					if (supplyAmount < 0D)
-						supplyAmount = 0D;
-				}
-
-				double value = (manager.determineGoodValueWithSupply(good, supplyAmount) * multiplier);
-
-				result += value * cost;
-			}
-		}
-
-		return result;
-	}
-
-	/**
-	 * Finds the best trade good for a trade.
-	 * 
-	 * @param sellingSettlement the settlement selling the good.
-	 * @param buyingSettlement  the settlement buying the good.
-	 * @param tradedGoods       the map of goods traded so far.
-	 * @param nonTradeGoods     the set of goods not to trade.
-	 * @param remainingCapacity remaining general capacity (kg) in vehicle
-	 *                          inventory.
-	 * @param hasVehicle        true if a vehicle is in the trade goods.
-	 * @param missionRover      the rover carrying the goods.
-	 * @param previousGood      the previous trade good used in the trade.
-	 * @param allowNegValue     allow negative value goods.
-	 * @param repairParts       set of repair parts possibly needed for the trip.
-	 * @param maxBuyValue       the maximum value the item can be.
-	 * @return best good to trade or null if none found.
-	 * @throws Exception if error determining best trade good.
-	 */
-	private static Good findBestTradeGood(Settlement sellingSettlement, Settlement buyingSettlement,
-			Map<Good, Integer> tradedGoods, Set<Good> nonTradeGoods, double remainingCapacity, boolean hasVehicle,
-			Rover missionRover, Good previousGood, boolean allowNegValue, Set<Integer> repairParts,
-			double maxBuyValue) {
-
-		Good result = null;
-
-		// Check previous good first.
-		if (previousGood != null) {
-			double previousGoodValue = getTradeValue(previousGood, sellingSettlement, buyingSettlement, tradedGoods,
-					remainingCapacity, hasVehicle, missionRover, allowNegValue, repairParts);
-			if ((previousGoodValue > 0D) && (previousGoodValue < maxBuyValue))
-				result = previousGood;
-		}
-
-		// Check all goods.
-		if (result == null) {
-			double bestValue = 0D;
-			if (allowNegValue)
-				bestValue = Double.NEGATIVE_INFINITY;
-			Iterator<Good> i = buyingSettlement.getBuyList().iterator(); //GoodsUtil.getGoodsList();
-			while (i.hasNext()) {
-			Good good = i.next();
-				if (!nonTradeGoods.contains(good)) {
-					double tradeValue = getTradeValue(good, sellingSettlement, buyingSettlement, tradedGoods,
-							remainingCapacity, hasVehicle, missionRover, allowNegValue, repairParts);
-					if ((tradeValue > bestValue) && (tradeValue < maxBuyValue)) {
-						result = good;
-						bestValue = tradeValue;
-					}
-				}
-			}
-		}
-
-		return result;
-	}
-
-	/**
-	 * Gets the number of an item resource good that should be traded.
-	 * 
-	 * @param itemResourceGood  the item resource good.
-	 * @param sellingSettlement the settlement selling the good.
-	 * @param buyingSettlement  the settlement buying the good.
-	 * @param tradeList         the map of goods traded so far.
-	 * @param remainingCapacity remaining general capacity (kg) in vehicle
-	 *                          inventory.
-	 * @param maxBuyValue       the maximum buy value.
-	 * @return number of goods to trade.
-	 * @throws Exception if error determining number of goods.
-	 */
-	private static int getNumItemResourcesToTrade(Good itemResourceGood, Settlement sellingSettlement,
-			Settlement buyingSettlement, Map<Good, Integer> tradeList, double remainingCapacity, double maxBuyValue) {
-
-		int result = 0;
-
-		Part item = ItemResourceUtil.findItemResource(itemResourceGood.getID());
-
-		int sellingInventory = sellingSettlement.getItemResourceStored(item.getID());
-		int buyingInventory = buyingSettlement.getItemResourceStored(item.getID());
-
-		int numberTraded = 0;
-		if (tradeList.containsKey(itemResourceGood))
-			numberTraded = tradeList.get(itemResourceGood);
-
-		int roverLimit = (int) (remainingCapacity / item.getMassPerItem());
-
-		int totalTraded = numberTraded;
-		double totalBuyingValue = 0D;
-		boolean limitReached = false;
-		while (!limitReached) {
-
-			double sellingSupplyAmount = sellingInventory - totalTraded - 1D;
-			double sellingValue = sellingSettlement.getGoodsManager().determineGoodValueWithSupply(itemResourceGood,
-					sellingSupplyAmount);
-			double buyingSupplyAmount = buyingInventory + totalTraded + 1D;
-			double buyingValue = buyingSettlement.getGoodsManager().determineGoodValueWithSupply(itemResourceGood,
-					buyingSupplyAmount);
-
-			if (buyingValue <= sellingValue)
-				limitReached = true;
-			if (totalTraded + 1 > sellingInventory)
-				limitReached = true;
-			if (totalTraded + 1 > roverLimit)
-				limitReached = true;
-			if ((totalBuyingValue + buyingValue) >= maxBuyValue)
-				limitReached = true;
-
-			if (!limitReached) {
-				result++;
-				totalTraded = numberTraded + result;
-				totalBuyingValue += buyingValue;
-			}
-		}
-
-		// Result shouldn't be zero, but just in case it is.
-		if (result == 0)
-			result = 1;
-		return result;
-	}
-
-	/**
-	 * Gets the trade value of a good.
-	 * 
-	 * @param good              the good
-	 * @param sellingSettlement the settlement selling the good.
-	 * @param buyingSettlement  the settlement buying the good.
-	 * @param tradedGoods       the map of goods traded so far.
-	 * @param remainingCapacity remaining general capacity (kg) in vehicle
-	 *                          inventory.
-	 * @param hasVehicle        true if a vehicle is in the trade goods.
-	 * @param missionRover      the rover carrying the goods.
-	 * @param allowNegValue     allow negative value goods.
-	 * @param repairParts       set of repair parts possibly needed for the trip.
-	 * @return trade value of good.
-	 * @throws Exception if error determining trade value.
-	 */
-	private static double getTradeValue(Good good, Settlement sellingSettlement, Settlement buyingSettlement,
-			Map<Good, Integer> tradedGoods, double remainingCapacity, boolean hasVehicle, Rover missionRover,
-			boolean allowNegValue, Set<Integer> repairParts) {
-
-		double result = Double.NEGATIVE_INFINITY;
-		AmountResource resource = null;
-		double amountTraded = 0D;
-		if (tradedGoods.containsKey(good))
-			amountTraded += tradedGoods.get(good).doubleValue();
-
-		double sellingInventory = getNumInInventory(good, sellingSettlement);
-		double sellingSupplyAmount = sellingInventory - amountTraded - 1D;
-		if (sellingSupplyAmount < 0D)
-			sellingSupplyAmount = 0D;
-		double sellingValue = sellingSettlement.getGoodsManager().determineGoodValueWithSupply(good, sellingSupplyAmount);
-		if (good.getCategory() == GoodCategory.AMOUNT_RESOURCE) {
-			resource = ResourceUtil.findAmountResource(good.getID());
-			sellingValue *= getResourceTradeAmount(resource);
-		}
-		boolean allTraded = (sellingInventory <= amountTraded);
-
-		double buyingInventory = getNumInInventory(good, buyingSettlement);
-		double buyingSupplyAmount = buyingInventory + amountTraded + 1D;
-		if (buyingSupplyAmount < 0D)
-			buyingSupplyAmount = 0D;
-		double buyingValue = buyingSettlement.getGoodsManager().determineGoodValueWithSupply(good, buyingSupplyAmount);
-		if (good.getCategory() == GoodCategory.AMOUNT_RESOURCE)
-			buyingValue *= getResourceTradeAmount(resource);
-
-		boolean profitable = (buyingValue > sellingValue);
-		boolean hasBuyValue = buyingValue > 0D;
-		if ((allowNegValue || profitable) && hasBuyValue && !allTraded) {
-			// Check if rover inventory has capacity for the good.
-			boolean isRoverCapacity = hasCapacityInInventory(good, buyingSettlement, remainingCapacity, hasVehicle);
-
-			boolean isContainerAvailable = true;
-			if (good.getCategory() == GoodCategory.AMOUNT_RESOURCE) {
-				Container container = getAvailableContainerForResource(resource,
-						sellingSettlement, tradedGoods);
-				isContainerAvailable = (container != null);
-			}
-
-			boolean isMissionRover = false;
-			if (good.getCategory() == GoodCategory.VEHICLE) {
-				if (good.getName().equalsIgnoreCase(missionRover.getDescription())) {
-					if (sellingInventory == 1D)
-						isMissionRover = true;
-				}
-			}
-
-			boolean enoughResourceForContainer = true;
-			if (good.getCategory() == GoodCategory.AMOUNT_RESOURCE) {
-				enoughResourceForContainer = (sellingSupplyAmount >= getResourceTradeAmount(resource));
-			}
-
-			boolean enoughEVASuits = true;
-			boolean enoughEquipment = true;
-			if (good.getCategory() == GoodCategory.EQUIPMENT
-					|| good.getCategory() == GoodCategory.CONTAINER) {	
-				if (good.getEquipmentType() == EquipmentType.EVA_SUIT) {
-					double remainingSuits = sellingInventory - amountTraded;
-					int requiredSuits = Trade.MAX_MEMBERS + 2;
-					enoughEVASuits = remainingSuits > requiredSuits;
-				}
-				else {
-					double remaining = sellingInventory - amountTraded;
-					enoughEquipment = remaining > MIN_NUM_EQUIPMENT;
-				}
-
-			}
-
-			boolean enoughRepairParts = true;
-			if (good.getCategory() == GoodCategory.ITEM_RESOURCE) {
-				if (repairParts.contains(good.getID())) {
-					if (sellingSupplyAmount < MIN_REPAIR_PARTS)
-						enoughRepairParts = false;
-				}
-			}
-
-			boolean enoughLifeSupportResources = true;
-			if (good.getCategory() == GoodCategory.AMOUNT_RESOURCE) {
-				if (resource.isLifeSupport() && sellingSupplyAmount < MIN_LIFE_SUPPORT_RESOURCES)
-					enoughLifeSupportResources = false;
-			}
-
-			if (isRoverCapacity && isContainerAvailable && !isMissionRover && enoughResourceForContainer
-					&& enoughEVASuits && enoughEquipment && enoughRepairParts && enoughLifeSupportResources) {
-				result = buyingValue - sellingValue;
-			}
-		}
-
-		return result;
-	}
-
-	/**
-	 * Checks if capacity in inventory for good.
-	 * 
-	 * @param good              the good to check for.
-	 * @param remainingCapacity remaining general capacity (kg) in vehicle
-	 *                          inventory.
-	 * @param hasVehicle        true if good load already includes a vehicle.
-	 * @return true if capacity for good.
-	 * @throws Exception if error checking for capacity.
-	 */
-	private static boolean hasCapacityInInventory(Good good, Settlement settlement, double remainingCapacity, boolean hasVehicle) {
-		boolean result = false;
-		if (good.getCategory() == GoodCategory.AMOUNT_RESOURCE) {
-			result = (remainingCapacity >= getResourceTradeAmount(ResourceUtil.findAmountResource(good.getID())));
-		} else if (good.getCategory() == GoodCategory.ITEM_RESOURCE)
-			result = remainingCapacity >= ItemResourceUtil.findItemResource(good.getID()).getMassPerItem();
-		else if (good.getCategory() == GoodCategory.EQUIPMENT
-				|| good.getCategory() == GoodCategory.CONTAINER) {
-			result = (remainingCapacity >= EquipmentFactory.getEquipmentMass(good.getEquipmentType()));
-		} else if (good.getCategory() == GoodCategory.VEHICLE)
-			result = !hasVehicle;
-		return result;
-	}
-
-	/**
-	 * Gets the number of a good currently in the inventory.
-	 * 
-	 * @param good      the good to check.
-	 * @param inventory the inventory to check.
-	 * @return number of goods in inventory.
-	 * @throws Exception if error getting number of goods in inventory.
-	 */
-	public static double getNumInInventory(Good good, Settlement settlement) {
-		if (good.getCategory() == GoodCategory.AMOUNT_RESOURCE) {
-			return settlement.getAmountResourceStored(good.getID());
-		} else if (good.getCategory() == GoodCategory.ITEM_RESOURCE) {
-			return settlement.getItemResourceStored(good.getID());
-		} else if (good.getCategory() == GoodCategory.EQUIPMENT
-				|| good.getCategory() == GoodCategory.CONTAINER) {
-			return settlement.findNumEmptyContainersOfType(good.getEquipmentType(), false);
-		} else if (good.getCategory() == GoodCategory.VEHICLE) {
-			int count = 0;
-			VehicleType vehicleType = VehicleType.convertNameToVehicleType(good.getName());
-			Iterator<Unit> i = settlement.getVehicleTypeList(vehicleType).iterator();
-			while (i.hasNext()) {
-				Vehicle vehicle = (Vehicle) i.next();
-				boolean isEmpty = vehicle.isEmpty();
-				if (vehicle.getDescription().equalsIgnoreCase(good.getName()) && !vehicle.isReserved() && isEmpty) {
-					count++;
-				}
-			}
-			return count;
-		} else {
-			return 0D;
-		}
-	}
-
-	/**
-	 * Gets an available container for a given resource.
-	 * 
-	 * @param resource    the resource to check.
-	 * @param settlement  the settlement to check for containers.
-	 * @param tradedGoods the list of goods traded so far.
-	 * @return container for the resource or null if none.
-	 * @throws Exception if error.
-	 */
-	private static Container getAvailableContainerForResource(AmountResource resource, Settlement settlement,
-			Map<Good, Integer> tradedGoods) {
-
-		Container result = null;
-
-		EquipmentType containerType = ContainerUtil.getContainerTypeNeeded(resource.getPhase());
-
-		int containersStored = settlement.findNumEmptyContainersOfType(containerType, false);
-
-		Good containerGood = GoodsUtil.getEquipmentGood(containerType);
-		int containersTraded = 0;
-		if (tradedGoods.containsKey(containerGood))
-			containersTraded = tradedGoods.get(containerGood);
-
-		if (containersStored > containersTraded)
-			result = settlement.findContainer(containerType, true, resource.getID());
-
-		return result;
-	}
-
-	/**
-	 * Gets the estimated trade mission cost.
-	 * 
-	 * @param startingSettlement the settlement starting the trade mission.
-	 * @param rover              the mission rover.
-	 * @param distance           the distance (km) of the mission trip.
-	 * @return the cost of the mission (value points).
-	 * @throws Exception if error getting the estimated mission cost.
-	 */
-	public static double getEstimatedMissionCost(Settlement startingSettlement, Rover rover, double distance) {
-		Map<Good, Integer> neededResources = new HashMap<Good, Integer>(4);
-
-		// Get required fuel.
-<<<<<<< HEAD
-		Good fuelGood = GoodsUtil.getGood(rover.getFuelType());
-		neededResources.put(fuelGood, (int) VehicleMission.getFuelNeededForTrip(rover, distance, rover.getEstimatedAveFuelEconomy() * VehicleMission.FE_FACTOR, false));
-=======
-		Good fuelGood = GoodsUtil.getResourceGood(rover.getFuelType());
-		neededResources.put(fuelGood, (int) VehicleMission.getFuelNeededForTrip(rover, distance, 
-				(rover.getCumFuelEconomy() + rover.getEstimatedFuelEconomy()) / VehicleMission.FE_FACTOR, false));
->>>>>>> b29a4667
-
-		// Get estimated trip time.
-		double averageSpeed = rover.getBaseSpeed() / 2D;
-		double averageSpeedMillisol = averageSpeed / MarsClock.convertSecondsToMillisols(60D * 60D);
-		double tripTimeSols = ((distance / averageSpeedMillisol) + 1000D) / 1000D;
-
-		double life_support_margin = Vehicle.getLifeSupportRangeErrorMargin();
-		// Get oxygen amount.
-		double oxygenAmount = PhysicalCondition.getOxygenConsumptionRate() * tripTimeSols * Trade.MAX_MEMBERS
-				* Mission.OXYGEN_MARGIN * life_support_margin;
-		Good oxygenGood = GoodsUtil.getGood(OXYGEN_ID);
-		neededResources.put(oxygenGood, (int) oxygenAmount);
-
-		// Get water amount.
-		double waterAmount = PhysicalCondition.getWaterConsumptionRate() * tripTimeSols * Trade.MAX_MEMBERS
-				* Mission.WATER_MARGIN * life_support_margin;
-		Good waterGood = GoodsUtil.getGood(WATER_ID);
-		neededResources.put(waterGood, (int) waterAmount);
-
-		// Get food amount.
-		double foodAmount = PhysicalCondition.getFoodConsumptionRate() * tripTimeSols * Trade.MAX_MEMBERS
-				* Mission.FOOD_MARGIN * life_support_margin;
-		Good foodGood = GoodsUtil.getGood(FOOD_ID);
-		neededResources.put(foodGood, (int) foodAmount);
-
-		// Get cost of resources.
-		return determineLoadCredit(neededResources, startingSettlement, false);
-	}
-	
-	/**
-	 * Gets the amount of a resource that should be traded based on its standard
-	 * container capacity.
-	 * 
-	 * @param resource the amount resource.
-	 * @return amount (kg) of resource to trade.
-	 * @throws Exception if error determining container.
-	 */
-	private static double getResourceTradeAmount(AmountResource resource) {
-		EquipmentType containerType = ContainerUtil.getContainerTypeNeeded(resource.getPhase());
-		return ContainerUtil.getContainerCapacity(containerType);
-	}
-	
-}
+/*
+ * Mars Simulation Project
+ * TradeUtil.java
+ * @date 2021-10-20
+ * @author Scott Davis
+ */
+package org.mars_sim.msp.core.person.ai.mission;
+
+import java.util.Collections;
+import java.util.HashMap;
+import java.util.Iterator;
+import java.util.Map;
+import java.util.Set;
+import java.util.logging.Logger;
+
+import org.mars_sim.msp.core.Coordinates;
+import org.mars_sim.msp.core.Simulation;
+import org.mars_sim.msp.core.Unit;
+import org.mars_sim.msp.core.UnitManager;
+import org.mars_sim.msp.core.equipment.Container;
+import org.mars_sim.msp.core.equipment.ContainerUtil;
+import org.mars_sim.msp.core.equipment.EquipmentFactory;
+import org.mars_sim.msp.core.equipment.EquipmentType;
+import org.mars_sim.msp.core.goods.CreditManager;
+import org.mars_sim.msp.core.goods.Good;
+import org.mars_sim.msp.core.goods.GoodCategory;
+import org.mars_sim.msp.core.goods.GoodsManager;
+import org.mars_sim.msp.core.goods.GoodsUtil;
+import org.mars_sim.msp.core.person.PhysicalCondition;
+import org.mars_sim.msp.core.resource.AmountResource;
+import org.mars_sim.msp.core.resource.ItemResourceUtil;
+import org.mars_sim.msp.core.resource.Part;
+import org.mars_sim.msp.core.resource.ResourceUtil;
+import org.mars_sim.msp.core.structure.Settlement;
+import org.mars_sim.msp.core.time.MarsClock;
+import org.mars_sim.msp.core.vehicle.Rover;
+import org.mars_sim.msp.core.vehicle.Vehicle;
+import org.mars_sim.msp.core.vehicle.VehicleType;
+
+/**
+ * Utility class for static methods for Trade Mission. TODO externalize strings
+ */
+public final class TradeUtil {
+
+	/** default logger. */
+	private static final Logger logger = Logger.getLogger(TradeUtil.class.getName());
+
+	/**
+	 * Credit limit under which a seller is willing to sell goods to a buyer. Buyer
+	 * must pay off credit to under limit to continue buying.
+	 */
+	public static final double SELL_CREDIT_LIMIT = 10_000_000D;
+
+	/** Estimated mission parts mass. */
+	private static final double MISSION_BASE_MASS = 2_000D;
+
+	/** Minimum mass (kg) of life support resources to leave at settlement. */
+	private static final int MIN_LIFE_SUPPORT_RESOURCES = 100;
+
+	/** Minimum number of repair parts to leave at settlement. */
+	private static final int MIN_REPAIR_PARTS = 20;
+
+	/** Minimum number of repair parts to leave at settlement. */
+	private static final int MIN_NUM_EQUIPMENT = 10;
+
+	/** Cache for the best trade settlement. */
+	public static Settlement bestTradeSettlementCache = null;
+
+	private static final int OXYGEN_ID = ResourceUtil.oxygenID;
+	private static final int WATER_ID = ResourceUtil.waterID;
+	private static final int FOOD_ID = ResourceUtil.foodID;
+
+	private static Simulation sim = Simulation.instance();
+	private static MissionManager missionManager = sim.getMissionManager();
+	private static UnitManager unitManager = sim.getUnitManager();
+
+			
+	/**
+	 * Private constructor for utility class.
+	 */
+	private TradeUtil() {
+	};
+
+	/**
+	 * Gets the best trade value for a given settlement.
+	 * 
+	 * @param startingSettlement the settlement to trade from.
+	 * @param rover              the rover to carry the trade.
+	 * @return the best value (value points) for trade.
+	 * @throws Exception if error while getting best trade profit.
+	 */
+	public static double getBestTradeProfit(Settlement startingSettlement, Rover rover) {
+		double bestProfit = 0D;
+		Settlement bestSettlement = null;
+
+		for (Settlement tradingSettlement : unitManager.getSettlements()) {
+			if (tradingSettlement != startingSettlement && !tradingSettlement.isMissionDisable(MissionType.TRADE)) {
+
+				boolean hasCurrentTradeMission = hasCurrentTradeMission(startingSettlement, tradingSettlement);
+
+				double settlementRange = Coordinates.computeDistance(tradingSettlement.getCoordinates(), startingSettlement.getCoordinates());
+				boolean withinRange = (settlementRange <= (rover.getRange(MissionType.TRADE) * .8D));
+
+				if (!hasCurrentTradeMission && withinRange) {
+					// double startTime = System.currentTimeMillis();
+
+					double profit = getEstimatedTradeProfit(startingSettlement, rover, tradingSettlement);
+					// double endTime = System.currentTimeMillis();
+//					 logger.finest("getEstimatedTradeProfit " + (endTime - startTime));
+					if (profit > bestProfit) {
+						bestProfit = profit;
+						bestSettlement = tradingSettlement;
+					}
+				}
+			}
+		}
+
+		// Set settlement cache.
+		bestTradeSettlementCache = bestSettlement;
+
+		return bestProfit;
+	}
+
+	/**
+	 * Checks if there is currently a trade mission between two settlements.
+	 * 
+	 * @param settlement1 the first settlement.
+	 * @param settlement2 the second settlement.
+	 * @return true if current trade mission between settlements.
+	 */
+	private static boolean hasCurrentTradeMission(Settlement settlement1, Settlement settlement2) {
+		boolean result = false;
+
+		// MissionManager manager = Simulation.instance().getMissionManager();
+		Iterator<Mission> i = missionManager.getMissions().iterator();
+		while (i.hasNext()) {
+			Mission mission = i.next();
+			if (mission instanceof Trade) {
+				Trade tradeMission = (Trade) mission;
+				Settlement startingSettlement = tradeMission.getStartingSettlement();
+				Settlement tradingSettlement = tradeMission.getTradingSettlement();
+				if (startingSettlement.equals(settlement1) && tradingSettlement.equals(settlement2)) {
+					result = true;
+					break;
+				} else if (startingSettlement.equals(settlement2) && tradingSettlement.equals(settlement1)) {
+					result = true;
+					break;
+				}
+			}
+		}
+
+		return result;
+	}
+
+	/**
+	 * Gets the estimated trade profit from one settlement to another.
+	 * 
+	 * @param startingSettlement the settlement to trade from.
+	 * @param rover              the rover to carry the trade goods.
+	 * @param tradingSettlement  the settlement to trade to.
+	 * @return the trade profit (value points)
+	 * @throws Exception if error getting the estimated trade profit.
+	 */
+	private static double getEstimatedTradeProfit(Settlement startingSettlement, Rover rover,
+			Settlement tradingSettlement) {
+
+		// Determine estimated trade revenue.
+		double revenue = getEstimatedTradeRevenue(startingSettlement, rover, tradingSettlement);
+
+		// Determine estimated mission cost.
+		double distance = startingSettlement.getCoordinates().getDistance(tradingSettlement.getCoordinates()) * 2D;
+		double cost = getEstimatedMissionCost(startingSettlement, rover, distance);
+
+		return revenue - cost;
+	}
+
+	/**
+	 * Gets the estimated trade revenue from one settlement to another.
+	 * 
+	 * @param startingSettlement the settlement to trade from.
+	 * @param rover              the rover to carry the trade goods.
+	 * @param tradingSettlement  the settlement to trade to.
+	 * @return the trade revenue (value points).
+	 * @throws Exception if error getting the estimated trade revenue.
+	 */
+	private static double getEstimatedTradeRevenue(Settlement startingSettlement, Rover rover,
+			Settlement tradingSettlement) {
+
+		// Get credit between starting settlement and trading settlement.
+		double credit = CreditManager.getCredit(startingSettlement, tradingSettlement);
+
+		Map<Good, Integer> buyLoad = null;
+		if (credit > (TradeUtil.SELL_CREDIT_LIMIT * -1D)) {
+			// Determine desired buy load,
+			buyLoad = TradeUtil.getDesiredBuyLoad(startingSettlement, rover, tradingSettlement);
+		} else {
+			// Cannot buy from settlement due to credit limit.
+			buyLoad = new HashMap<Good, Integer>(0);
+		}
+
+		Map<Good, Integer> sellLoad = null;
+		if (credit < TradeUtil.SELL_CREDIT_LIMIT) {
+			// Determine sell load.
+			sellLoad = TradeUtil.determineBestSellLoad(startingSettlement, rover, tradingSettlement);
+		} else {
+			// Will not sell to settlement due to credit limit.
+			sellLoad = new HashMap<Good, Integer>(0);
+		}
+
+		double sellingCreditHome = TradeUtil.determineLoadCredit(sellLoad, startingSettlement, false);
+		double sellingCreditRemote = TradeUtil.determineLoadCredit(sellLoad, tradingSettlement, true);
+		double sellingProfit = sellingCreditRemote - sellingCreditHome;
+
+		double buyingCreditHome = TradeUtil.determineLoadCredit(buyLoad, startingSettlement, true);
+		double buyingCreditRemote = TradeUtil.determineLoadCredit(buyLoad, tradingSettlement, false);
+		double buyingProfit = buyingCreditHome - buyingCreditRemote;
+
+		double totalProfit = sellingProfit + buyingProfit;
+
+		return totalProfit;
+	}
+
+	/**
+	 * Gets the desired buy load from a trading settlement.
+	 * 
+	 * @param startingSettlement the settlement that is buying.
+	 * @param rover              the rover used for trade.
+	 * @param tradingSettlement  the settlement to buy from.
+	 * @return the desired buy load.
+	 * @throws Exception if error determining the buy load.
+	 */
+	public static Map<Good, Integer> getDesiredBuyLoad(Settlement startingSettlement, Rover rover,
+			Settlement tradingSettlement) {
+
+		// Determine best buy load.
+		Map<Good, Integer> buyLoad = determineLoad(startingSettlement, tradingSettlement, rover,
+				Double.POSITIVE_INFINITY);
+
+		return buyLoad;
+	}
+
+	/**
+	 * Determines the best sell load from a settlement to another.
+	 * 
+	 * @param startingSettlement the settlement to trade from.
+	 * @param rover              the rover to carry the goods.
+	 * @param tradingSettlement  the settlement to trade to.
+	 * @return a map of goods and numbers in the load.
+	 * @throws Exception if error determining best sell load.
+	 */
+	static Map<Good, Integer> determineBestSellLoad(Settlement startingSettlement, Rover rover,
+			Settlement tradingSettlement) {
+
+		// Determine best sell load.
+		Map<Good, Integer> sellLoad = determineLoad(tradingSettlement, startingSettlement, rover,
+				Double.POSITIVE_INFINITY);
+
+		return sellLoad;
+	}
+
+	/**
+	 * Determines the load between a buying settlement and a selling settlement.
+	 * 
+	 * @param buyingSettlement  the settlement buying the goods.
+	 * @param sellingSettlement the settlement selling the goods.
+	 * @param rover             the rover to carry the goods.
+	 * @param maxBuyValue       the maximum value the selling settlement will
+	 *                          permit.
+	 * @return map of goods and their number.
+	 * @throws Exception if error determining the load.
+	 */
+	public static Map<Good, Integer> determineLoad(Settlement buyingSettlement, Settlement sellingSettlement,
+			Rover rover, double maxBuyValue) {
+
+		Map<Good, Integer> tradeList = new HashMap<Good, Integer>();
+		boolean hasRover = false;
+		GoodsManager buyerGoodsManager = buyingSettlement.getGoodsManager();
+		buyerGoodsManager.prepareForLoadCalculation();
+		GoodsManager sellerGoodsManager = sellingSettlement.getGoodsManager();
+		sellerGoodsManager.prepareForLoadCalculation();
+
+		double massCapacity = rover.getCargoCapacity();
+
+		// Subtract mission base mass (estimated).
+		double missionPartsMass = MISSION_BASE_MASS;
+		if (massCapacity < missionPartsMass)
+			missionPartsMass = massCapacity;
+		massCapacity -= missionPartsMass;
+
+		// Determine repair parts for trip.
+		Set<Integer> repairParts = rover.getMalfunctionManager().getRepairPartProbabilities().keySet();
+
+		// Determine the load.
+		boolean done = false;
+		double buyerLoadValue = 0D;
+		Good previousGood = null;
+		Set<Good> nonTradeGoods = Collections.emptySet();
+		while (!done) {
+			double remainingBuyValue = maxBuyValue - buyerLoadValue;
+			Good good = findBestTradeGood(sellingSettlement, buyingSettlement, tradeList, nonTradeGoods, massCapacity,
+					hasRover, rover, previousGood, false, repairParts, remainingBuyValue);
+			if (good != null) {
+				try {
+					boolean isAmountResource = good.getCategory() == GoodCategory.AMOUNT_RESOURCE;
+					boolean isItemResource = good.getCategory() == GoodCategory.ITEM_RESOURCE;
+					AmountResource resource = null;
+					
+					// Add resource container if needed.
+					if (isAmountResource) {
+						resource = ResourceUtil.findAmountResource(good.getID());
+						Container container = getAvailableContainerForResource(resource,
+								sellingSettlement, tradeList);
+						if (container != null) {
+							Good containerGood = GoodsUtil.getEquipmentGood(container.getEquipmentType());
+							massCapacity -= container.getBaseMass();
+							int containerNum = 0;
+							if (tradeList.containsKey(containerGood))
+								containerNum = tradeList.get(containerGood);
+							double containerSupply = containerGood.getNumberForSettlement(buyingSettlement);
+							double totalContainerNum = containerNum + containerSupply;
+							buyerLoadValue += buyerGoodsManager.determineGoodValueWithSupply(containerGood, totalContainerNum);
+							tradeList.put(containerGood, (containerNum + 1));
+						} else
+							logger.warning("container for " + resource.getName() + " not available.");
+					}
+
+					int itemResourceNum = 0;
+					if (isItemResource) {
+						itemResourceNum = getNumItemResourcesToTrade(good, sellingSettlement, buyingSettlement,
+								tradeList, massCapacity, remainingBuyValue);
+					}
+
+					// Add good.
+					if (good.getCategory() == GoodCategory.VEHICLE)
+						hasRover = true;
+					else {
+						int number = 1;
+						if (isAmountResource)
+							number = (int) getResourceTradeAmount(resource);
+						else if (isItemResource)
+							number = itemResourceNum;
+						massCapacity -= (good.getMassPerItem() * number);
+					}
+					
+					int currentNum = 0;
+					if (tradeList.containsKey(good))
+						currentNum = tradeList.get(good);
+					double supply = good.getNumberForSettlement(buyingSettlement);
+					double goodNum = 1D;
+					
+					if (isAmountResource)
+						goodNum = getResourceTradeAmount(resource);
+					if (isItemResource)
+						goodNum = itemResourceNum;
+					
+					double buyGoodValue = buyerGoodsManager.determineGoodValueWithSupply(good, (supply + currentNum + goodNum));
+					
+					if (isAmountResource) {
+						double tradeAmount = getResourceTradeAmount(resource);
+						buyGoodValue *= tradeAmount;
+					}
+					if (isItemResource) {
+						buyGoodValue *= itemResourceNum;
+					}
+					buyerLoadValue += buyGoodValue;
+					int newNumber = currentNum + (int) goodNum;
+					tradeList.put(good, newNumber);
+				} catch (Exception e) {
+					done = true;
+				}
+			} else
+				done = true;
+
+			previousGood = good;
+		}
+
+		return tradeList;
+	}
+
+	/**
+	 * Determines the credit of a load to a settlement.
+	 * 
+	 * @param load       a map of the goods and their number.
+	 * @param settlement the settlement valuing the load.
+	 * @param buy        true if settlement is buying the load, false if selling.
+	 * @return credit of the load (value points * production cost).
+	 * @throws Exception if error determining the load credit.
+	 */
+	public static double determineLoadCredit(Map<Good, Integer> load, Settlement settlement, boolean buy) {
+		double result = 0D;
+
+		GoodsManager manager = settlement.getGoodsManager();
+
+		Iterator<Good> i = load.keySet().iterator();
+		while (i.hasNext()) {
+			Good good = i.next();
+			double cost = good.getCostOutput();
+			int goodNumber = load.get(good);
+			double supply = good.getNumberForSettlement(settlement);
+			double multiplier = 1D;
+			if (good.getCategory() == GoodCategory.AMOUNT_RESOURCE) {	
+				double amount = getResourceTradeAmount(ResourceUtil.findAmountResource(good.getID()));
+				if (amount < 1) {
+					multiplier = 1;
+				}
+				else {
+					goodNumber /= (int) amount;
+					multiplier = amount;
+				}
+			}
+			else {	
+				multiplier = 1D;
+			}
+			
+			for (int x = 0; x < goodNumber; x++) {
+
+				double supplyAmount = 0D;
+				if (buy)
+					supplyAmount = supply + x;
+				else {
+					supplyAmount = supply - x;
+					if (supplyAmount < 0D)
+						supplyAmount = 0D;
+				}
+
+				double value = (manager.determineGoodValueWithSupply(good, supplyAmount) * multiplier);
+
+				result += value * cost;
+			}
+		}
+
+		return result;
+	}
+
+	/**
+	 * Finds the best trade good for a trade.
+	 * 
+	 * @param sellingSettlement the settlement selling the good.
+	 * @param buyingSettlement  the settlement buying the good.
+	 * @param tradedGoods       the map of goods traded so far.
+	 * @param nonTradeGoods     the set of goods not to trade.
+	 * @param remainingCapacity remaining general capacity (kg) in vehicle
+	 *                          inventory.
+	 * @param hasVehicle        true if a vehicle is in the trade goods.
+	 * @param missionRover      the rover carrying the goods.
+	 * @param previousGood      the previous trade good used in the trade.
+	 * @param allowNegValue     allow negative value goods.
+	 * @param repairParts       set of repair parts possibly needed for the trip.
+	 * @param maxBuyValue       the maximum value the item can be.
+	 * @return best good to trade or null if none found.
+	 * @throws Exception if error determining best trade good.
+	 */
+	private static Good findBestTradeGood(Settlement sellingSettlement, Settlement buyingSettlement,
+			Map<Good, Integer> tradedGoods, Set<Good> nonTradeGoods, double remainingCapacity, boolean hasVehicle,
+			Rover missionRover, Good previousGood, boolean allowNegValue, Set<Integer> repairParts,
+			double maxBuyValue) {
+
+		Good result = null;
+
+		// Check previous good first.
+		if (previousGood != null) {
+			double previousGoodValue = getTradeValue(previousGood, sellingSettlement, buyingSettlement, tradedGoods,
+					remainingCapacity, hasVehicle, missionRover, allowNegValue, repairParts);
+			if ((previousGoodValue > 0D) && (previousGoodValue < maxBuyValue))
+				result = previousGood;
+		}
+
+		// Check all goods.
+		if (result == null) {
+			double bestValue = 0D;
+			if (allowNegValue)
+				bestValue = Double.NEGATIVE_INFINITY;
+			Iterator<Good> i = buyingSettlement.getBuyList().iterator(); //GoodsUtil.getGoodsList();
+			while (i.hasNext()) {
+			Good good = i.next();
+				if (!nonTradeGoods.contains(good)) {
+					double tradeValue = getTradeValue(good, sellingSettlement, buyingSettlement, tradedGoods,
+							remainingCapacity, hasVehicle, missionRover, allowNegValue, repairParts);
+					if ((tradeValue > bestValue) && (tradeValue < maxBuyValue)) {
+						result = good;
+						bestValue = tradeValue;
+					}
+				}
+			}
+		}
+
+		return result;
+	}
+
+	/**
+	 * Gets the number of an item resource good that should be traded.
+	 * 
+	 * @param itemResourceGood  the item resource good.
+	 * @param sellingSettlement the settlement selling the good.
+	 * @param buyingSettlement  the settlement buying the good.
+	 * @param tradeList         the map of goods traded so far.
+	 * @param remainingCapacity remaining general capacity (kg) in vehicle
+	 *                          inventory.
+	 * @param maxBuyValue       the maximum buy value.
+	 * @return number of goods to trade.
+	 * @throws Exception if error determining number of goods.
+	 */
+	private static int getNumItemResourcesToTrade(Good itemResourceGood, Settlement sellingSettlement,
+			Settlement buyingSettlement, Map<Good, Integer> tradeList, double remainingCapacity, double maxBuyValue) {
+
+		int result = 0;
+
+		Part item = ItemResourceUtil.findItemResource(itemResourceGood.getID());
+
+		int sellingInventory = sellingSettlement.getItemResourceStored(item.getID());
+		int buyingInventory = buyingSettlement.getItemResourceStored(item.getID());
+
+		int numberTraded = 0;
+		if (tradeList.containsKey(itemResourceGood))
+			numberTraded = tradeList.get(itemResourceGood);
+
+		int roverLimit = (int) (remainingCapacity / item.getMassPerItem());
+
+		int totalTraded = numberTraded;
+		double totalBuyingValue = 0D;
+		boolean limitReached = false;
+		while (!limitReached) {
+
+			double sellingSupplyAmount = sellingInventory - totalTraded - 1D;
+			double sellingValue = sellingSettlement.getGoodsManager().determineGoodValueWithSupply(itemResourceGood,
+					sellingSupplyAmount);
+			double buyingSupplyAmount = buyingInventory + totalTraded + 1D;
+			double buyingValue = buyingSettlement.getGoodsManager().determineGoodValueWithSupply(itemResourceGood,
+					buyingSupplyAmount);
+
+			if (buyingValue <= sellingValue)
+				limitReached = true;
+			if (totalTraded + 1 > sellingInventory)
+				limitReached = true;
+			if (totalTraded + 1 > roverLimit)
+				limitReached = true;
+			if ((totalBuyingValue + buyingValue) >= maxBuyValue)
+				limitReached = true;
+
+			if (!limitReached) {
+				result++;
+				totalTraded = numberTraded + result;
+				totalBuyingValue += buyingValue;
+			}
+		}
+
+		// Result shouldn't be zero, but just in case it is.
+		if (result == 0)
+			result = 1;
+		return result;
+	}
+
+	/**
+	 * Gets the trade value of a good.
+	 * 
+	 * @param good              the good
+	 * @param sellingSettlement the settlement selling the good.
+	 * @param buyingSettlement  the settlement buying the good.
+	 * @param tradedGoods       the map of goods traded so far.
+	 * @param remainingCapacity remaining general capacity (kg) in vehicle
+	 *                          inventory.
+	 * @param hasVehicle        true if a vehicle is in the trade goods.
+	 * @param missionRover      the rover carrying the goods.
+	 * @param allowNegValue     allow negative value goods.
+	 * @param repairParts       set of repair parts possibly needed for the trip.
+	 * @return trade value of good.
+	 * @throws Exception if error determining trade value.
+	 */
+	private static double getTradeValue(Good good, Settlement sellingSettlement, Settlement buyingSettlement,
+			Map<Good, Integer> tradedGoods, double remainingCapacity, boolean hasVehicle, Rover missionRover,
+			boolean allowNegValue, Set<Integer> repairParts) {
+
+		double result = Double.NEGATIVE_INFINITY;
+		AmountResource resource = null;
+		double amountTraded = 0D;
+		if (tradedGoods.containsKey(good))
+			amountTraded += tradedGoods.get(good).doubleValue();
+
+		double sellingInventory = getNumInInventory(good, sellingSettlement);
+		double sellingSupplyAmount = sellingInventory - amountTraded - 1D;
+		if (sellingSupplyAmount < 0D)
+			sellingSupplyAmount = 0D;
+		double sellingValue = sellingSettlement.getGoodsManager().determineGoodValueWithSupply(good, sellingSupplyAmount);
+		if (good.getCategory() == GoodCategory.AMOUNT_RESOURCE) {
+			resource = ResourceUtil.findAmountResource(good.getID());
+			sellingValue *= getResourceTradeAmount(resource);
+		}
+		boolean allTraded = (sellingInventory <= amountTraded);
+
+		double buyingInventory = getNumInInventory(good, buyingSettlement);
+		double buyingSupplyAmount = buyingInventory + amountTraded + 1D;
+		if (buyingSupplyAmount < 0D)
+			buyingSupplyAmount = 0D;
+		double buyingValue = buyingSettlement.getGoodsManager().determineGoodValueWithSupply(good, buyingSupplyAmount);
+		if (good.getCategory() == GoodCategory.AMOUNT_RESOURCE)
+			buyingValue *= getResourceTradeAmount(resource);
+
+		boolean profitable = (buyingValue > sellingValue);
+		boolean hasBuyValue = buyingValue > 0D;
+		if ((allowNegValue || profitable) && hasBuyValue && !allTraded) {
+			// Check if rover inventory has capacity for the good.
+			boolean isRoverCapacity = hasCapacityInInventory(good, buyingSettlement, remainingCapacity, hasVehicle);
+
+			boolean isContainerAvailable = true;
+			if (good.getCategory() == GoodCategory.AMOUNT_RESOURCE) {
+				Container container = getAvailableContainerForResource(resource,
+						sellingSettlement, tradedGoods);
+				isContainerAvailable = (container != null);
+			}
+
+			boolean isMissionRover = false;
+			if (good.getCategory() == GoodCategory.VEHICLE) {
+				if (good.getName().equalsIgnoreCase(missionRover.getDescription())) {
+					if (sellingInventory == 1D)
+						isMissionRover = true;
+				}
+			}
+
+			boolean enoughResourceForContainer = true;
+			if (good.getCategory() == GoodCategory.AMOUNT_RESOURCE) {
+				enoughResourceForContainer = (sellingSupplyAmount >= getResourceTradeAmount(resource));
+			}
+
+			boolean enoughEVASuits = true;
+			boolean enoughEquipment = true;
+			if (good.getCategory() == GoodCategory.EQUIPMENT
+					|| good.getCategory() == GoodCategory.CONTAINER) {	
+				if (good.getEquipmentType() == EquipmentType.EVA_SUIT) {
+					double remainingSuits = sellingInventory - amountTraded;
+					int requiredSuits = Trade.MAX_MEMBERS + 2;
+					enoughEVASuits = remainingSuits > requiredSuits;
+				}
+				else {
+					double remaining = sellingInventory - amountTraded;
+					enoughEquipment = remaining > MIN_NUM_EQUIPMENT;
+				}
+
+			}
+
+			boolean enoughRepairParts = true;
+			if (good.getCategory() == GoodCategory.ITEM_RESOURCE) {
+				if (repairParts.contains(good.getID())) {
+					if (sellingSupplyAmount < MIN_REPAIR_PARTS)
+						enoughRepairParts = false;
+				}
+			}
+
+			boolean enoughLifeSupportResources = true;
+			if (good.getCategory() == GoodCategory.AMOUNT_RESOURCE) {
+				if (resource.isLifeSupport() && sellingSupplyAmount < MIN_LIFE_SUPPORT_RESOURCES)
+					enoughLifeSupportResources = false;
+			}
+
+			if (isRoverCapacity && isContainerAvailable && !isMissionRover && enoughResourceForContainer
+					&& enoughEVASuits && enoughEquipment && enoughRepairParts && enoughLifeSupportResources) {
+				result = buyingValue - sellingValue;
+			}
+		}
+
+		return result;
+	}
+
+	/**
+	 * Checks if capacity in inventory for good.
+	 * 
+	 * @param good              the good to check for.
+	 * @param remainingCapacity remaining general capacity (kg) in vehicle
+	 *                          inventory.
+	 * @param hasVehicle        true if good load already includes a vehicle.
+	 * @return true if capacity for good.
+	 * @throws Exception if error checking for capacity.
+	 */
+	private static boolean hasCapacityInInventory(Good good, Settlement settlement, double remainingCapacity, boolean hasVehicle) {
+		boolean result = false;
+		if (good.getCategory() == GoodCategory.AMOUNT_RESOURCE) {
+			result = (remainingCapacity >= getResourceTradeAmount(ResourceUtil.findAmountResource(good.getID())));
+		} else if (good.getCategory() == GoodCategory.ITEM_RESOURCE)
+			result = remainingCapacity >= ItemResourceUtil.findItemResource(good.getID()).getMassPerItem();
+		else if (good.getCategory() == GoodCategory.EQUIPMENT
+				|| good.getCategory() == GoodCategory.CONTAINER) {
+			result = (remainingCapacity >= EquipmentFactory.getEquipmentMass(good.getEquipmentType()));
+		} else if (good.getCategory() == GoodCategory.VEHICLE)
+			result = !hasVehicle;
+		return result;
+	}
+
+	/**
+	 * Gets the number of a good currently in the inventory.
+	 * 
+	 * @param good      the good to check.
+	 * @param inventory the inventory to check.
+	 * @return number of goods in inventory.
+	 * @throws Exception if error getting number of goods in inventory.
+	 */
+	public static double getNumInInventory(Good good, Settlement settlement) {
+		if (good.getCategory() == GoodCategory.AMOUNT_RESOURCE) {
+			return settlement.getAmountResourceStored(good.getID());
+		} else if (good.getCategory() == GoodCategory.ITEM_RESOURCE) {
+			return settlement.getItemResourceStored(good.getID());
+		} else if (good.getCategory() == GoodCategory.EQUIPMENT
+				|| good.getCategory() == GoodCategory.CONTAINER) {
+			return settlement.findNumEmptyContainersOfType(good.getEquipmentType(), false);
+		} else if (good.getCategory() == GoodCategory.VEHICLE) {
+			int count = 0;
+			VehicleType vehicleType = VehicleType.convertNameToVehicleType(good.getName());
+			Iterator<Unit> i = settlement.getVehicleTypeList(vehicleType).iterator();
+			while (i.hasNext()) {
+				Vehicle vehicle = (Vehicle) i.next();
+				boolean isEmpty = vehicle.isEmpty();
+				if (vehicle.getDescription().equalsIgnoreCase(good.getName()) && !vehicle.isReserved() && isEmpty) {
+					count++;
+				}
+			}
+			return count;
+		} else {
+			return 0D;
+		}
+	}
+
+	/**
+	 * Gets an available container for a given resource.
+	 * 
+	 * @param resource    the resource to check.
+	 * @param settlement  the settlement to check for containers.
+	 * @param tradedGoods the list of goods traded so far.
+	 * @return container for the resource or null if none.
+	 * @throws Exception if error.
+	 */
+	private static Container getAvailableContainerForResource(AmountResource resource, Settlement settlement,
+			Map<Good, Integer> tradedGoods) {
+
+		Container result = null;
+
+		EquipmentType containerType = ContainerUtil.getContainerTypeNeeded(resource.getPhase());
+
+		int containersStored = settlement.findNumEmptyContainersOfType(containerType, false);
+
+		Good containerGood = GoodsUtil.getEquipmentGood(containerType);
+		int containersTraded = 0;
+		if (tradedGoods.containsKey(containerGood))
+			containersTraded = tradedGoods.get(containerGood);
+
+		if (containersStored > containersTraded)
+			result = settlement.findContainer(containerType, true, resource.getID());
+
+		return result;
+	}
+
+	/**
+	 * Gets the estimated trade mission cost.
+	 * 
+	 * @param startingSettlement the settlement starting the trade mission.
+	 * @param rover              the mission rover.
+	 * @param distance           the distance (km) of the mission trip.
+	 * @return the cost of the mission (value points).
+	 * @throws Exception if error getting the estimated mission cost.
+	 */
+	public static double getEstimatedMissionCost(Settlement startingSettlement, Rover rover, double distance) {
+		Map<Good, Integer> neededResources = new HashMap<Good, Integer>(4);
+
+		// Get required fuel.
+		Good fuelGood = GoodsUtil.getGood(rover.getFuelType());
+		neededResources.put(fuelGood, (int) VehicleMission.getFuelNeededForTrip(rover, distance, 
+				(rover.getCumFuelEconomy() + rover.getEstimatedFuelEconomy()) / VehicleMission.FE_FACTOR, false));
+
+		// Get estimated trip time.
+		double averageSpeed = rover.getBaseSpeed() / 2D;
+		double averageSpeedMillisol = averageSpeed / MarsClock.convertSecondsToMillisols(60D * 60D);
+		double tripTimeSols = ((distance / averageSpeedMillisol) + 1000D) / 1000D;
+
+		double life_support_margin = Vehicle.getLifeSupportRangeErrorMargin();
+		// Get oxygen amount.
+		double oxygenAmount = PhysicalCondition.getOxygenConsumptionRate() * tripTimeSols * Trade.MAX_MEMBERS
+				* Mission.OXYGEN_MARGIN * life_support_margin;
+		Good oxygenGood = GoodsUtil.getGood(OXYGEN_ID);
+		neededResources.put(oxygenGood, (int) oxygenAmount);
+
+		// Get water amount.
+		double waterAmount = PhysicalCondition.getWaterConsumptionRate() * tripTimeSols * Trade.MAX_MEMBERS
+				* Mission.WATER_MARGIN * life_support_margin;
+		Good waterGood = GoodsUtil.getGood(WATER_ID);
+		neededResources.put(waterGood, (int) waterAmount);
+
+		// Get food amount.
+		double foodAmount = PhysicalCondition.getFoodConsumptionRate() * tripTimeSols * Trade.MAX_MEMBERS
+				* Mission.FOOD_MARGIN * life_support_margin;
+		Good foodGood = GoodsUtil.getGood(FOOD_ID);
+		neededResources.put(foodGood, (int) foodAmount);
+
+		// Get cost of resources.
+		return determineLoadCredit(neededResources, startingSettlement, false);
+	}
+	
+	/**
+	 * Gets the amount of a resource that should be traded based on its standard
+	 * container capacity.
+	 * 
+	 * @param resource the amount resource.
+	 * @return amount (kg) of resource to trade.
+	 * @throws Exception if error determining container.
+	 */
+	private static double getResourceTradeAmount(AmountResource resource) {
+		EquipmentType containerType = ContainerUtil.getContainerTypeNeeded(resource.getPhase());
+		return ContainerUtil.getContainerCapacity(containerType);
+	}
+	
+}