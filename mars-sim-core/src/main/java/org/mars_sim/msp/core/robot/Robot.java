--- conflicted
+++ resolved
@@ -1,1292 +1,1288 @@
-/*
- * Mars Simulation Project
- * Robot.java
- * @date 2022-07-23
- * @author Manny Kung
- */
-
-package org.mars_sim.msp.core.robot;
-
-import java.time.LocalDate;
-import java.time.LocalDateTime;
-import java.time.format.DateTimeFormatter;
-import java.time.format.FormatStyle;
-import java.time.temporal.ChronoUnit;
-import java.util.Collection;
-import java.util.Collections;
-import java.util.HashSet;
-import java.util.Map.Entry;
-import java.util.Set;
-
-import org.mars_sim.msp.core.CollectionUtils;
-import org.mars_sim.msp.core.Coordinates;
-import org.mars_sim.msp.core.LocalPosition;
-import org.mars_sim.msp.core.Unit;
-import org.mars_sim.msp.core.UnitEventType;
-import org.mars_sim.msp.core.UnitType;
-import org.mars_sim.msp.core.environment.MarsSurface;
-import org.mars_sim.msp.core.equipment.Container;
-import org.mars_sim.msp.core.equipment.Equipment;
-import org.mars_sim.msp.core.equipment.EquipmentInventory;
-import org.mars_sim.msp.core.equipment.EquipmentType;
-import org.mars_sim.msp.core.location.LocationStateType;
-import org.mars_sim.msp.core.logging.SimLogger;
-import org.mars_sim.msp.core.malfunction.MalfunctionManager;
-import org.mars_sim.msp.core.malfunction.Malfunctionable;
-import org.mars_sim.msp.core.manufacture.Salvagable;
-import org.mars_sim.msp.core.manufacture.SalvageInfo;
-import org.mars_sim.msp.core.manufacture.SalvageProcessInfo;
-import org.mars_sim.msp.core.person.Person;
-import org.mars_sim.msp.core.person.ai.NaturalAttributeManager;
-import org.mars_sim.msp.core.person.ai.NaturalAttributeType;
-import org.mars_sim.msp.core.person.ai.SkillManager;
-import org.mars_sim.msp.core.person.ai.SkillType;
-import org.mars_sim.msp.core.person.ai.mission.Mission;
-import org.mars_sim.msp.core.person.ai.task.util.TaskManager;
-import org.mars_sim.msp.core.person.ai.task.util.Worker;
-import org.mars_sim.msp.core.robot.ai.BotMind;
-import org.mars_sim.msp.core.science.ScienceType;
-import org.mars_sim.msp.core.structure.Settlement;
-import org.mars_sim.msp.core.structure.building.Building;
-import org.mars_sim.msp.core.structure.building.BuildingManager;
-import org.mars_sim.msp.core.structure.building.function.FunctionType;
-import org.mars_sim.msp.core.structure.building.function.RoboticStation;
-import org.mars_sim.msp.core.structure.building.function.SystemType;
-import org.mars_sim.msp.core.time.ClockPulse;
-import org.mars_sim.msp.core.time.Temporal;
-import org.mars_sim.msp.core.tool.RandomUtil;
-import org.mars_sim.msp.core.vehicle.Crewable;
-import org.mars_sim.msp.core.vehicle.Vehicle;
-import org.mars_sim.msp.core.vehicle.VehicleType;
-
-/**
- * The robot class represents operating a robot on Mars.
- */
-public class Robot extends Unit implements Salvagable, Temporal, Malfunctionable, Worker {
-
-	/** default serial id. */
-	private static final long serialVersionUID = 1L;
-
-	/** default logger. */
-	private static final  SimLogger logger = SimLogger.getLogger(Robot.class.getName());
-
-	// Static members
-	/** The base carrying capacity (kg) of a robot. */
-	private static final double BASE_CAPACITY = 60D;
-	/** Unloaded mass of EVA suit (kg.). */
-	public static final double EMPTY_MASS = 80D;
-	/** 334 Sols (1/2 orbit). */
-	private static final double WEAR_LIFETIME = 334_000;
-	/** 100 millisols. */
-	private static final double MAINTENANCE_TIME = 100D;
-	/** A small amount. */
-	private static final double SMALL_AMOUNT = 0.00001;
-
-	/** The string tag of operable. */
-	private static final String OPERABLE = "Operable";
-	/** The string tag of inoperable. */
-	private static final String INOPERABLE = "Inoperable";
-
-	// Data members
-	/** Is the robot is inoperable. */
-	private boolean isInoperable;
-	/** Is the robot is salvaged. */
-	private boolean isSalvaged;
-
-	/** The building the robot is at. */
-	private int currentBuildingInt;
-	/** The year of birth of this robot. */
-	private LocalDate birthDate;
-	/** The age of this robot. */
-	private int age;
-	/** The settlement the robot is currently associated with. */
-	private int associatedSettlementID = -1;
-	/** The height of the robot (in cm). */
-	private int height;
-	/** The carrying capacity of the robot. */
-	private int carryingCapacity;
-
-	private String model;
-
-	/** Settlement position (meters) from settlement center. */
-	private LocalPosition position;
-	/** The Robot Type. */
-	private RobotType robotType;
-	/** The robot's skill manager. */
-	private SkillManager skillManager;
-	/** Manager for robot's natural attributes. */
-	private NaturalAttributeManager attributes;
-	/** robot's mind. */
-	private BotMind botMind;
-	/** robot's System condition. */
-	private SystemCondition health;
-	/** The SalvageInfo instance. */
-	private SalvageInfo salvageInfo;
-	/** The equipment's malfunction manager. */
-	private MalfunctionManager malfunctionManager;
-	/** The EquipmentInventory instance. */
-	private EquipmentInventory eqmInventory;
-
-
-	/**
-	 * Constructor 1.
-	 * 
-	 * @param name
-	 * @param settlement
-	 * @param spec
-	 */
-	public Robot(String name, Settlement settlement, RobotSpec spec) {
-		super(name, settlement.getCoordinates());
-
-		// Initialize data members.
-		this.associatedSettlementID = (Integer) settlement.getIdentifier();
-		this.robotType = spec.getRobotType();
-		this.position = LocalPosition.DEFAULT_POSITION;
-		this.model = spec.getMakeModel();
-
-		// Set base mass
-		setBaseMass(spec.getMass());
-		// Set height
-		height = spec.getHeight();
-
-		isSalvaged = false;
-		salvageInfo = null;
-		isInoperable = false;
-		// set description for this robot
-		super.setDescription(OPERABLE);
-
-		// Construct the SystemCondition instance.
-		health = new SystemCondition(this, spec);
-
-		// Construct the SkillManager instance.
-		skillManager = new SkillManager(this);
-		for(Entry<SkillType, Integer> e : spec.getSkillMap().entrySet()) {
-			skillManager.addNewSkillNExperience(e.getKey(), e.getValue());
-		}
-
-		// Construct the RoboticAttributeManager instance.
-		attributes = new RoboticAttributeManager();
-		for(Entry<NaturalAttributeType, Integer> a : spec.getAttributeMap().entrySet()) {
-			attributes.setAttribute(a.getKey(), a.getValue());
-		}
-	}
-
-	/**
-	 * Initializes the robot object.
-	 */
-	public void initialize() {
-
-		// Add this robot to be owned by the settlement
-<<<<<<< HEAD
-		unitManager.getSettlementByID(associatedSettlementID).addOwnedRobot(this);
-=======
-		Settlement s = unitManager.getSettlementByID(associatedSettlementID);
-		s.addOwnedRobot(this);
->>>>>>> 2d96f840
-
-		// Put robot in proper building.
-		BuildingManager.addRobotToRandomBuilding(this, s);
-
-		// Add scope to malfunction manager.
-		malfunctionManager = new MalfunctionManager(this, WEAR_LIFETIME, MAINTENANCE_TIME);
-		malfunctionManager.addScopeString(SystemType.ROBOT.getName());
-
-		// Set up the time stamp for the robot
-		createBirthDate();
-
-		// Construct the BotMind instance.
-		botMind = new BotMind(this);
-
-		// Set inventory total mass capacity based on the robot's strength.
-		int strength = attributes.getAttribute(NaturalAttributeType.STRENGTH);
-		// Set carry capacity
-		carryingCapacity = (int)BASE_CAPACITY + strength;
-		// Construct the EquipmentInventory instance.
-		eqmInventory = new EquipmentInventory(this, carryingCapacity);
-	}
-
-	/**
-	 * Create birth time of the robot.
-	 *
-	 */
-	private void createBirthDate() {
-		// Remove a random number of days from the current earth date
-		int daysPast = RandomUtil.getRandomInt(31, 5*365);
-		birthDate = masterClock.getEarthTime().minusDays(daysPast).toLocalDate();
-
-		updateAge(masterClock.getEarthTime());
-	}
-
-	/**
-	 * Is the robot outside of a settlement but within its vicinity
-	 *
-	 * @return true if the robot is just right outside of a settlement
-	 */
-	public boolean isRightOutsideSettlement() {
-        return LocationStateType.WITHIN_SETTLEMENT_VICINITY == currentStateType;
-    }
-
-	/**
-	 * Gets the robot's position at a settlement.
-	 *
-	 * @return distance (meters) from the settlement's center.
-	 */
-	@Override
-	public LocalPosition getPosition() {
-		return position;
-	}
-
-	/**
-	 * Sets the robot's position at a settlement.
-	 *
-	 * @param position the distance (meters) from the settlement's center.
-	 */
-	@Override
-	public void setPosition(LocalPosition position) {
-		this.position = position;
-	}
-
-	/**
-	 * Get the settlement in vicinity. This is used assume the robot's is not at a settlement
-	 *
-	 * @return the robot's settlement
-	 */
-	public Settlement getNearbySettlement() {
-		return CollectionUtils.findSettlement(getCoordinates());
-	}
-
-	/**
-	/**
-	 * Get the settlement the robot is at.
-	 * Returns null if robot is not at a settlement.
-	 *
-	 * @return the robot's settlement
-	 */
-	@Override
-	public Settlement getSettlement() {
-
-		if (getContainerID() == Unit.MARS_SURFACE_UNIT_ID)
-			return null;
-
-		Unit c = getContainerUnit();
-
-		if (c.getUnitType() == UnitType.SETTLEMENT) {
-			return (Settlement) c;
-		}
-
-		if (isInVehicleInGarage()) {
-			return ((Vehicle)c).getSettlement();
-		}
-
-		if (c.getUnitType() == UnitType.PERSON || c.getUnitType() == UnitType.ROBOT) {
-			return c.getSettlement();
-		}
-
-		return null;
-	}
-
-	/**
-	 * Get vehicle robot is in, null if robot is not in vehicle
-	 *
-	 * @return the robot's vehicle
-	 */
-	@Override
-	public Vehicle getVehicle() {
-		if (isInVehicle())
-			return (Vehicle) getContainerUnit();
-		return null;
-	}
-
-	// TODO: allow parts to be recycled
-	public void toBeSalvaged() {
-		((Settlement)getContainerUnit()).removeOwnedRobot(this);
-		isInoperable = true;
-		// Set home town
-		setAssociatedSettlement(-1);
-	}
-
-	// TODO: allow robot parts to be stowed in storage
-	void setInoperable() {
-		// set description for this robot
-		super.setDescription(INOPERABLE);
-		botMind.setInactive();
-		toBeSalvaged();
-	}
-
-	public boolean isOperable() {
-		return !isInoperable;
-	}
-	
-	/**
-	 * robot can take action with time passing
-	 *
-	 * @param pulse Current simulation time
-	 */
-	@Override
-	public boolean timePassing(ClockPulse pulse) {
-		if (!isValid(pulse)) {
-			return false;
-		}
-
-		// If robot is dead, then skip
-		if (health != null && !health.isInoperable()) {
-			if (health.timePassing(pulse.getElapsed())) {
-				// Mental changes with time passing.
-				if (botMind != null)
-					botMind.timePassing(pulse);
-			} else {
-				// robot has died as a result of physical condition
-				setInoperable();
-			}
-		}
-
-		malfunctionManager.timePassing(pulse);
-
-		if (pulse.isNewSol()) {
-			// Check if a person's age should be updated
-			updateAge(pulse.getMasterClock().getEarthTime());
-
-		}
-		return true;
-	}
-
-	/**
-	 * Returns a reference to the robot's attribute manager
-	 *
-	 * @return the robot's natural attribute manager
-	 */
-	@Override
-	public NaturalAttributeManager getNaturalAttributeManager() {
-		return attributes;
-	}
-
-	/**
-	 * Get the performance factor that effect robot with the complaint.
-	 *
-	 * @return The value is between 0 -> 1.
-	 */
-	public double getPerformanceRating() {
-		return health.getPerformanceFactor();
-	}
-
-	/**
-	 * Returns a reference to the robot's system condition
-	 *
-	 * @return the robot's batteryCondition
-	 */
-	public SystemCondition getSystemCondition() {
-		return health;
-	}
-
-	/**
-	 * Returns the robot's mind
-	 *
-	 * @return the robot's mind
-	 */
-	public BotMind getBotMind() {
-		return botMind;
-	}
-
-	@Override
-	public TaskManager getTaskManager() {
-		return botMind.getBotTaskManager();
-	}
-
-	/**
-	 * Updates and returns the robot's age
-	 *
-	 * @return the robot's age
-	 */
-	private int updateAge(LocalDateTime earthTime) {
-		age = (int)ChronoUnit.YEARS.between(birthDate, earthTime);
-		return age;
-	}
-
-	/**
-	 * Returns the robot's height in cm
-	 *
-	 * @return the robot's height
-	 */
-	public int getHeight() {
-		return height;
-	}
-
-	/**
-	 * Returns the robot's birth date
-	 *
-	 * @return the robot's birth date
-	 */
-	public String getBirthDate() {
-		return birthDate.format(DateTimeFormatter.ofLocalizedDate(FormatStyle.SHORT));
-	}
-
-    /**
-     * Consumes a given amount of energy.
-     * 
-     * @param amount the amount of energy to consume (in kWh)
-	 */
-    public void consumeEnergy(double amount) {
-        health.consumeEnergy(amount);
-    }
-
-	/**
-	 * Gets the type of the robot.
-	 *
-	 * @return RobotType
-	 */
-	public RobotType getRobotType() {
-		return robotType;
-	}
-
-	/**
-	 * Get the mode of the robot.
-	 */
-	public String getModel() {
-		return model;
-	}
-
-	/**
-	 * Gets the robot's local group (in building or rover)
-	 *
-	 * @return collection of robots in robot's location.
-	 */
-	public Collection<Robot> getLocalRobotGroup() {
-		Collection<Robot> localRobotGroup = null;
-
-		if (isInSettlement()) {
-			Building building = BuildingManager.getBuilding(this);
-			if (building != null) {
-				if (building.hasFunction(FunctionType.ROBOTIC_STATION)) {
-					localRobotGroup = new HashSet<>(building.getRoboticStation().getRobotOccupants());
-				}
-			}
-		} else if (isInVehicle()) {
-			localRobotGroup = new HashSet<>(((Crewable) getVehicle()).getRobotCrew());
-		}
-
-		if (localRobotGroup == null) {
-			localRobotGroup = Collections.emptyList();
-		}
-		else if (localRobotGroup.contains(this)) {
-			localRobotGroup.remove(this);
-		}
-		return localRobotGroup;
-	}
-
-	/**
-	 * Gets the name of the vehicle operator
-	 *
-	 * @return vehicle operator name.
-	 */
-	public String getOperatorName() {
-		return getName();
-	}
-
-	/**
-	 * Gets the settlement the robot is currently associated with.
-	 *
-	 * @return associated settlement or null if none.
-	 */
-	public Settlement getAssociatedSettlement() {
-		return unitManager.getSettlementByID(associatedSettlementID);
-	}
-
-	/**
-	 * Sets the associated settlement for a robot.
-	 *
-	 * @param newSettlement the new associated settlement or null if none.
-	 */
-	public void setAssociatedSettlement(int newSettlement) {
-		if (associatedSettlementID != newSettlement) {
-
-			int oldSettlement = associatedSettlementID;
-			associatedSettlementID = newSettlement;
-
-			if (oldSettlement != -1) {
-				unitManager.getSettlementByID(oldSettlement).removeOwnedRobot(this);
-			}
-		}
-	}
-
-	public double getScientificAchievement(ScienceType science) {
-		return 0;
-	}
-
-	public double getTotalScientificAchievement() {
-		return 0;
-	}
-
-	public void addScientificAchievement(double achievementCredit, ScienceType science) {
-	}
-
-	/**
-	 * Gets a collection of people affected by this malfunction bots
-	 *
-	 * @return person collection
-	 */
-	public Collection<Person> getAffectedPeople() {
-		return getBuildingLocation().getAffectedPeople();
-		// TODO: associate each bot with its owner
-	}
-
-	/**
-	 * Checks if the item is salvaged.
-	 *
-	 * @return true if salvaged.
-	 */
-	public boolean isSalvaged() {
-		return isSalvaged;
-	}
-
-	/**
-	 * Indicate the start of a salvage process on the item.
-	 *
-	 * @param info       the salvage process info.
-	 * @param settlement the settlement where the salvage is taking place.
-	 */
-	public void startSalvage(SalvageProcessInfo info, int settlement) {
-		salvageInfo = new SalvageInfo(this, info, settlement);
-		isSalvaged = true;
-	}
-
-	/**
-	 * Gets the salvage info.
-	 *
-	 * @return salvage info or null if item not salvaged.
-	 */
-	public SalvageInfo getSalvageInfo() {
-		return salvageInfo;
-	}
-
-	/**
-	 * Gets the unit's malfunction manager.
-	 *
-	 * @return malfunction manager
-	 */
-	public MalfunctionManager getMalfunctionManager() {
-		return malfunctionManager;
-	}
-
-	/**
-	 * Gets the building the robot is located at Returns null if outside of a
-	 * settlement
-	 *
-	 * @return building
-	 */
-	@Override
-	public Building getBuildingLocation() {
-		return computeCurrentBuilding();
-	}
-
-	/**
-	 * Computes the building the robot is currently located at Returns null if
-	 * outside of a settlement
-	 *
-	 * @return building
-	 */
-	public Building computeCurrentBuilding() {
-//		if (isInSettlement()) {
-//			currentBuilding = getSettlement().getBuildingManager().getBuildingAtPosition(getXLocation(),
-//					getYLocation());
-//		} else
-//			currentBuilding = null;
-//
-//		return currentBuilding;
-
-		if (currentBuildingInt == -1)
-			return null;
-		return unitManager.getBuildingByID(currentBuildingInt);
-	}
-
-	/**
-	 * Computes the building the robot is currently located at Returns null if
-	 * outside of a settlement
-	 *
-	 * @return building
-	 */
-	public void setCurrentBuilding(Building building) {
-		if (building == null)
-			currentBuildingInt = -1;
-		else
-			currentBuildingInt = building.getIdentifier();
-	}
-
-	@Override
-	public String getTaskDescription() {
-		return getBotMind().getBotTaskManager().getTaskDescription(false);
-	}
-
-	@Override
-	public Mission getMission() {
-		return getBotMind().getMission();
-	}
-
-	@Override
-	public void setMission(Mission newMission) {
-		getBotMind().setMission(newMission);
-	}
-
-	public int getProduceFoodSkill() {
-		int skill = skillManager.getEffectiveSkillLevel(SkillType.COOKING) * 5;
-		skill += skillManager.getEffectiveSkillLevel(SkillType.MATERIALS_SCIENCE) * 2;
-		skill = (int) Math.round(skill / 7D);
-		return skill;
-	}
-
-	public Settlement findSettlementVicinity() {
-		return getLocationTag().findSettlementVicinity();
-	}
-
-	/**
-	 * Returns a reference to the robot's skill manager
-	 *
-	 * @return the robot's skill manager
-	 */
-	@Override
-	public SkillManager getSkillManager() {
-		return skillManager;
-	}
-
-	/**
-	 * Returns the effective integer skill level from a named skill based on
-	 * additional modifiers such as fatigue.
-	 *
-	 * @param skillType the skill's type
-	 * @return the skill's effective level
-	 */
-	public int getEffectiveSkillLevel(SkillType skillType) {
-		// Modify for fatigue, minus 1 skill level for every 1000 points of fatigue.
-		return (int) Math.round(getPerformanceRating() * skillManager.getSkillLevel(skillType));
-	}
-
-	/**
-	 * Calculate the modifier for walking speed based on how much this unit is carrying
-	 *
-	 * @return modifier
-	 */
-	public double calculateWalkSpeed() {
-		double mass = getMass();
-		// At full capacity, may still move at 10%.
-		// Make sure is doesn't go -ve and there is always some movement
-		return 1.1 - Math.min(mass/Math.max(carryingCapacity, SMALL_AMOUNT), 1D);
-	}
-
-	public int getAge() {
-		return age;
-	}
-
-	public boolean isFit() {
-		return !health.isInoperable();
-	}
-
-
-	/**
-	 * Generate a unique name for the Robot. Generated based on
-	 * the type of Robot.
-	 * @param robotType
-	 * @return
-	 */
-	public static String generateName(RobotType robotType) {
-		int number = unitManager.incrementTypeCount(robotType.name());
-		return String.format("%s %03d", robotType.getName(), number);
-	}
-
-	/**
-	 * Gets the remaining carrying capacity available.
-	 *
-	 * @return capacity (kg).
-	 */
-	public double getRemainingCarryingCapacity() {
-		double result = carryingCapacity - eqmInventory.getStoredMass();
-		if (result < 0)
-			return 0;
-		return result;
-	}
-
-	/**
-	 * Get the capacity the robot can carry
-	 *
-	 * @return capacity (kg)
-	 */
-	public double getCarryingCapacity() {
-		return carryingCapacity;
-	}
-
-	/**
-	 * Obtains the remaining general storage space
-	 *
-	 * @return quantity
-	 */
-	@Override
-	public double getRemainingCargoCapacity() {
-		return eqmInventory.getRemainingCargoCapacity();
-	}
-
-	/**
-	 * Mass of Equipment is the base mass plus what every it is storing
-	 */
-	@Override
-	public double getMass() {
-		// TODO because the PErson is not fully initialised in the constructor this
-		// can be null. The initialise method is the culprit.
-		return (eqmInventory != null ? eqmInventory.getStoredMass() : 0) + getBaseMass();
-
-	}
-
-	/**
-	 * Is this unit empty ?
-	 *
-	 * @return true if this unit doesn't carry any resources or equipment
-	 */
-	public boolean isEmpty() {
-		return (eqmInventory.getStoredMass() == 0D);
-	}
-
-
-	/**
-	 * Gets the stored mass
-	 */
-	@Override
-	public double getStoredMass() {
-		return eqmInventory.getStoredMass();
-	}
-
-	/**
-	 * Get the equipment list
-	 *
-	 * @return the equipment list
-	 */
-	@Override
-	public Set<Equipment> getEquipmentSet() {
-		if (eqmInventory == null)
-			return new HashSet<>();
-		return eqmInventory.getEquipmentSet();
-	}
-
-	/**
-	 * Does this person possess an equipment of this equipment type
-	 *
-	 * @param typeID
-	 * @return true if this person possess this equipment type
-	 */
-	@Override
-	public boolean containsEquipment(EquipmentType type) {
-		return eqmInventory.containsEquipment(type);
-	}
-
-	/**
-	 * Adds an equipment to this person
-	 *
-	 * @param equipment
-	 * @return true if this person can carry it
-	 */
-	@Override
-	public boolean addEquipment(Equipment e) {
-		if (eqmInventory.addEquipment(e)) {
-			e.setCoordinates(getCoordinates());
-			e.setContainerUnit(this);
-			fireUnitUpdate(UnitEventType.ADD_ASSOCIATED_EQUIPMENT_EVENT, this);
-			return true;
-		}
-		return false;
-	}
-
-	/**
-	 * Remove an equipment
-	 *
-	 * @param equipment
-	 */
-	@Override
-	public boolean removeEquipment(Equipment equipment) {
-		return eqmInventory.removeEquipment(equipment);
-	}
-
-	/**
-	 * Stores the item resource
-	 *
-	 * @param resource the item resource
-	 * @param quantity
-	 * @return excess quantity that cannot be stored
-	 */
-	@Override
-	public int storeItemResource(int resource, int quantity) {
-		return eqmInventory.storeItemResource(resource, quantity);
-	}
-
-	/**
-	 * Retrieves the item resource
-	 *
-	 * @param resource
-	 * @param quantity
-	 * @return quantity that cannot be retrieved
-	 */
-	@Override
-	public int retrieveItemResource(int resource, int quantity) {
-		return eqmInventory.retrieveItemResource(resource, quantity);
-	}
-
-	/**
-	 * Gets the item resource stored
-	 *
-	 * @param resource
-	 * @return quantity
-	 */
-	@Override
-	public int getItemResourceStored(int resource) {
-		return eqmInventory.getItemResourceStored(resource);
-	}
-
-	/**
-	 * Stores the amount resource
-	 *
-	 * @param resource the amount resource
-	 * @param quantity
-	 * @return excess quantity that cannot be stored
-	 */
-	@Override
-	public double storeAmountResource(int resource, double quantity) {
-		return eqmInventory.storeAmountResource(resource, quantity);
-	}
-
-	/**
-	 * Retrieves the resource
-	 *
-	 * @param resource
-	 * @param quantity
-	 * @return quantity that cannot be retrieved
-	 */
-	@Override
-	public double retrieveAmountResource(int resource, double quantity) {
-		return eqmInventory.retrieveAmountResource(resource, quantity);
-	}
-
-	/**
-	 * Gets the capacity of a particular amount resource
-	 *
-	 * @param resource
-	 * @return capacity
-	 */
-	@Override
-	public double getAmountResourceCapacity(int resource) {
-		return eqmInventory.getAmountResourceCapacity(resource);
-	}
-
-	/**
-	 * Obtains the remaining storage space of a particular amount resource
-	 *
-	 * @param resource
-	 * @return quantity
-	 */
-	@Override
-	public double getAmountResourceRemainingCapacity(int resource) {
-		return eqmInventory.getAmountResourceCapacity(resource);
-	}
-
-	/**
-	 * Does it have unused space or capacity for a particular resource ?
-	 * 
-	 * @param resource
-	 * @return
-	 */
-	@Override
-	public boolean hasAmountResourceRemainingCapacity(int resource) {
-		return eqmInventory. hasAmountResourceRemainingCapacity(resource);
-	}
-	
-	/**
-     * Gets the total capacity that this robot can hold.
-     *
-     * @return total capacity (kg).
-     */
-	@Override
-	public double getCargoCapacity() {
-		return eqmInventory.getCargoCapacity();
-	}
-
-	/**
-	 * Gets the amount resource stored
-	 *
-	 * @param resource
-	 * @return quantity
-	 */
-	@Override
-	public double getAmountResourceStored(int resource) {
-		return eqmInventory.getAmountResourceStored(resource);
-	}
-
-	/**
-	 * Gets all stored amount resources
-	 *
-	 * @return all stored amount resources.
-	 */
-	@Override
-	public Set<Integer> getAmountResourceIDs() {
-		return eqmInventory.getAmountResourceIDs();
-	}
-
-	/**
-	 * Gets all stored item resources
-	 *
-	 * @return all stored item resources.
-	 */
-	@Override
-	public Set<Integer> getItemResourceIDs() {
-		return eqmInventory.getItemResourceIDs();
-	}
-
-
-	/**
-	 * Finds the number of empty containers of a class that are contained in storage and have
-	 * an empty inventory.
-	 *
-	 * @param containerClass  the unit class.
-	 * @param brandNew  does it include brand new bag only
-	 * @return number of empty containers.
-	 */
-	@Override
-	public int findNumEmptyContainersOfType(EquipmentType containerType, boolean brandNew) {
-		return eqmInventory.findNumEmptyContainersOfType(containerType, brandNew);
-	}
-
-	/**
-	 * Finds the number of containers of a particular type
-	 *
-	 * @param containerType the equipment type.
-	 * @return number of empty containers.
-	 */
-	@Override
-	public int findNumContainersOfType(EquipmentType containerType) {
-		return eqmInventory.findNumContainersOfType(containerType);
-	}
-
-	/**
-	 * Finds a container in storage.
-	 *
-	 * @param containerType
-	 * @param empty does it need to be empty ?
-	 * @param resource If -1 then resource doesn't matter
-	 * @return instance of container or null if none.
-	 */
-	@Override
-	public Container findContainer(EquipmentType containerType, boolean empty, int resource) {
-		return eqmInventory.findContainer(containerType, empty, resource);
-	}
-
-	/**
-	 * Finds all of the containers (excluding EVA suit).
-	 *
-	 * @return collection of containers or empty collection if none.
-	 */
-	@Override
-	public Collection<Container> findAllContainers() {
-		return eqmInventory.findAllContainers();
-	}
-
-	/**
-	 * Finds all of the containers of a particular type (excluding EVA suit).
-	 *
-	 * @return collection of containers or empty collection if none.
-	 */
-	@Override
-	public Collection<Container> findContainersOfType(EquipmentType type){
-		return eqmInventory.findContainersOfType(type);
-	}
-
-	/**
-	 * Does it have this item resource ?
-	 *
-	 * @param resource
-	 * @return
-	 */
-	@Override
-	public boolean hasItemResource(int resource) {
-		return eqmInventory.hasItemResource(resource);
-	}
-
-	/**
-	 * Sets the unit's container unit.
-	 *
-	 * @param newContainer the unit to contain this unit.
-	 */
-	@Override
-	public void setContainerUnit(Unit newContainer) {
-		if (newContainer != null) {
-			if (newContainer.equals(getContainerUnit())) {
-				return;
-			}
-			// 1. Set Coordinates
-			setCoordinates(newContainer.getCoordinates());
-			// 2. Set LocationStateType
-			updateRobotState(newContainer);
-			// 3. Set containerID
-			// Q: what to set for a deceased person ?
-			setContainerID(newContainer.getIdentifier());
-			// 4. Fire the container unit event
-			fireUnitUpdate(UnitEventType.CONTAINER_UNIT_EVENT, newContainer);
-		}
-	}
-
-	/**
-	 * Updates the location state type of a  robot
-	 *
-	 * @param newContainer
-	 */
-	public void updateRobotState(Unit newContainer) {
-		if (newContainer == null) {
-			currentStateType = LocationStateType.UNKNOWN;
-			return;
-		}
-
-		currentStateType = getNewLocationState(newContainer);
-	}
-
-	/**
-	 * Gets the location state type based on the type of the new container unit
-	 *
-	 * @param newContainer
-	 * @return {@link LocationStateType}
-	 */
-	@Override
-	public LocationStateType getNewLocationState(Unit newContainer) {
-
-		if (newContainer.getUnitType() == UnitType.SETTLEMENT)
-			return LocationStateType.INSIDE_SETTLEMENT;
-
-		if (newContainer.getUnitType() == UnitType.BUILDING)
-			return LocationStateType.INSIDE_SETTLEMENT;
-
-		if (newContainer.getUnitType() == UnitType.VEHICLE)
-			return LocationStateType.INSIDE_VEHICLE;
-
-		if (newContainer.getUnitType() == UnitType.CONSTRUCTION)
-			return LocationStateType.MARS_SURFACE;
-
-		if (newContainer.getUnitType() == UnitType.PERSON)
-			return LocationStateType.ON_PERSON_OR_ROBOT;
-
-		if (newContainer.getUnitType() == UnitType.PLANET)
-			return LocationStateType.MARS_SURFACE;
-
-		return null;
-	}
-
-	/**
-	 * Is this unit inside a settlement
-	 *
-	 * @return true if the unit is inside a settlement
-	 */
-	@Override
-	public boolean isInSettlement() {
-
-		if (containerID == MARS_SURFACE_UNIT_ID)
-			return false;
-
-		if (LocationStateType.INSIDE_SETTLEMENT == currentStateType)
-			return true;
-
-		if (LocationStateType.INSIDE_VEHICLE == currentStateType) {
-			return false;
-//			// if the vehicle is parked in a garage
-//			if (LocationStateType.INSIDE_SETTLEMENT == ((Vehicle)getContainerUnit()).getLocationStateType()) {
-//				return true;
-//			}
-		}
-
-		// Note: may consider the scenario of this unit
-		// being carried in by another person or a robot
-//		if (LocationStateType.ON_PERSON_OR_ROBOT == currentStateType)
-//			return getContainerUnit().isInSettlement();
-
-		return false;
-	}
-
-	/**
-	 * Is the robot already at a robotic station ?
-	 * 
-	 * @return
-	 */
-	public boolean isAtStation() {
-		Building building = getBuildingLocation();
-		if (building != null) {
-			RoboticStation roboticStation = building.getRoboticStation();
-			if (roboticStation.containsRobotOccupant(this))
-				return true;
-		}
-		return false;
-	}
-	
-	/**
-	 * Returns the robotic station the robot is at ?
-	 * 
-	 * @return
-	 */
-	public RoboticStation getStation() {
-		Building building = getBuildingLocation();
-		if (building != null) {
-			RoboticStation roboticStation = building.getRoboticStation();
-			if (roboticStation.containsRobotOccupant(this))
-				return roboticStation;
-		}
-		return null;
-	}
-	
-	/**
-	 * Transfer the unit from one owner to another owner
-	 *
-	 * @param origin {@link Unit} the original container unit
-	 * @param destination {@link Unit} the destination container unit
-	 */
-	public boolean transfer(Unit destination) {
-		boolean transferred = false;
-		Unit cu = getContainerUnit();
-		UnitType ut = cu.getUnitType();
-
-		if (destination.equals(cu)) {
-			return true;
-		}
-
-		// Check if the origin is a vehicle
-		if (ut == UnitType.VEHICLE) {
-			if (((Vehicle)cu).getVehicleType() != VehicleType.DELIVERY_DRONE) {
-				transferred = ((Crewable)cu).removeRobot(this);
-			}
-			else {
-				logger.warning(this, "Not possible to be retrieved from " + cu + ".");
-			}
-		}
-		else if (ut == UnitType.PLANET) {
-			transferred = ((MarsSurface)cu).removeRobot(this);
-		}
-		else if (ut == UnitType.BUILDING) {
-			transferred = true;
-		}
-		else {
-			// Question: should we remove this unit from settlement's robotWithin list
-			// especially if it is still inside the garage of a settlement
-			transferred = ((Settlement)cu).removeRobotsWithin(this);
-			BuildingManager.removeRobotFromBuilding(this, getBuildingLocation());
-		}
-
-		if (transferred) {
-			// Check if the destination is a vehicle
-			if (destination.getUnitType() == UnitType.VEHICLE) {
-				if (((Vehicle)destination).getVehicleType() != VehicleType.DELIVERY_DRONE) {
-					transferred = ((Crewable)destination).addRobot(this);
-				}
-				else {
-					logger.warning(this, "Not possible to be stored into " + cu + ".");
-				}
-			}
-			else if (destination.getUnitType() == UnitType.PLANET) {
-				transferred = ((MarsSurface)destination).addRobot(this);
-			}
-			else if (destination.getUnitType() == UnitType.SETTLEMENT) {
-				transferred = ((Settlement)destination).addRobotsWithin(this);
-			}
-			else if (destination.getUnitType() == UnitType.BUILDING) {
-				BuildingManager.addPersonOrRobotToBuilding(this, (Building)destination);
-				transferred = ((Building)destination).getSettlement().addRobotsWithin(this);
-			}
-
-			if (!transferred) {
-				logger.warning(this, "Cannot be stored into " + destination + ".");
-				// NOTE: need to revert back the storage action
-			}
-			else {
-				// Set the new container unit (which will internally set the container unit id)
-				setContainerUnit(destination);
-				// Fire the unit event type
-				getContainerUnit().fireUnitUpdate(UnitEventType.INVENTORY_STORING_UNIT_EVENT, this);
-				// Fire the unit event type
-				getContainerUnit().fireUnitUpdate(UnitEventType.INVENTORY_RETRIEVING_UNIT_EVENT, this);
-			}
-		}
-		else {
-			logger.warning(this, "Cannot be retrieved from " + cu + ".");
-			// NOTE: need to revert back the retrieval action
-		}
-
-		return transferred;
-	}
-
-	/**
-	 * Gets the hash code for this object.
-	 *
-	 * @return hash code.
-	 */
-	public int hashCode() {
-		int hashCode = getIdentifier();
-		hashCode *= getRobotType().hashCode();
-		return hashCode;
-	}
-
-	@Override
-	public UnitType getUnitType() {
-		return UnitType.ROBOT;
-	}
-
-	/**
-	 * Gets the holder's unit instance
-	 *
-	 * @return the holder's unit instance
-	 */
-	@Override
-	public Unit getHolder() {
-		return this;
-	}
-
-	/**
-	 * Sets unit's location coordinates
-	 *
-	 * @param newLocation the new location of the unit
-	 */
-	public void setCoordinates(Coordinates newLocation) {
-		super.setCoordinates(newLocation);
-
-		if (getEquipmentSet() != null && !getEquipmentSet().isEmpty()) {
-			for (Equipment e: getEquipmentSet()) {
-				e.setCoordinates(newLocation);
-			}
-		}
-	}
-	
-	/** 
-	 * Returns the current amount of energy in kWh. 
-	 */
-	public double getcurrentEnergy() {
-		return health.getcurrentEnergy();
-	}
-	
-	/**
-	 * Compares if an object is the same as this robot
-	 *
-	 * @param obj
-	 */
-	@Override
-	public boolean equals(Object obj) {
-		return super.equals(obj);
-	}
-
-	/**
-	 * Reinitialize references after loading from a saved sim
-	 */
-	public void reinit() {
-		botMind.reinit();
-	}
-
-	@Override
-	public void destroy() {
-		super.destroy();
-		if (salvageInfo != null)
-			salvageInfo.destroy();
-		salvageInfo = null;
-		attributes.destroy();
-		attributes = null;
-		botMind.destroy();
-		botMind = null;
-		health.destroy();
-		health = null;
-		skillManager.destroy();
-		skillManager = null;
-	}
-}
+/*
+ * Mars Simulation Project
+ * Robot.java
+ * @date 2022-07-23
+ * @author Manny Kung
+ */
+
+package org.mars_sim.msp.core.robot;
+
+import java.time.LocalDate;
+import java.time.LocalDateTime;
+import java.time.format.DateTimeFormatter;
+import java.time.format.FormatStyle;
+import java.time.temporal.ChronoUnit;
+import java.util.Collection;
+import java.util.Collections;
+import java.util.HashSet;
+import java.util.Map.Entry;
+import java.util.Set;
+
+import org.mars_sim.msp.core.CollectionUtils;
+import org.mars_sim.msp.core.Coordinates;
+import org.mars_sim.msp.core.LocalPosition;
+import org.mars_sim.msp.core.Unit;
+import org.mars_sim.msp.core.UnitEventType;
+import org.mars_sim.msp.core.UnitType;
+import org.mars_sim.msp.core.environment.MarsSurface;
+import org.mars_sim.msp.core.equipment.Container;
+import org.mars_sim.msp.core.equipment.Equipment;
+import org.mars_sim.msp.core.equipment.EquipmentInventory;
+import org.mars_sim.msp.core.equipment.EquipmentType;
+import org.mars_sim.msp.core.location.LocationStateType;
+import org.mars_sim.msp.core.logging.SimLogger;
+import org.mars_sim.msp.core.malfunction.MalfunctionManager;
+import org.mars_sim.msp.core.malfunction.Malfunctionable;
+import org.mars_sim.msp.core.manufacture.Salvagable;
+import org.mars_sim.msp.core.manufacture.SalvageInfo;
+import org.mars_sim.msp.core.manufacture.SalvageProcessInfo;
+import org.mars_sim.msp.core.person.Person;
+import org.mars_sim.msp.core.person.ai.NaturalAttributeManager;
+import org.mars_sim.msp.core.person.ai.NaturalAttributeType;
+import org.mars_sim.msp.core.person.ai.SkillManager;
+import org.mars_sim.msp.core.person.ai.SkillType;
+import org.mars_sim.msp.core.person.ai.mission.Mission;
+import org.mars_sim.msp.core.person.ai.task.util.TaskManager;
+import org.mars_sim.msp.core.person.ai.task.util.Worker;
+import org.mars_sim.msp.core.robot.ai.BotMind;
+import org.mars_sim.msp.core.science.ScienceType;
+import org.mars_sim.msp.core.structure.Settlement;
+import org.mars_sim.msp.core.structure.building.Building;
+import org.mars_sim.msp.core.structure.building.BuildingManager;
+import org.mars_sim.msp.core.structure.building.function.FunctionType;
+import org.mars_sim.msp.core.structure.building.function.RoboticStation;
+import org.mars_sim.msp.core.structure.building.function.SystemType;
+import org.mars_sim.msp.core.time.ClockPulse;
+import org.mars_sim.msp.core.time.Temporal;
+import org.mars_sim.msp.core.tool.RandomUtil;
+import org.mars_sim.msp.core.vehicle.Crewable;
+import org.mars_sim.msp.core.vehicle.Vehicle;
+import org.mars_sim.msp.core.vehicle.VehicleType;
+
+/**
+ * The robot class represents operating a robot on Mars.
+ */
+public class Robot extends Unit implements Salvagable, Temporal, Malfunctionable, Worker {
+
+	/** default serial id. */
+	private static final long serialVersionUID = 1L;
+
+	/** default logger. */
+	private static final  SimLogger logger = SimLogger.getLogger(Robot.class.getName());
+
+	// Static members
+	/** The base carrying capacity (kg) of a robot. */
+	private static final double BASE_CAPACITY = 60D;
+	/** Unloaded mass of EVA suit (kg.). */
+	public static final double EMPTY_MASS = 80D;
+	/** 334 Sols (1/2 orbit). */
+	private static final double WEAR_LIFETIME = 334_000;
+	/** 100 millisols. */
+	private static final double MAINTENANCE_TIME = 100D;
+	/** A small amount. */
+	private static final double SMALL_AMOUNT = 0.00001;
+
+	/** The string tag of operable. */
+	private static final String OPERABLE = "Operable";
+	/** The string tag of inoperable. */
+	private static final String INOPERABLE = "Inoperable";
+
+	// Data members
+	/** Is the robot is inoperable. */
+	private boolean isInoperable;
+	/** Is the robot is salvaged. */
+	private boolean isSalvaged;
+
+	/** The building the robot is at. */
+	private int currentBuildingInt;
+	/** The year of birth of this robot. */
+	private LocalDate birthDate;
+	/** The age of this robot. */
+	private int age;
+	/** The settlement the robot is currently associated with. */
+	private int associatedSettlementID = -1;
+	/** The height of the robot (in cm). */
+	private int height;
+	/** The carrying capacity of the robot. */
+	private int carryingCapacity;
+
+	private String model;
+
+	/** Settlement position (meters) from settlement center. */
+	private LocalPosition position;
+	/** The Robot Type. */
+	private RobotType robotType;
+	/** The robot's skill manager. */
+	private SkillManager skillManager;
+	/** Manager for robot's natural attributes. */
+	private NaturalAttributeManager attributes;
+	/** robot's mind. */
+	private BotMind botMind;
+	/** robot's System condition. */
+	private SystemCondition health;
+	/** The SalvageInfo instance. */
+	private SalvageInfo salvageInfo;
+	/** The equipment's malfunction manager. */
+	private MalfunctionManager malfunctionManager;
+	/** The EquipmentInventory instance. */
+	private EquipmentInventory eqmInventory;
+
+
+	/**
+	 * Constructor 1.
+	 * 
+	 * @param name
+	 * @param settlement
+	 * @param spec
+	 */
+	public Robot(String name, Settlement settlement, RobotSpec spec) {
+		super(name, settlement.getCoordinates());
+
+		// Initialize data members.
+		this.associatedSettlementID = (Integer) settlement.getIdentifier();
+		this.robotType = spec.getRobotType();
+		this.position = LocalPosition.DEFAULT_POSITION;
+		this.model = spec.getMakeModel();
+
+		// Set base mass
+		setBaseMass(spec.getMass());
+		// Set height
+		height = spec.getHeight();
+
+		isSalvaged = false;
+		salvageInfo = null;
+		isInoperable = false;
+		// set description for this robot
+		super.setDescription(OPERABLE);
+
+		// Construct the SystemCondition instance.
+		health = new SystemCondition(this, spec);
+
+		// Construct the SkillManager instance.
+		skillManager = new SkillManager(this);
+		for(Entry<SkillType, Integer> e : spec.getSkillMap().entrySet()) {
+			skillManager.addNewSkillNExperience(e.getKey(), e.getValue());
+		}
+
+		// Construct the RoboticAttributeManager instance.
+		attributes = new RoboticAttributeManager();
+		for(Entry<NaturalAttributeType, Integer> a : spec.getAttributeMap().entrySet()) {
+			attributes.setAttribute(a.getKey(), a.getValue());
+		}
+	}
+
+	/**
+	 * Initializes the robot object.
+	 */
+	public void initialize() {
+
+		// Add this robot to be owned by the settlement
+		Settlement s = unitManager.getSettlementByID(associatedSettlementID);
+		s.addOwnedRobot(this);
+
+		// Put robot in proper building.
+		BuildingManager.addRobotToRandomBuilding(this, s);
+
+		// Add scope to malfunction manager.
+		malfunctionManager = new MalfunctionManager(this, WEAR_LIFETIME, MAINTENANCE_TIME);
+		malfunctionManager.addScopeString(SystemType.ROBOT.getName());
+
+		// Set up the time stamp for the robot
+		createBirthDate();
+
+		// Construct the BotMind instance.
+		botMind = new BotMind(this);
+
+		// Set inventory total mass capacity based on the robot's strength.
+		int strength = attributes.getAttribute(NaturalAttributeType.STRENGTH);
+		// Set carry capacity
+		carryingCapacity = (int)BASE_CAPACITY + strength;
+		// Construct the EquipmentInventory instance.
+		eqmInventory = new EquipmentInventory(this, carryingCapacity);
+	}
+
+	/**
+	 * Create birth time of the robot.
+	 *
+	 */
+	private void createBirthDate() {
+		// Remove a random number of days from the current earth date
+		int daysPast = RandomUtil.getRandomInt(31, 5*365);
+		birthDate = masterClock.getEarthTime().minusDays(daysPast).toLocalDate();
+
+		updateAge(masterClock.getEarthTime());
+	}
+
+	/**
+	 * Is the robot outside of a settlement but within its vicinity
+	 *
+	 * @return true if the robot is just right outside of a settlement
+	 */
+	public boolean isRightOutsideSettlement() {
+        return LocationStateType.WITHIN_SETTLEMENT_VICINITY == currentStateType;
+    }
+
+	/**
+	 * Gets the robot's position at a settlement.
+	 *
+	 * @return distance (meters) from the settlement's center.
+	 */
+	@Override
+	public LocalPosition getPosition() {
+		return position;
+	}
+
+	/**
+	 * Sets the robot's position at a settlement.
+	 *
+	 * @param position the distance (meters) from the settlement's center.
+	 */
+	@Override
+	public void setPosition(LocalPosition position) {
+		this.position = position;
+	}
+
+	/**
+	 * Get the settlement in vicinity. This is used assume the robot's is not at a settlement
+	 *
+	 * @return the robot's settlement
+	 */
+	public Settlement getNearbySettlement() {
+		return CollectionUtils.findSettlement(getCoordinates());
+	}
+
+	/**
+	/**
+	 * Get the settlement the robot is at.
+	 * Returns null if robot is not at a settlement.
+	 *
+	 * @return the robot's settlement
+	 */
+	@Override
+	public Settlement getSettlement() {
+
+		if (getContainerID() == Unit.MARS_SURFACE_UNIT_ID)
+			return null;
+
+		Unit c = getContainerUnit();
+
+		if (c.getUnitType() == UnitType.SETTLEMENT) {
+			return (Settlement) c;
+		}
+
+		if (isInVehicleInGarage()) {
+			return ((Vehicle)c).getSettlement();
+		}
+
+		if (c.getUnitType() == UnitType.PERSON || c.getUnitType() == UnitType.ROBOT) {
+			return c.getSettlement();
+		}
+
+		return null;
+	}
+
+	/**
+	 * Get vehicle robot is in, null if robot is not in vehicle
+	 *
+	 * @return the robot's vehicle
+	 */
+	@Override
+	public Vehicle getVehicle() {
+		if (isInVehicle())
+			return (Vehicle) getContainerUnit();
+		return null;
+	}
+
+	// TODO: allow parts to be recycled
+	public void toBeSalvaged() {
+		((Settlement)getContainerUnit()).removeOwnedRobot(this);
+		isInoperable = true;
+		// Set home town
+		setAssociatedSettlement(-1);
+	}
+
+	// TODO: allow robot parts to be stowed in storage
+	void setInoperable() {
+		// set description for this robot
+		super.setDescription(INOPERABLE);
+		botMind.setInactive();
+		toBeSalvaged();
+	}
+
+	public boolean isOperable() {
+		return !isInoperable;
+	}
+	
+	/**
+	 * robot can take action with time passing
+	 *
+	 * @param pulse Current simulation time
+	 */
+	@Override
+	public boolean timePassing(ClockPulse pulse) {
+		if (!isValid(pulse)) {
+			return false;
+		}
+
+		// If robot is dead, then skip
+		if (health != null && !health.isInoperable()) {
+			if (health.timePassing(pulse.getElapsed())) {
+				// Mental changes with time passing.
+				if (botMind != null)
+					botMind.timePassing(pulse);
+			} else {
+				// robot has died as a result of physical condition
+				setInoperable();
+			}
+		}
+
+		malfunctionManager.timePassing(pulse);
+
+		if (pulse.isNewSol()) {
+			// Check if a person's age should be updated
+			updateAge(pulse.getMasterClock().getEarthTime());
+
+		}
+		return true;
+	}
+
+	/**
+	 * Returns a reference to the robot's attribute manager
+	 *
+	 * @return the robot's natural attribute manager
+	 */
+	@Override
+	public NaturalAttributeManager getNaturalAttributeManager() {
+		return attributes;
+	}
+
+	/**
+	 * Get the performance factor that effect robot with the complaint.
+	 *
+	 * @return The value is between 0 -> 1.
+	 */
+	public double getPerformanceRating() {
+		return health.getPerformanceFactor();
+	}
+
+	/**
+	 * Returns a reference to the robot's system condition
+	 *
+	 * @return the robot's batteryCondition
+	 */
+	public SystemCondition getSystemCondition() {
+		return health;
+	}
+
+	/**
+	 * Returns the robot's mind
+	 *
+	 * @return the robot's mind
+	 */
+	public BotMind getBotMind() {
+		return botMind;
+	}
+
+	@Override
+	public TaskManager getTaskManager() {
+		return botMind.getBotTaskManager();
+	}
+
+	/**
+	 * Updates and returns the robot's age
+	 *
+	 * @return the robot's age
+	 */
+	private int updateAge(LocalDateTime earthTime) {
+		age = (int)ChronoUnit.YEARS.between(birthDate, earthTime);
+		return age;
+	}
+
+	/**
+	 * Returns the robot's height in cm
+	 *
+	 * @return the robot's height
+	 */
+	public int getHeight() {
+		return height;
+	}
+
+	/**
+	 * Returns the robot's birth date
+	 *
+	 * @return the robot's birth date
+	 */
+	public String getBirthDate() {
+		return birthDate.format(DateTimeFormatter.ofLocalizedDate(FormatStyle.SHORT));
+	}
+
+    /**
+     * Consumes a given amount of energy.
+     * 
+     * @param amount the amount of energy to consume (in kWh)
+	 */
+    public void consumeEnergy(double amount) {
+        health.consumeEnergy(amount);
+    }
+
+	/**
+	 * Gets the type of the robot.
+	 *
+	 * @return RobotType
+	 */
+	public RobotType getRobotType() {
+		return robotType;
+	}
+
+	/**
+	 * Get the mode of the robot.
+	 */
+	public String getModel() {
+		return model;
+	}
+
+	/**
+	 * Gets the robot's local group (in building or rover)
+	 *
+	 * @return collection of robots in robot's location.
+	 */
+	public Collection<Robot> getLocalRobotGroup() {
+		Collection<Robot> localRobotGroup = null;
+
+		if (isInSettlement()) {
+			Building building = BuildingManager.getBuilding(this);
+			if (building != null) {
+				if (building.hasFunction(FunctionType.ROBOTIC_STATION)) {
+					localRobotGroup = new HashSet<>(building.getRoboticStation().getRobotOccupants());
+				}
+			}
+		} else if (isInVehicle()) {
+			localRobotGroup = new HashSet<>(((Crewable) getVehicle()).getRobotCrew());
+		}
+
+		if (localRobotGroup == null) {
+			localRobotGroup = Collections.emptyList();
+		}
+		else if (localRobotGroup.contains(this)) {
+			localRobotGroup.remove(this);
+		}
+		return localRobotGroup;
+	}
+
+	/**
+	 * Gets the name of the vehicle operator
+	 *
+	 * @return vehicle operator name.
+	 */
+	public String getOperatorName() {
+		return getName();
+	}
+
+	/**
+	 * Gets the settlement the robot is currently associated with.
+	 *
+	 * @return associated settlement or null if none.
+	 */
+	public Settlement getAssociatedSettlement() {
+		return unitManager.getSettlementByID(associatedSettlementID);
+	}
+
+	/**
+	 * Sets the associated settlement for a robot.
+	 *
+	 * @param newSettlement the new associated settlement or null if none.
+	 */
+	public void setAssociatedSettlement(int newSettlement) {
+		if (associatedSettlementID != newSettlement) {
+
+			int oldSettlement = associatedSettlementID;
+			associatedSettlementID = newSettlement;
+
+			if (oldSettlement != -1) {
+				unitManager.getSettlementByID(oldSettlement).removeOwnedRobot(this);
+			}
+		}
+	}
+
+	public double getScientificAchievement(ScienceType science) {
+		return 0;
+	}
+
+	public double getTotalScientificAchievement() {
+		return 0;
+	}
+
+	public void addScientificAchievement(double achievementCredit, ScienceType science) {
+	}
+
+	/**
+	 * Gets a collection of people affected by this malfunction bots
+	 *
+	 * @return person collection
+	 */
+	public Collection<Person> getAffectedPeople() {
+		return getBuildingLocation().getAffectedPeople();
+		// TODO: associate each bot with its owner
+	}
+
+	/**
+	 * Checks if the item is salvaged.
+	 *
+	 * @return true if salvaged.
+	 */
+	public boolean isSalvaged() {
+		return isSalvaged;
+	}
+
+	/**
+	 * Indicate the start of a salvage process on the item.
+	 *
+	 * @param info       the salvage process info.
+	 * @param settlement the settlement where the salvage is taking place.
+	 */
+	public void startSalvage(SalvageProcessInfo info, int settlement) {
+		salvageInfo = new SalvageInfo(this, info, settlement);
+		isSalvaged = true;
+	}
+
+	/**
+	 * Gets the salvage info.
+	 *
+	 * @return salvage info or null if item not salvaged.
+	 */
+	public SalvageInfo getSalvageInfo() {
+		return salvageInfo;
+	}
+
+	/**
+	 * Gets the unit's malfunction manager.
+	 *
+	 * @return malfunction manager
+	 */
+	public MalfunctionManager getMalfunctionManager() {
+		return malfunctionManager;
+	}
+
+	/**
+	 * Gets the building the robot is located at Returns null if outside of a
+	 * settlement
+	 *
+	 * @return building
+	 */
+	@Override
+	public Building getBuildingLocation() {
+		return computeCurrentBuilding();
+	}
+
+	/**
+	 * Computes the building the robot is currently located at Returns null if
+	 * outside of a settlement
+	 *
+	 * @return building
+	 */
+	public Building computeCurrentBuilding() {
+//		if (isInSettlement()) {
+//			currentBuilding = getSettlement().getBuildingManager().getBuildingAtPosition(getXLocation(),
+//					getYLocation());
+//		} else
+//			currentBuilding = null;
+//
+//		return currentBuilding;
+
+		if (currentBuildingInt == -1)
+			return null;
+		return unitManager.getBuildingByID(currentBuildingInt);
+	}
+
+	/**
+	 * Computes the building the robot is currently located at Returns null if
+	 * outside of a settlement
+	 *
+	 * @return building
+	 */
+	public void setCurrentBuilding(Building building) {
+		if (building == null)
+			currentBuildingInt = -1;
+		else
+			currentBuildingInt = building.getIdentifier();
+	}
+
+	@Override
+	public String getTaskDescription() {
+		return getBotMind().getBotTaskManager().getTaskDescription(false);
+	}
+
+	@Override
+	public Mission getMission() {
+		return getBotMind().getMission();
+	}
+
+	@Override
+	public void setMission(Mission newMission) {
+		getBotMind().setMission(newMission);
+	}
+
+	public int getProduceFoodSkill() {
+		int skill = skillManager.getEffectiveSkillLevel(SkillType.COOKING) * 5;
+		skill += skillManager.getEffectiveSkillLevel(SkillType.MATERIALS_SCIENCE) * 2;
+		skill = (int) Math.round(skill / 7D);
+		return skill;
+	}
+
+	public Settlement findSettlementVicinity() {
+		return getLocationTag().findSettlementVicinity();
+	}
+
+	/**
+	 * Returns a reference to the robot's skill manager
+	 *
+	 * @return the robot's skill manager
+	 */
+	@Override
+	public SkillManager getSkillManager() {
+		return skillManager;
+	}
+
+	/**
+	 * Returns the effective integer skill level from a named skill based on
+	 * additional modifiers such as fatigue.
+	 *
+	 * @param skillType the skill's type
+	 * @return the skill's effective level
+	 */
+	public int getEffectiveSkillLevel(SkillType skillType) {
+		// Modify for fatigue, minus 1 skill level for every 1000 points of fatigue.
+		return (int) Math.round(getPerformanceRating() * skillManager.getSkillLevel(skillType));
+	}
+
+	/**
+	 * Calculate the modifier for walking speed based on how much this unit is carrying
+	 *
+	 * @return modifier
+	 */
+	public double calculateWalkSpeed() {
+		double mass = getMass();
+		// At full capacity, may still move at 10%.
+		// Make sure is doesn't go -ve and there is always some movement
+		return 1.1 - Math.min(mass/Math.max(carryingCapacity, SMALL_AMOUNT), 1D);
+	}
+
+	public int getAge() {
+		return age;
+	}
+
+	public boolean isFit() {
+		return !health.isInoperable();
+	}
+
+
+	/**
+	 * Generate a unique name for the Robot. Generated based on
+	 * the type of Robot.
+	 * @param robotType
+	 * @return
+	 */
+	public static String generateName(RobotType robotType) {
+		int number = unitManager.incrementTypeCount(robotType.name());
+		return String.format("%s %03d", robotType.getName(), number);
+	}
+
+	/**
+	 * Gets the remaining carrying capacity available.
+	 *
+	 * @return capacity (kg).
+	 */
+	public double getRemainingCarryingCapacity() {
+		double result = carryingCapacity - eqmInventory.getStoredMass();
+		if (result < 0)
+			return 0;
+		return result;
+	}
+
+	/**
+	 * Get the capacity the robot can carry
+	 *
+	 * @return capacity (kg)
+	 */
+	public double getCarryingCapacity() {
+		return carryingCapacity;
+	}
+
+	/**
+	 * Obtains the remaining general storage space
+	 *
+	 * @return quantity
+	 */
+	@Override
+	public double getRemainingCargoCapacity() {
+		return eqmInventory.getRemainingCargoCapacity();
+	}
+
+	/**
+	 * Mass of Equipment is the base mass plus what every it is storing
+	 */
+	@Override
+	public double getMass() {
+		// TODO because the PErson is not fully initialised in the constructor this
+		// can be null. The initialise method is the culprit.
+		return (eqmInventory != null ? eqmInventory.getStoredMass() : 0) + getBaseMass();
+
+	}
+
+	/**
+	 * Is this unit empty ?
+	 *
+	 * @return true if this unit doesn't carry any resources or equipment
+	 */
+	public boolean isEmpty() {
+		return (eqmInventory.getStoredMass() == 0D);
+	}
+
+
+	/**
+	 * Gets the stored mass
+	 */
+	@Override
+	public double getStoredMass() {
+		return eqmInventory.getStoredMass();
+	}
+
+	/**
+	 * Get the equipment list
+	 *
+	 * @return the equipment list
+	 */
+	@Override
+	public Set<Equipment> getEquipmentSet() {
+		if (eqmInventory == null)
+			return new HashSet<>();
+		return eqmInventory.getEquipmentSet();
+	}
+
+	/**
+	 * Does this person possess an equipment of this equipment type
+	 *
+	 * @param typeID
+	 * @return true if this person possess this equipment type
+	 */
+	@Override
+	public boolean containsEquipment(EquipmentType type) {
+		return eqmInventory.containsEquipment(type);
+	}
+
+	/**
+	 * Adds an equipment to this person
+	 *
+	 * @param equipment
+	 * @return true if this person can carry it
+	 */
+	@Override
+	public boolean addEquipment(Equipment e) {
+		if (eqmInventory.addEquipment(e)) {
+			e.setCoordinates(getCoordinates());
+			e.setContainerUnit(this);
+			fireUnitUpdate(UnitEventType.ADD_ASSOCIATED_EQUIPMENT_EVENT, this);
+			return true;
+		}
+		return false;
+	}
+
+	/**
+	 * Remove an equipment
+	 *
+	 * @param equipment
+	 */
+	@Override
+	public boolean removeEquipment(Equipment equipment) {
+		return eqmInventory.removeEquipment(equipment);
+	}
+
+	/**
+	 * Stores the item resource
+	 *
+	 * @param resource the item resource
+	 * @param quantity
+	 * @return excess quantity that cannot be stored
+	 */
+	@Override
+	public int storeItemResource(int resource, int quantity) {
+		return eqmInventory.storeItemResource(resource, quantity);
+	}
+
+	/**
+	 * Retrieves the item resource
+	 *
+	 * @param resource
+	 * @param quantity
+	 * @return quantity that cannot be retrieved
+	 */
+	@Override
+	public int retrieveItemResource(int resource, int quantity) {
+		return eqmInventory.retrieveItemResource(resource, quantity);
+	}
+
+	/**
+	 * Gets the item resource stored
+	 *
+	 * @param resource
+	 * @return quantity
+	 */
+	@Override
+	public int getItemResourceStored(int resource) {
+		return eqmInventory.getItemResourceStored(resource);
+	}
+
+	/**
+	 * Stores the amount resource
+	 *
+	 * @param resource the amount resource
+	 * @param quantity
+	 * @return excess quantity that cannot be stored
+	 */
+	@Override
+	public double storeAmountResource(int resource, double quantity) {
+		return eqmInventory.storeAmountResource(resource, quantity);
+	}
+
+	/**
+	 * Retrieves the resource
+	 *
+	 * @param resource
+	 * @param quantity
+	 * @return quantity that cannot be retrieved
+	 */
+	@Override
+	public double retrieveAmountResource(int resource, double quantity) {
+		return eqmInventory.retrieveAmountResource(resource, quantity);
+	}
+
+	/**
+	 * Gets the capacity of a particular amount resource
+	 *
+	 * @param resource
+	 * @return capacity
+	 */
+	@Override
+	public double getAmountResourceCapacity(int resource) {
+		return eqmInventory.getAmountResourceCapacity(resource);
+	}
+
+	/**
+	 * Obtains the remaining storage space of a particular amount resource
+	 *
+	 * @param resource
+	 * @return quantity
+	 */
+	@Override
+	public double getAmountResourceRemainingCapacity(int resource) {
+		return eqmInventory.getAmountResourceCapacity(resource);
+	}
+
+	/**
+	 * Does it have unused space or capacity for a particular resource ?
+	 * 
+	 * @param resource
+	 * @return
+	 */
+	@Override
+	public boolean hasAmountResourceRemainingCapacity(int resource) {
+		return eqmInventory. hasAmountResourceRemainingCapacity(resource);
+	}
+	
+	/**
+     * Gets the total capacity that this robot can hold.
+     *
+     * @return total capacity (kg).
+     */
+	@Override
+	public double getCargoCapacity() {
+		return eqmInventory.getCargoCapacity();
+	}
+
+	/**
+	 * Gets the amount resource stored
+	 *
+	 * @param resource
+	 * @return quantity
+	 */
+	@Override
+	public double getAmountResourceStored(int resource) {
+		return eqmInventory.getAmountResourceStored(resource);
+	}
+
+	/**
+	 * Gets all stored amount resources
+	 *
+	 * @return all stored amount resources.
+	 */
+	@Override
+	public Set<Integer> getAmountResourceIDs() {
+		return eqmInventory.getAmountResourceIDs();
+	}
+
+	/**
+	 * Gets all stored item resources
+	 *
+	 * @return all stored item resources.
+	 */
+	@Override
+	public Set<Integer> getItemResourceIDs() {
+		return eqmInventory.getItemResourceIDs();
+	}
+
+
+	/**
+	 * Finds the number of empty containers of a class that are contained in storage and have
+	 * an empty inventory.
+	 *
+	 * @param containerClass  the unit class.
+	 * @param brandNew  does it include brand new bag only
+	 * @return number of empty containers.
+	 */
+	@Override
+	public int findNumEmptyContainersOfType(EquipmentType containerType, boolean brandNew) {
+		return eqmInventory.findNumEmptyContainersOfType(containerType, brandNew);
+	}
+
+	/**
+	 * Finds the number of containers of a particular type
+	 *
+	 * @param containerType the equipment type.
+	 * @return number of empty containers.
+	 */
+	@Override
+	public int findNumContainersOfType(EquipmentType containerType) {
+		return eqmInventory.findNumContainersOfType(containerType);
+	}
+
+	/**
+	 * Finds a container in storage.
+	 *
+	 * @param containerType
+	 * @param empty does it need to be empty ?
+	 * @param resource If -1 then resource doesn't matter
+	 * @return instance of container or null if none.
+	 */
+	@Override
+	public Container findContainer(EquipmentType containerType, boolean empty, int resource) {
+		return eqmInventory.findContainer(containerType, empty, resource);
+	}
+
+	/**
+	 * Finds all of the containers (excluding EVA suit).
+	 *
+	 * @return collection of containers or empty collection if none.
+	 */
+	@Override
+	public Collection<Container> findAllContainers() {
+		return eqmInventory.findAllContainers();
+	}
+
+	/**
+	 * Finds all of the containers of a particular type (excluding EVA suit).
+	 *
+	 * @return collection of containers or empty collection if none.
+	 */
+	@Override
+	public Collection<Container> findContainersOfType(EquipmentType type){
+		return eqmInventory.findContainersOfType(type);
+	}
+
+	/**
+	 * Does it have this item resource ?
+	 *
+	 * @param resource
+	 * @return
+	 */
+	@Override
+	public boolean hasItemResource(int resource) {
+		return eqmInventory.hasItemResource(resource);
+	}
+
+	/**
+	 * Sets the unit's container unit.
+	 *
+	 * @param newContainer the unit to contain this unit.
+	 */
+	@Override
+	public void setContainerUnit(Unit newContainer) {
+		if (newContainer != null) {
+			if (newContainer.equals(getContainerUnit())) {
+				return;
+			}
+			// 1. Set Coordinates
+			setCoordinates(newContainer.getCoordinates());
+			// 2. Set LocationStateType
+			updateRobotState(newContainer);
+			// 3. Set containerID
+			// Q: what to set for a deceased person ?
+			setContainerID(newContainer.getIdentifier());
+			// 4. Fire the container unit event
+			fireUnitUpdate(UnitEventType.CONTAINER_UNIT_EVENT, newContainer);
+		}
+	}
+
+	/**
+	 * Updates the location state type of a  robot
+	 *
+	 * @param newContainer
+	 */
+	public void updateRobotState(Unit newContainer) {
+		if (newContainer == null) {
+			currentStateType = LocationStateType.UNKNOWN;
+			return;
+		}
+
+		currentStateType = getNewLocationState(newContainer);
+	}
+
+	/**
+	 * Gets the location state type based on the type of the new container unit
+	 *
+	 * @param newContainer
+	 * @return {@link LocationStateType}
+	 */
+	@Override
+	public LocationStateType getNewLocationState(Unit newContainer) {
+
+		if (newContainer.getUnitType() == UnitType.SETTLEMENT)
+			return LocationStateType.INSIDE_SETTLEMENT;
+
+		if (newContainer.getUnitType() == UnitType.BUILDING)
+			return LocationStateType.INSIDE_SETTLEMENT;
+
+		if (newContainer.getUnitType() == UnitType.VEHICLE)
+			return LocationStateType.INSIDE_VEHICLE;
+
+		if (newContainer.getUnitType() == UnitType.CONSTRUCTION)
+			return LocationStateType.MARS_SURFACE;
+
+		if (newContainer.getUnitType() == UnitType.PERSON)
+			return LocationStateType.ON_PERSON_OR_ROBOT;
+
+		if (newContainer.getUnitType() == UnitType.PLANET)
+			return LocationStateType.MARS_SURFACE;
+
+		return null;
+	}
+
+	/**
+	 * Is this unit inside a settlement
+	 *
+	 * @return true if the unit is inside a settlement
+	 */
+	@Override
+	public boolean isInSettlement() {
+
+		if (containerID == MARS_SURFACE_UNIT_ID)
+			return false;
+
+		if (LocationStateType.INSIDE_SETTLEMENT == currentStateType)
+			return true;
+
+		if (LocationStateType.INSIDE_VEHICLE == currentStateType) {
+			return false;
+//			// if the vehicle is parked in a garage
+//			if (LocationStateType.INSIDE_SETTLEMENT == ((Vehicle)getContainerUnit()).getLocationStateType()) {
+//				return true;
+//			}
+		}
+
+		// Note: may consider the scenario of this unit
+		// being carried in by another person or a robot
+//		if (LocationStateType.ON_PERSON_OR_ROBOT == currentStateType)
+//			return getContainerUnit().isInSettlement();
+
+		return false;
+	}
+
+	/**
+	 * Is the robot already at a robotic station ?
+	 * 
+	 * @return
+	 */
+	public boolean isAtStation() {
+		Building building = getBuildingLocation();
+		if (building != null) {
+			RoboticStation roboticStation = building.getRoboticStation();
+			if (roboticStation.containsRobotOccupant(this))
+				return true;
+		}
+		return false;
+	}
+	
+	/**
+	 * Returns the robotic station the robot is at ?
+	 * 
+	 * @return
+	 */
+	public RoboticStation getStation() {
+		Building building = getBuildingLocation();
+		if (building != null) {
+			RoboticStation roboticStation = building.getRoboticStation();
+			if (roboticStation.containsRobotOccupant(this))
+				return roboticStation;
+		}
+		return null;
+	}
+	
+	/**
+	 * Transfer the unit from one owner to another owner
+	 *
+	 * @param origin {@link Unit} the original container unit
+	 * @param destination {@link Unit} the destination container unit
+	 */
+	public boolean transfer(Unit destination) {
+		boolean transferred = false;
+		Unit cu = getContainerUnit();
+		UnitType ut = cu.getUnitType();
+
+		if (destination.equals(cu)) {
+			return true;
+		}
+
+		// Check if the origin is a vehicle
+		if (ut == UnitType.VEHICLE) {
+			if (((Vehicle)cu).getVehicleType() != VehicleType.DELIVERY_DRONE) {
+				transferred = ((Crewable)cu).removeRobot(this);
+			}
+			else {
+				logger.warning(this, "Not possible to be retrieved from " + cu + ".");
+			}
+		}
+		else if (ut == UnitType.PLANET) {
+			transferred = ((MarsSurface)cu).removeRobot(this);
+		}
+		else if (ut == UnitType.BUILDING) {
+			transferred = true;
+		}
+		else {
+			// Question: should we remove this unit from settlement's robotWithin list
+			// especially if it is still inside the garage of a settlement
+			transferred = ((Settlement)cu).removeRobotsWithin(this);
+			BuildingManager.removeRobotFromBuilding(this, getBuildingLocation());
+		}
+
+		if (transferred) {
+			// Check if the destination is a vehicle
+			if (destination.getUnitType() == UnitType.VEHICLE) {
+				if (((Vehicle)destination).getVehicleType() != VehicleType.DELIVERY_DRONE) {
+					transferred = ((Crewable)destination).addRobot(this);
+				}
+				else {
+					logger.warning(this, "Not possible to be stored into " + cu + ".");
+				}
+			}
+			else if (destination.getUnitType() == UnitType.PLANET) {
+				transferred = ((MarsSurface)destination).addRobot(this);
+			}
+			else if (destination.getUnitType() == UnitType.SETTLEMENT) {
+				transferred = ((Settlement)destination).addRobotsWithin(this);
+			}
+			else if (destination.getUnitType() == UnitType.BUILDING) {
+				BuildingManager.addPersonOrRobotToBuilding(this, (Building)destination);
+				transferred = ((Building)destination).getSettlement().addRobotsWithin(this);
+			}
+
+			if (!transferred) {
+				logger.warning(this, "Cannot be stored into " + destination + ".");
+				// NOTE: need to revert back the storage action
+			}
+			else {
+				// Set the new container unit (which will internally set the container unit id)
+				setContainerUnit(destination);
+				// Fire the unit event type
+				getContainerUnit().fireUnitUpdate(UnitEventType.INVENTORY_STORING_UNIT_EVENT, this);
+				// Fire the unit event type
+				getContainerUnit().fireUnitUpdate(UnitEventType.INVENTORY_RETRIEVING_UNIT_EVENT, this);
+			}
+		}
+		else {
+			logger.warning(this, "Cannot be retrieved from " + cu + ".");
+			// NOTE: need to revert back the retrieval action
+		}
+
+		return transferred;
+	}
+
+	/**
+	 * Gets the hash code for this object.
+	 *
+	 * @return hash code.
+	 */
+	public int hashCode() {
+		int hashCode = getIdentifier();
+		hashCode *= getRobotType().hashCode();
+		return hashCode;
+	}
+
+	@Override
+	public UnitType getUnitType() {
+		return UnitType.ROBOT;
+	}
+
+	/**
+	 * Gets the holder's unit instance
+	 *
+	 * @return the holder's unit instance
+	 */
+	@Override
+	public Unit getHolder() {
+		return this;
+	}
+
+	/**
+	 * Sets unit's location coordinates
+	 *
+	 * @param newLocation the new location of the unit
+	 */
+	public void setCoordinates(Coordinates newLocation) {
+		super.setCoordinates(newLocation);
+
+		if (getEquipmentSet() != null && !getEquipmentSet().isEmpty()) {
+			for (Equipment e: getEquipmentSet()) {
+				e.setCoordinates(newLocation);
+			}
+		}
+	}
+	
+	/** 
+	 * Returns the current amount of energy in kWh. 
+	 */
+	public double getcurrentEnergy() {
+		return health.getcurrentEnergy();
+	}
+	
+	/**
+	 * Compares if an object is the same as this robot
+	 *
+	 * @param obj
+	 */
+	@Override
+	public boolean equals(Object obj) {
+		return super.equals(obj);
+	}
+
+	/**
+	 * Reinitialize references after loading from a saved sim
+	 */
+	public void reinit() {
+		botMind.reinit();
+	}
+
+	@Override
+	public void destroy() {
+		super.destroy();
+		if (salvageInfo != null)
+			salvageInfo.destroy();
+		salvageInfo = null;
+		attributes.destroy();
+		attributes = null;
+		botMind.destroy();
+		botMind = null;
+		health.destroy();
+		health = null;
+		skillManager.destroy();
+		skillManager = null;
+	}
+}