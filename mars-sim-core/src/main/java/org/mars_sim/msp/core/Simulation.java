/*
 * Mars Simulation Project
 * Simulation.java
 * @date 2023-06-15
 * @author Scott Davis
 */
package org.mars_sim.msp.core;

import java.io.File;
import java.io.FileInputStream;
import java.io.FileOutputStream;
import java.io.IOException;
import java.io.NotSerializableException;
import java.io.ObjectInputStream;
import java.io.ObjectOutputStream;
import java.io.ObjectStreamException;
import java.io.Serializable;
import java.nio.file.FileSystem;
import java.nio.file.FileSystems;
import java.nio.file.Files;
import java.nio.file.Path;
import java.nio.file.StandardCopyOption;
import java.text.DateFormat;
import java.util.Arrays;
import java.util.Date;
import java.util.List;
import java.util.concurrent.TimeUnit;
import java.util.logging.Level;
import java.util.logging.Logger;
import java.util.zip.GZIPInputStream;
import java.util.zip.GZIPOutputStream;

import org.mars_sim.msp.core.air.AirComposition;
import org.mars_sim.msp.core.data.DataLogger;
import org.mars_sim.msp.core.data.History;
import org.mars_sim.msp.core.data.UnitSet;
import org.mars_sim.msp.core.environment.MarsSurface;
import org.mars_sim.msp.core.environment.OrbitInfo;
import org.mars_sim.msp.core.environment.OuterSpace;
import org.mars_sim.msp.core.environment.SurfaceFeatures;
import org.mars_sim.msp.core.environment.Weather;
import org.mars_sim.msp.core.equipment.EquipmentFactory;
import org.mars_sim.msp.core.events.HistoricalEventManager;
import org.mars_sim.msp.core.goods.CreditManager;
import org.mars_sim.msp.core.goods.GoodsManager;
import org.mars_sim.msp.core.interplanetary.transport.TransportManager;
import org.mars_sim.msp.core.logging.SimuLoggingFormatter;
import org.mars_sim.msp.core.malfunction.MalfunctionFactory;
import org.mars_sim.msp.core.malfunction.MalfunctionManager;
import org.mars_sim.msp.core.manufacture.ManufactureUtil;
import org.mars_sim.msp.core.mission.MissionStep;
import org.mars_sim.msp.core.moon.Moon;
import org.mars_sim.msp.core.person.PersonConfig;
import org.mars_sim.msp.core.person.PhysicalCondition;
import org.mars_sim.msp.core.person.ai.Mind;
import org.mars_sim.msp.core.person.ai.job.util.Job;
import org.mars_sim.msp.core.person.ai.mission.AbstractMission;
import org.mars_sim.msp.core.person.ai.mission.MissionManager;
import org.mars_sim.msp.core.person.ai.role.RoleUtil;
import org.mars_sim.msp.core.person.ai.social.Relation;
import org.mars_sim.msp.core.person.ai.task.util.MetaTaskUtil;
import org.mars_sim.msp.core.person.ai.task.util.TaskManager;
import org.mars_sim.msp.core.person.health.HealthProblem;
import org.mars_sim.msp.core.person.health.MedicalConfig;
import org.mars_sim.msp.core.person.health.MedicalManager;
import org.mars_sim.msp.core.person.health.RadiationExposure;
import org.mars_sim.msp.core.reportingAuthority.ReportingAuthorityFactory;
import org.mars_sim.msp.core.resource.ResourceUtil;
import org.mars_sim.msp.core.science.ScientificStudy;
import org.mars_sim.msp.core.science.ScientificStudyManager;
import org.mars_sim.msp.core.science.ScientificStudyUtil;
import org.mars_sim.msp.core.structure.Airlock;
import org.mars_sim.msp.core.structure.building.BuildingConfig;
import org.mars_sim.msp.core.structure.building.BuildingManager;
import org.mars_sim.msp.core.structure.building.function.Function;
import org.mars_sim.msp.core.structure.building.function.PowerSource;
import org.mars_sim.msp.core.structure.building.function.ResourceProcess;
import org.mars_sim.msp.core.structure.building.function.SolarHeatSource;
import org.mars_sim.msp.core.structure.building.function.farming.Crop;
import org.mars_sim.msp.core.structure.building.function.farming.CropConfig;
import org.mars_sim.msp.core.structure.construction.SalvageValues;
import org.mars_sim.msp.core.time.ClockListener;
import org.mars_sim.msp.core.time.ClockPulse;
import org.mars_sim.msp.core.time.MarsClock;
import org.mars_sim.msp.core.time.MasterClock;
import org.mars_sim.msp.core.time.SystemDateTime;
import org.mars_sim.msp.core.tool.CheckSerializedSize;

/**
 * The Simulation class is the primary singleton class in the MSP simulation.
 * It's capable of creating a new simulation or loading/saving an existing one.
 */
public class Simulation implements ClockListener, Serializable {

	private static class AutoSaveTrigger implements ClockListener {
		private Simulation sim;
		private SaveType type;
		
		public AutoSaveTrigger(Simulation sim, SaveType type) {
			super();
			this.sim = sim;
			this.type = type;
		}

		@Override
		public void pauseChange(boolean isPaused, boolean showPane) {
			// placeholder
		}
		
		@Override
		public void clockPulse(ClockPulse currentPulse) {
			// Set the pending save flag for an auto save
			sim.savePending = type;
		}
	}
	
	/** default serial id. */
	private static final long serialVersionUID = -631308653510974249L;

	private static final Logger logger = Logger.getLogger(Simulation.class.getName());

	private enum SaveType {
		/** Save as default.sim. */
		SAVE_DEFAULT,
		/** Save as other name. */
		SAVE_AS,
		/** Autosave as default.sim. */
		AUTOSAVE_AS_DEFAULT,
		/** Autosave with build info and timestamp. */
		AUTOSAVE;
	};

	/** # of thread(s). */
	public static final int NUM_THREADS = Runtime.getRuntime().availableProcessors();
	
	public static final String DASHES = " ---------------------------------------------------------";
	/** OS string. */
	public static final String OS = System.getProperty("os.name"); // e.g. 'linux', 'mac os x'
	/** Version string. */
	public static final String VERSION = Version.getVersion();
	/** Build string. */
	public static final String BUILD = Version.getBuild();
	/** Java version string. */
	private static final String JAVA_TAG = System.getProperty("java.version");
	/** Java version string. */
	public static final String JAVA_VERSION = "Java " + (JAVA_TAG.contains("(") ?
			JAVA_TAG.substring(0, JAVA_TAG.indexOf("(") - 1) : JAVA_TAG);
	/** OS architecture string. */
	private static final String OS_ARCH = (System.getProperty("os.arch").contains("64") ? "64-bit" : "32-bit");
	/** Default save filename. */
	public static final String SAVE_FILE = Msg.getString("Simulation.saveFile"); //$NON-NLS-1$
	/** Default save filename extension. */
	public static final String SAVE_FILE_EXTENSION = Msg.getString("Simulation.saveFile.extension"); //$NON-NLS-1$
	/** Default ch2 save filename. */
	public static final String CH2_SAVE_FILE = Simulation.SAVE_FILE + ".ch2";

	public static final String TITLE = Msg.getString("Simulation.title", VERSION + " - Build " + BUILD
			+ " - " + OS_ARCH + " " + JAVA_VERSION + " - " + NUM_THREADS
			+ ((NUM_THREADS == 1) ? " CPU thread" : " CPU threads")); // $NON-NLS-1$

	/** true if displaying graphic user interface. */
	private transient boolean useGUI = true;
	/** Flag to indicate that a new simulation is being created or loaded. */
	private transient boolean isUpdating = false;
	/** Flag to keep track of whether the initial state of simulation has been initialized. */
	private transient boolean doneInitializing = false;

	private transient boolean justSaved = true;

	private transient boolean clockOnPause = false;

	private boolean initialSimulationCreated = false;

	/** The time stamp of the last saved sim. */
	private Date lastSaveTimeStamp = null;
	
	/** Clock listener that triggers autosaving **/
	private transient ClockListener autoSaveHandler;

	// Intransient data members (stored in save file)
	/** Planet Mars. */
//	private Environment environment;
	/** Orbital info. */
	private OrbitInfo orbitInfo;
	/** The weather info. */
	private Weather weather;
	/** The surface features. */
	private SurfaceFeatures surfaceFeatures;
	/** All historical info. */
	private HistoricalEventManager eventManager;
	/** The malfunction factory. */
	private MalfunctionFactory malfunctionFactory;
	/** Manager for all units in simulation. */
	private UnitManager unitManager;
	/** Mission controller. */
	private MissionManager missionManager;
	/** Medical complaints. */
	private MedicalManager medicalManager;
	/** Master clock for the simulation. */
	private MasterClock masterClock;
	/** Manages scientific studies. */
	private ScientificStudyManager scientificStudyManager;
	/** Manages transportation of settlements and resupplies from Earth. */
	private TransportManager transportManager;
	/** The SimulationConfig instance. */
	private SimulationConfig simulationConfig;

	private transient SaveType savePending = null;
	private transient File savePendingFile = null;
	private transient SimulationListener saveCallback = null;

	/**
	 * Private constructor for the Singleton Simulation. This prevents instantiation
	 * from other classes.
	 */
	private Simulation() {
		// INFO Simulation's constructor is on both JavaFX-Launcher Thread
	}

	/**
	 * Initializes an inner static helper class for Bill Pugh Singleton Pattern
	 * Note: as soon as the instance() method is called the first time, the class is
	 * loaded into memory and an instance gets created. Advantage: it supports
	 * multiple threads calling instance() simultaneously with no synchronized
	 * keyword needed (which slows down the VM)
	 */
	private static class SingletonHelper {
		private static final Simulation INSTANCE = new Simulation();
	}

	/**
	 * Gets a Bill Pugh Singleton instance of the simulation.
	 *
	 * @return Simulation instance
	 */
	public static Simulation instance() {
		// NOTE: Simulation.instance() is accessible on any threads or by any threads
		return SingletonHelper.INSTANCE;
	}

	/**
	 * Prevents the singleton pattern from being destroyed at the time of
	 * serialization
	 *
	 * @return Simulation instance
	 */
	protected Object readResolve() throws ObjectStreamException {
		return instance();
	}

	/**
	 * Checks if the simulation is in a state of creating a new simulation or
	 * loading a saved simulation.
	 *
	 * @return true is simulation is in updating state.
	 */
	public boolean isUpdating() {
		return isUpdating;
	}

	
	public void loadSim() {
		Simulation sim = instance();

		// Destroy old simulation.
		if (sim.initialSimulationCreated) {
			sim.destroyOldSimulation();
		}
	}
	
	
	/**
	 * Creates a new simulation instance.
	 */
	public void createNewSimulation(int timeRatio) {
		isUpdating = true;

		logger.config(Msg.getString("Simulation.log.createNewSim")); //$NON-NLS-1$

		Simulation sim = instance();

		// Destroy old simulation.
		if (sim.initialSimulationCreated) {
			sim.destroyOldSimulation();
		}

		sim.initialSimulationCreated = true;

		// Initialize intransient data members.
		sim.initializeIntransientData(timeRatio);

		// Preserve the build version tag for future build
		// comparison when loading a saved sim
		unitManager.setOriginalBuild(Simulation.BUILD);
		
		// Set this flag to false
		isUpdating = false;
	}

	public void runSocietySim() {
		
		// Create marsClock instance
		masterClock = new MasterClock(256);
		
		// Create orbit info
		orbitInfo = new OrbitInfo(masterClock, simulationConfig);
		// Create weather
		weather = new Weather(masterClock, orbitInfo);
		
		// Create surface features
		surfaceFeatures = new SurfaceFeatures(masterClock, orbitInfo, weather);
	}
		
	/**
	 * Initializes instance for the maven test.
	 */
	public void testRun() {
		
		ResourceUtil.getInstance().initializeInstances();
		
		simulationConfig = SimulationConfig.instance();
		
		MedicalConfig mc = simulationConfig.getMedicalConfiguration();

		// Should this method call the initialiseTransient method ?

		// Create marsClock instance
		masterClock = new MasterClock(256);
		MarsClock marsClock = masterClock.getMarsClock();

		// Set instances for logging
		SimuLoggingFormatter.initializeInstances(masterClock);
		
		// Create orbit info
		orbitInfo = new OrbitInfo(masterClock, simulationConfig);
		// Create weather
		weather = new Weather(masterClock, orbitInfo);
		
		// Create surface features
		surfaceFeatures = new SurfaceFeatures(masterClock, orbitInfo, weather);
		
		unitManager = new UnitManager();
		EquipmentFactory.initialise(unitManager, simulationConfig.getManufactureConfiguration());

		// Initialize OuterSpace instance
		OuterSpace outerSpace = new OuterSpace();
		// Add it to unitManager
		unitManager.addUnit(outerSpace);
		
		// Initialize Moon instance
		Moon moon = new Moon();
		// Add it to unitManager
		unitManager.addUnit(moon);
		
		// Build planetary objects
		MarsSurface marsSurface = new MarsSurface();
		// Add it to unitManager
		unitManager.addUnit(marsSurface);
	
        RoleUtil.initialize();
		GoodsManager.initializeInstances(simulationConfig, missionManager, unitManager);
		
		missionManager = new MissionManager();
		missionManager.initializeInstances(simulationConfig);
		
		medicalManager = new MedicalManager();
		medicalManager.initializeInstances(mc);
		PhysicalCondition.initializeInstances(masterClock, medicalManager,
								simulationConfig.getPersonConfig());

		malfunctionFactory = new MalfunctionFactory();
		MalfunctionManager.initializeInstances(masterClock, marsClock, malfunctionFactory,
												medicalManager, eventManager,
												simulationConfig.getPartConfiguration());

		// Initialize ScientificStudy
		ScientificStudy.initializeInstances(masterClock);
		// Initialize ScientificStudyUtil
		ScientificStudyUtil.initializeInstances(unitManager);


		Unit.initializeInstances(masterClock, unitManager, weather, missionManager);
		
		
		LocalAreaUtil.initializeInstances(unitManager, marsClock);
		// Initialize instances in Airlock
		Airlock.initializeInstances(unitManager, marsSurface, marsClock);

		eventManager = new HistoricalEventManager(masterClock);

		AbstractMission.initializeInstances(this, marsClock, eventManager, unitManager,
			surfaceFeatures, missionManager, simulationConfig.getPersonConfig());
		MissionStep.initializeInstances(marsClock, unitManager);

		doneInitializing = true;
	}

	/**
	 * Initialize intransient data in the simulation.
	 */
	private void initializeIntransientData(int timeRatio) {

		// Initialize resources
		ResourceUtil.getInstance().initializeInstances();

		// Gets config file instances
		simulationConfig = SimulationConfig.instance();
		BuildingConfig bc = simulationConfig.getBuildingConfiguration();
		PersonConfig pc = simulationConfig.getPersonConfig();
		CropConfig cc = simulationConfig.getCropConfiguration();
		MedicalConfig mc = simulationConfig.getMedicalConfiguration();
		
		// Clock is always first
		masterClock = new MasterClock(timeRatio);
		MarsClock marsClock = masterClock.getMarsClock();

		// Set log data
		DataLogger.changeTime(masterClock.getMarsTime());

		// Set instances for logging
		SimuLoggingFormatter.initializeInstances(masterClock);

		// Initialize serializable objects
		malfunctionFactory = new MalfunctionFactory();

		// Create orbit info
		orbitInfo = new OrbitInfo(masterClock, simulationConfig);
		// Create weather
		weather = new Weather(masterClock, orbitInfo);

		// Create surface features
		surfaceFeatures = new SurfaceFeatures(masterClock, orbitInfo, weather);

		// Initialize MissionManager instance
		missionManager = new MissionManager();
		missionManager.initializeInstances(simulationConfig);

		medicalManager = new MedicalManager();
		medicalManager.initializeInstances(mc);
		
		eventManager = new HistoricalEventManager(masterClock);
		
		transportManager = new TransportManager(this);
		
		// Initialize UnitManager instance
		unitManager = new UnitManager();

		
		// Initialize OuterSpace instance
		OuterSpace outerSpace = new OuterSpace();
		// Add it to unitManager
		unitManager.addUnit(outerSpace);
		
		// Initialize Moon instance
		Moon moon = new Moon();
		// Add it to unitManager
		unitManager.addUnit(moon);
		
		// Initialize MarsSurface instance
		MarsSurface marsSurface = new MarsSurface();
		// Add it to unitManager
		unitManager.addUnit(marsSurface);
		
		
		// Initialize Unit
		Unit.initializeInstances(masterClock, unitManager, weather, missionManager);
	
		PhysicalCondition.initializeInstances(masterClock, medicalManager,
										simulationConfig.getPersonConfig());

		scientificStudyManager = new ScientificStudyManager();
		// Re-initialize ScientificStudy
		ScientificStudy.initializeInstances(masterClock);
		// Re-initialize ScientificStudyUtil
		ScientificStudyUtil.initializeInstances(unitManager);
		
	
        // Initialize ManufactureUtil
        new ManufactureUtil();
        // Initialize RoleUtil
        new RoleUtil();
        // Initialize RoleUtil
        RoleUtil.initialize();
        // Initialize RoleU
		History.initializeInstances(masterClock);
		// Re-initialize Person/Robot related class
		Mind.initializeInstances(missionManager);
		
		EquipmentFactory.initialise(unitManager, simulationConfig.getManufactureConfiguration());

		// Initialize instances in Airlock
		Airlock.initializeInstances(unitManager, marsSurface, marsClock);
		
		AirComposition.initializeInstances(pc);

		ResourceProcess.initializeInstances(marsClock);
		
		PowerSource.initializeInstances(surfaceFeatures, orbitInfo, weather);
		
		SolarHeatSource.initializeInstances(surfaceFeatures);
		// Re-initialize Building function related class
		Function.initializeInstances(bc, masterClock, pc, cc, surfaceFeatures,
								     weather, unitManager);
		
		Crop.initializeInstances(cc);
		// Initialize meta tasks
		MetaTaskUtil.initializeMetaTasks();
		
		TaskManager.initializeInstances(this, simulationConfig);
		
		Job.initializeInstances(unitManager, missionManager);
		
		// Initialize instances prior to UnitManager initiation
		MalfunctionManager.initializeInstances(masterClock, marsClock, malfunctionFactory,
											medicalManager, eventManager,
											simulationConfig.getPartConfiguration());

		Relation.initializeInstances(unitManager);
		
		CreditManager.initializeInstances(unitManager);	
		
		GoodsManager.initializeInstances(simulationConfig, missionManager, unitManager);
		
		RadiationExposure.initializeInstances(masterClock, marsClock);

		//  Re-initialize the GameManager
		GameManager.initializeInstances(unitManager);

		// Set instances for classes that extend Unit and Task and Mission
		AbstractMission.initializeInstances(this, marsClock, eventManager, unitManager,
				surfaceFeatures, missionManager, pc);	
		MissionStep.initializeInstances(marsClock, unitManager);

		LocalAreaUtil.initializeInstances(unitManager, marsClock);
		
		// Initialize Unit related class
		SalvageValues.initializeInstances(unitManager, marsClock);
		
		
		doneInitializing = true;
		
		// Set this flag to false
		isUpdating = false;
	}

	/**
	 *  Recreates a few instances after loading from a saved sim.
	 */
	public void recreateSomeInstances(int userTimeRatio) {
		// Initialize resources
		ResourceUtil.getInstance().initializeInstances();
		// Gets config file instances
		simulationConfig = SimulationConfig.instance();
		// Clock is always first
		masterClock = new MasterClock(userTimeRatio);
		// Initialize UnitManager instance
		unitManager = new UnitManager();
		// Initialize MissionManager instance
		missionManager = new MissionManager();
		missionManager.initializeInstances(simulationConfig);
	}
	
	/**
	 *  Re-initialize instances after loading from a saved sim
	 */
	public void reinitializeInstances() {		
		// Re-initialize the resources for the saved sim
		ResourceUtil.getInstance().initializeInstances();

		// Gets config file instances
		simulationConfig = SimulationConfig.instance();
		BuildingConfig bc = simulationConfig.getBuildingConfiguration();
		PersonConfig pc = simulationConfig.getPersonConfig();
		CropConfig cc = simulationConfig.getCropConfiguration();
		MedicalConfig mc = simulationConfig.getMedicalConfiguration();
<<<<<<< HEAD
=======
		
>>>>>>> 1966c029

		// Gets the MarsClock instance
		MarsClock marsClock = masterClock.getMarsClock();
		
		// Re-initialize the data logger
		DataLogger.changeTime(masterClock.getMarsTime());
		
		// Set instances for logging
		SimuLoggingFormatter.initializeInstances(masterClock);
		
		// Reload mission configs
		missionManager.initializeInstances(simulationConfig);
		
		// Re-initialize medical manager
		medicalManager.initializeInstances(mc);
		
		transportManager.reinitalizeInstances(this);
	
		
		// Re-initialize OuterSpace instance
		OuterSpace outerSpace = unitManager.getOuterSpace();
		// Re-initialize OuterSpace instance
		Moon moon = unitManager.getMoon();
		// Re-initialize the MarsSurface instance
		MarsSurface marsSurface = unitManager.getMarsSurface();
		
		
		// Re-initialize units prior to starting the unit manager
		Unit.initializeInstances(masterClock, unitManager, weather, missionManager);

		PhysicalCondition.initializeInstances(masterClock, medicalManager,
								simulationConfig.getPersonConfig());

		
		// Re-nitialize ScientificStudy
		ScientificStudy.initializeInstances(masterClock);
		// Re-nitialize ScientificStudyUtil
		ScientificStudyUtil.initializeInstances(unitManager);
		
		// Initialize ManufactureUtil
        new ManufactureUtil();
        // Initialize RoleUtil
        new RoleUtil();
        // Initialize RoleUtil
        RoleUtil.initialize();
        // Initialize RoleU
		History.initializeInstances(masterClock);
		// Re-initialize Person/Robot related class
		Mind.initializeInstances(missionManager);
		
		EquipmentFactory.initialise(unitManager, simulationConfig.getManufactureConfiguration());
		// Initialize instances in Airlock
		Airlock.initializeInstances(unitManager, marsSurface, marsClock);
		
		AirComposition.initializeInstances(pc);
		
		ResourceProcess.initializeInstances(marsClock);
		
		PowerSource.initializeInstances(surfaceFeatures, orbitInfo, weather);
		
		SolarHeatSource.initializeInstances(surfaceFeatures);
		// Re-initialize Building function related class
		Function.initializeInstances(bc, masterClock, pc, cc, surfaceFeatures, weather, unitManager);
		
		Crop.initializeInstances(cc);
		
		// Re-initialize the utility class for getting lists of meta tasks.
		MetaTaskUtil.initializeMetaTasks();
		
		TaskManager.initializeInstances(this, simulationConfig);
		
		Job.initializeInstances(unitManager, missionManager);
		
		MalfunctionManager.initializeInstances(masterClock, marsClock, malfunctionFactory,
				medicalManager, eventManager,
				simulationConfig.getPartConfiguration());
	
		Relation.initializeInstances(unitManager);
		
		CreditManager.initializeInstances(unitManager);
		
		GoodsManager.initializeInstances(simulationConfig, missionManager, unitManager);
		
		RadiationExposure.initializeInstances(masterClock, marsClock);
		
		//  Re-initialize the GameManager
		GameManager.initializeInstances(unitManager);
		
		// Re-initialize Mission related class
		AbstractMission.initializeInstances(this, marsClock, eventManager, unitManager,
				surfaceFeatures, missionManager, pc);

		LocalAreaUtil.initializeInstances(unitManager, marsClock);
		
		// Re-initialize Unit related class
		SalvageValues.initializeInstances(unitManager, marsClock);
		
		///////////////////////////////////////////////////////////////
		
		// Rediscover the MissionControls
		ReportingAuthorityFactory rf  = simulationConfig.getReportingAuthorityFactory();
		rf.discoverReportingAuthorities(unitManager);
			
		HealthProblem.initializeInstances(medicalManager, eventManager);

		// Re-initialize Structure related class
		BuildingManager.initializeInstances(this, masterClock, marsClock, eventManager, unitManager);

		
		// Start a chain of calls to set instances
		// Warning: must call this at the end of this method
		// after all instances are set
		unitManager.reinit();
		
		doneInitializing = true;

		// Set this flag to false
		isUpdating = false;
	}
		
	/**
	 * Starts the simulation.
	 *
	 * @param autosaveDefault True if default is used for autosave
	 */
	public void startClock(boolean autosaveDefault) {
		masterClock.addClockListener(this, 0);
		
		// Add a listener to trigger the auto save
		autoSaveHandler = new AutoSaveTrigger(this, autosaveDefault ? SaveType.AUTOSAVE_AS_DEFAULT : SaveType.AUTOSAVE);
		long autoSaveDuration = simulationConfig.getAutosaveInterval() * 60000L;
		logger.config("Adding autosave handled for every " + autoSaveDuration + "ms (" +
				autoSaveDuration/60.0/1000.0 + " mins).");
		masterClock.addClockListener(autoSaveHandler, autoSaveDuration);
		masterClock.start();
		
		printLastSavedSol();
	}

	/**
	 * Loads a simulation instance from a save file.
	 *
	 * @param file the file to be loaded from.
	 */
	public void loadSimulation(final File file) {
		isUpdating = true;

		File f = file;

		Simulation sim = instance();
		if (f == null) {
			// Try the default file path if file is null.
			f = new File(SimulationFiles.getSaveDir(), SAVE_FILE + SAVE_FILE_EXTENSION);
		}

		logger.config("The file to be loaded is " + f);

		if (f.exists() && f.canRead()) {

			try {
				sim.readFromFile(f);
			}
			catch (Exception e) {
				logger.log(Level.SEVERE, "Problem loading file: ", e);
			}
		}

		else {
			logger.log(Level.SEVERE, "Quitting mars-sim. The saved sim cannot be read/found.");
			System.exit(1);
		}

		// Call up garbage collector System.gc(). But it's still up to the gc what it will do.
	}

    /**
     * Deserializes to Object from given file.
     */
    private void deserialize(File file) throws IOException, ClassNotFoundException {

		FileInputStream in = null;
	    ObjectInputStream ois = null;

		try {
			in = new FileInputStream(file);

			// Stream the file directly into the Object stream to reduce memory
			ois = new ObjectInputStream(new GZIPInputStream(in));

			// Load remaining serialized objects
			lastSaveTimeStamp = (Date) ois.readObject();
			malfunctionFactory = (MalfunctionFactory) ois.readObject();
			orbitInfo = (OrbitInfo) ois.readObject();
			weather = (Weather) ois.readObject();
			surfaceFeatures = (SurfaceFeatures) ois.readObject();
			missionManager = (MissionManager) ois.readObject();
			medicalManager = (MedicalManager) ois.readObject();
			scientificStudyManager = (ScientificStudyManager) ois.readObject();
			eventManager = (HistoricalEventManager) ois.readObject();
			transportManager = (TransportManager) ois.readObject();
			unitManager = (UnitManager) ois.readObject();
			masterClock = (MasterClock) ois.readObject();
			
			UnitSet.reinit(unitManager);

		} catch (ClassNotFoundException e) {
			logger.log(Level.SEVERE, ois.getClass().getSimpleName() + ": Can't find class when loading " + file + " : " + e.getMessage());

		} catch (ObjectStreamException e) {
			logger.log(Level.SEVERE, ois.getClass().getSimpleName() + ": Can't read object stream when loading " + file + " : " + e.getMessage());
	
		} catch (IOException e) {
			logger.log(Level.SEVERE, ois.getClass().getSimpleName() + ": Input/Output problem when loading " + file + " : ", e.getMessage()); 

		} catch (Exception e) {
			logger.log(Level.SEVERE, "Cannot deserialize : " + e.getMessage());
			
		} finally {

			if (ois != null) {
				ois.close();
			}

			if (in != null) {
				in.close();
			}
		}
    }

    /**
     * Computes the size of the file.
     *
     * @param file
     * @return the file size with unit in a string
     */
    private String computeFileSize(File file) {
		// Convert from Bytes to KB
		double fileSize = file.length() / 1000D;
		String s = "";

		if (fileSize > 1000D) {
			fileSize = fileSize / 1_000.0;
			s = " MB";
		}
		else {
			s = " KB";
		}

		return Math.round(fileSize * 100.0) / 100.0 + s;
    }

	/**
	 * Reads a serialized simulation from a file.
	 *
	 * @param file the saved serialized simulation.
	 * @throws ClassNotFoundException if error reading serialized classes.
	 * @throws IOException            if error reading from file.
	 */
	private void readFromFile(File file) throws ClassNotFoundException, IOException {
		logger.config("Loading and processing the saved sim. Please wait...");

		String filename = file.getName();
		String path = file.getPath().replace(filename, "");

		// Deserialize the file
		deserialize(file);

		// Get the current build
		String currentBuild = Simulation.BUILD;
		// Load the previous saved sim's build
		String loadBuild = unitManager.getOriginalBuild();
		
		if (loadBuild == null)
			loadBuild = "unknown";

		logger.config(" ");
		logger.config("                   Info on Saved Simulation                      ");
		logger.config(DASHES);
		logger.config("                   Filename : " + filename);
		logger.config("                       Path : " + path);
		logger.config("                       Size : " + computeFileSize(file));
		logger.config("              Made in Build : " + loadBuild);
		logger.config("  Current Core Engine Build : " + currentBuild);
		if (lastSaveTimeStamp != null)
		logger.config("          System Time Stamp : " + DateFormat.getDateTimeInstance().format(lastSaveTimeStamp));
		logger.config("           Earth Time Stamp : " + masterClock.getEarthTime());
		logger.config("         Martian Time Stamp : " + masterClock.getMarsTime().getDateTimeStamp());

		logger.config(DASHES);
		if (Simulation.BUILD.equals(loadBuild)) {
			logger.config(" Note : The core engine uses the same build as the saved sim.");
		} else {
			logger.config(" Note : The core engine does not use the same build as the saved sim.");
			logger.warning("Will attempt to load a simulation made in older build " + loadBuild
				+ " under a newer core engine build " + Simulation.BUILD + ".");
		}

		initialSimulationCreated = true;
	}

	/**
	 * Prints the last saved sol if reloading from a saved sim.
	 */
	private void printLastSavedSol() {
		int lastSol = masterClock.getMarsTime().getMissionSol();
		logger.config(" - - - - - - - - - - - - - - Sol " 
				+ lastSol
				+ " (Cont') - - - - - - - - - - - - - - ");
	}


	/**
	 * Saves a simulation instance to a save file.
	 *
	 * @param file the file to be saved to.
	 * @param callback
	 */
	private synchronized void saveSimulation(SaveType type, File file, SimulationListener callback) {

		// Checks to see if the simulation is on pause
		boolean isAlreadyPaused = masterClock.isPaused();

		// Stops the master clock and removes the Simulation clock listener
		masterClock.stop();
		
		if (!isAlreadyPaused) 
			masterClock.setPaused(true, false);

		// Call up garbage collector System.gc(). But it's still up to the gc what it will do.

		lastSaveTimeStamp = new Date();

		Path srcPath = null;
		Path destPath = null;

		// Use type to differentiate in what name/dir it is saved
		switch(type) {
			case AUTOSAVE_AS_DEFAULT:
			case SAVE_DEFAULT:
				file = new File(SimulationFiles.getSaveDir(), SAVE_FILE + SAVE_FILE_EXTENSION);
	
				if (file.exists() && !file.isDirectory()) {
					FileSystem fileSys = FileSystems.getDefault();
					
					// Create the backup file for storing the previous version of default.sim
					File backupFile = new File(SimulationFiles.getSaveDir(), "previous" + SAVE_FILE_EXTENSION);

					destPath = fileSys.getPath(backupFile.getPath());
					srcPath = fileSys.getPath(file.getPath());
					
					try {
						// Backup the existing default.sim
						Files.move(srcPath, destPath, StandardCopyOption.REPLACE_EXISTING);
					
					}
					catch (IOException ioe) {
						logger.severe("Problem saving simulation " + ioe.getMessage());
					}
				}
	
				logger.config("Saving the simulation as " + SAVE_FILE + SAVE_FILE_EXTENSION + ".");
				break;
			
			case SAVE_AS:
				String f = file.getName();
				String dir = file.getParentFile().getAbsolutePath();
				if (!f.contains(".sim"))
					file = new File(dir, f + SAVE_FILE_EXTENSION);
				logger.config("Saving the simulation as " + file + "...");
				break;
			
			case AUTOSAVE:
				int missionSol = masterClock.getMarsTime().getMissionSol();
				String saveTime = new SystemDateTime().getDateTimeStr();
				String autosaveFilename = saveTime + "_sol" + missionSol + "_r" + BUILD
						+ SAVE_FILE_EXTENSION;
				file = new File(SimulationFiles.getAutoSaveDir(), autosaveFilename);
				logger.config("Autosaving the simulation as " + autosaveFilename + ".");
				
				// NOTE: Should purge old auto saved files
				break;
				
			default:
				break;
		}
	
		// if the autosave/default save directory does not exist, create one now
		if (!file.getParentFile().exists()) {
			file.getParentFile().mkdirs();
		}

		boolean success = checkHeapSizeSerialize(type, file, srcPath, destPath);
			
		if (callback != null) {
			callback.eventPerformed(success ? SimulationListener.SAVE_COMPLETED : SimulationListener.SAVE_FAILED);
		}

		// Restarts the master clock and adds back the Simulation clock listener
		if (!isAlreadyPaused) 
			masterClock.setPaused(false, false);
		
		masterClock.restart();
	}

	private boolean checkHeapSizeSerialize(SaveType type, File file, Path  srcPath, Path destPath) {
		boolean sucessful = false;
		try {
			// Get maximum size of heap in bytes. The heap cannot grow beyond this size.// Any attempt will result in an OutOfMemoryException.
			long heapMaxSize = Runtime.getRuntime().maxMemory();
			 // Get amount of free memory within the heap in bytes. This size will increase // after garbage collection and decrease as new objects are created.
			long heapFreeSize = Runtime.getRuntime().freeMemory();
	
			logger.config("Heap Max Size: " + formatSize(heapMaxSize)
						+ ", Heap Free Size: " + formatSize(heapFreeSize));
	
				// Save local machine timestamp
			// Serialize the file
			lastSaveTimeStamp = new Date();
			sucessful = serialize(type, file, srcPath, destPath);

			if (sucessful && (type == SaveType.AUTOSAVE)) {
				// Purge old auto backups
				SimulationFiles.purgeAutoSave(simulationConfig.getNumberAutoSaves(), SAVE_FILE_EXTENSION);
			}
		}
		catch (IOException ioe) {
			logger.severe("Problem saving simulation " + ioe.getMessage());
		}

		return sucessful;
	}
	
	/**
	 * Delays for a period of time in millis
	 *
	 * @param millis
	 */
    private static void delay(long millis) {
        try {
			TimeUnit.MILLISECONDS.sleep(millis);
        } catch (InterruptedException e) {
          	logger.log(Level.SEVERE, "Cannot sleep : " + e.getMessage());
          	// Restore interrupted state
            Thread.currentThread().interrupt();
        }
    }

    /**
     * Prints the format for the size of files.
     * 
     * @param v
     * @return
     */
    private static String formatSize(long v) {
        if (v < 1024) return v + " B";
        int z = (63 - Long.numberOfLeadingZeros(v)) / 10;
        return String.format("%.2f %sB", (double)v / (1L << (z*10)), " KMGTPE".charAt(z));
    }

    /**
     * Serializes the given object and save it to a given file.
     * 
     * @return 
     */
    private boolean serialize(SaveType type, File file, Path srcPath, Path destPath)
            throws IOException {
		boolean success = false;
	    ObjectOutputStream oos = new ObjectOutputStream(
	    			new GZIPOutputStream(new FileOutputStream(file)));
		try {

			// Set a delay for 500 millis to avoid java.util.ConcurrentModificationException
			delay(500L);

			// Store the in-transient objects.
			oos.writeObject(lastSaveTimeStamp);
			oos.writeObject(malfunctionFactory);
			oos.writeObject(orbitInfo);
			oos.writeObject(weather);
			oos.writeObject(surfaceFeatures);		
			oos.writeObject(missionManager);
			oos.writeObject(medicalManager);
			oos.writeObject(scientificStudyManager);
			oos.writeObject(eventManager);
			oos.writeObject(transportManager);
			oos.writeObject(unitManager);
			oos.writeObject(masterClock);

			oos.flush();
			oos.close();

			// Print the size of the saved sim
			logger.config("           File size: " + computeFileSize(file));
			logger.config("Done saving. The simulation resumes.");
			success = true;

		} catch (NotSerializableException e) {
			logger.log(Level.SEVERE, oos.getClass().getSimpleName() + ": Quitting mars-sim with NotSerializableException when saving " + file + " : " + e.getMessage());

		} catch (ObjectStreamException e) {
			logger.log(Level.SEVERE, oos.getClass().getSimpleName() + ": Quitting mars-sim with ObjectStreamException when saving " + file + " : " + e.getMessage());

		} catch (IOException e0) {
			logger.log(Level.SEVERE, oos.getClass().getSimpleName() + ": " + Msg.getString("Simulation.log.saveError"), e0); //$NON-NLS-1$

			if ((type == SaveType.AUTOSAVE_AS_DEFAULT || type == SaveType.SAVE_DEFAULT) 
				&& file.exists() && !file.isDirectory()) {
				// Backup the existing default.sim
				Files.move(destPath, srcPath, StandardCopyOption.REPLACE_EXISTING);
			}

		} catch (Exception e) {
			logger.log(Level.SEVERE, oos.getClass().getSimpleName() + ": " + Msg.getString("Simulation.log.saveError"), e); //$NON-NLS-1$

			if ((type == SaveType.AUTOSAVE_AS_DEFAULT || type == SaveType.SAVE_DEFAULT)
				&& file.exists() && !file.isDirectory()) {
				// backup the existing default.sim
				Files.move(destPath, srcPath, StandardCopyOption.REPLACE_EXISTING);
			}
		}

		finally {

			if (oos != null)
				oos.close();

			justSaved = true;
		}

		return success;
    }

	/**
	 * Prints the object and its size.
	 * 
	 * @throws IOException
	 */
	public StringBuilder printObjectSize(int type) {
      	StringBuilder sb = new StringBuilder();

		List<Serializable> list = Arrays.asList(
				SimulationConfig.instance(),
				ResourceUtil.getInstance(),
				malfunctionFactory,
				orbitInfo,
				weather,
				surfaceFeatures,
				missionManager,
				medicalManager,
				scientificStudyManager,
				transportManager,
				eventManager,
				unitManager,
				masterClock
		);

		list.sort((Serializable d1, Serializable d2) -> d1.getClass().getSimpleName().compareTo(d2.getClass().getSimpleName()));

		sb.append("      Serializable object | Serialized Size");
		sb.append("  | Object Size");
		sb.append(System.lineSeparator());
		sb.append(DASHES + System.lineSeparator());
		int max0 = 25;
		int max1 = 10;

		String SPACE = " ";

		double sumFileSize = 0;

		String unit = "";

		masterClock.setPaused(true, false);

		for (Serializable o : list) {
			String name = o.getClass().getSimpleName();
			int size0 = max0 - name.length();
			for (int i=0; i<size0; i++) {
				sb.append(SPACE);
			}
			sb.append(name);
			sb.append(SPACE + ":" + SPACE);

			// Get size
			double fileSize = 0;

			if (type == 0) {
				// Method 1 - Using Outputstream as a Counter
				fileSize = CheckSerializedSize.getSerializedSize(o);

			}
			else if (type == 1) {
				// Method 2 - Using Byte Arrays
				fileSize = CheckSerializedSize.getSerializedSizeByteArray(o);
			}

			sumFileSize += fileSize;

			if (fileSize < 1_000) {
				unit = SPACE + "B" + SPACE;
			}
			else if (fileSize < 1_000_000) {
				fileSize = fileSize/1_000D;
				unit = SPACE + "KB";
			}
			else if (fileSize < 1_000_000_000) {
				fileSize = fileSize/1_000_000D;
				unit = SPACE + "MB";
			}

			String sizeStr = String.format("%.2f", fileSize) + unit;
			int size = max1 - sizeStr.length();
			for (int i=0; i<size; i++) {
				sb.append(SPACE);
			}

			sb.append(sizeStr);

			sb.append(System.lineSeparator());
		}

		// Get the total size
		if (sumFileSize < 1_000D) {
			unit = SPACE + "B" + SPACE;
		}
		else if (sumFileSize < 1_000_000D) {
			sumFileSize = sumFileSize/1_000D;
			unit = SPACE + "KB";
		}
		else if (sumFileSize < 1_000_000_000) {
			sumFileSize = sumFileSize/1_000_000D;
			unit = SPACE + "MB";
		}

		sb.append(DASHES + System.lineSeparator());

		String name = "Total";
		int size0 = max0 - name.length();
		for (int i=0; i<size0; i++) {
			sb.append(SPACE);
		}
		sb.append(name);
		sb.append(SPACE + ":" + SPACE);

		String sizeStr = String.format("%.2f", sumFileSize) + unit;
		int size2 = max1 - sizeStr.length();
		for (int i=0; i<size2; i++) {
			sb.append(SPACE);
		}

		sb.append(sizeStr + System.lineSeparator());

		masterClock.setPaused(false, false);

		return sb;
	}


	/**
	 * Ends the current simulation.
	 */
	public void endSimulation() {
		logger.log(Level.CONFIG, "Exiting the simulation. Good Bye !");

		instance().stop();
		// Ends the clock listener executor in master clock
		if (masterClock != null)
			masterClock.shutdown();

		// Ends the unitmanager's executor thread pools
		if (unitManager != null) {
			unitManager.endSimulation();
		}
	}

	/**
	 * Stops the simulation.
	 */
	public void stop() {
		if (masterClock != null) {
			masterClock.stop();
			masterClock.removeClockListener(this);
			masterClock.removeClockListener(autoSaveHandler);
		}
	}

	/**
	 * Gets the unit manager.
	 *
	 * @return unit manager
	 */
	public UnitManager getUnitManager() {
		return unitManager;
	}

	public OrbitInfo getOrbitInfo() {
		return orbitInfo;
	}
	
	public Weather getWeather() {
		return weather;
	}
	
	public SurfaceFeatures getSurfaceFeatures() {
		return surfaceFeatures;
	}
	
	/**
	 * Gets the mission manager.
	 *
	 * @return mission manager
	 */
	public MissionManager getMissionManager() {
		return missionManager;
	}

	/**
	 * Gets the malfunction factory.
	 *
	 * @return malfunction factory
	 */
	public MalfunctionFactory getMalfunctionFactory() {
		return malfunctionFactory;
	}

	/**
	 * Get the historical event manager.
	 *
	 * @return historical event manager
	 */
	public HistoricalEventManager getEventManager() {
		return eventManager;
	}

	/**
	 * Gets the medical manager.
	 *
	 * @return medical manager
	 */
	public MedicalManager getMedicalManager() {
		return medicalManager;
	}

	/**
	 * Gets the scientific study manager.
	 *
	 * @return scientific study manager.
	 */
	public ScientificStudyManager getScientificStudyManager() {
		return scientificStudyManager;
	}

	/**
	 * Gets the transport manager.
	 *
	 * @return transport manager.
	 */
	public TransportManager getTransportManager() {
		return transportManager;
	}

	/**
	 * Gets the master clock.
	 *
	 * @return master clock
	 */
	public MasterClock getMasterClock() {
		return masterClock;
	}

	/**
	 * Sets if simulation was loaded with GUI.
	 *
	 * @param value is true if GUI is in use.
	 */
	public void setUseGUI(boolean value) {
		useGUI = value;
	}

	/**
	 * Checks if simulation was loaded with GUI.
	 *
	 * @return true if GUI is in use.
	 */
	public boolean getUseGUI() {
		return useGUI;
	}

	public boolean getJustSaved() {
		return justSaved;
	}

	public void setJustSaved(boolean value) {
		justSaved = value;
	}

	/**
	 * Requests that the simulation is saved on the next idle period.
	 * 
	 * @param saveFile Optional file to save info, null means default file.
	 * @param callback Optional callback when save is completed
	 */
	public void requestSave(File saveFile, SimulationListener callback) {
		logger.log(Level.CONFIG, "Submitting the request for saving the simulation."); 
		savePending = (saveFile == null ? SaveType.SAVE_DEFAULT : SaveType.SAVE_AS);
		savePendingFile = saveFile;	
		saveCallback = callback;	
	}

	/**
	 * Is a save request still pending ?
	 * 
	 * @return
	 */
	public boolean isSavePending() {
		return (savePending != null);
	}
	
	/**
	 * Clock pulse from master clock.
	 *
	 * @param pulse the amount of clock pulse passing (in millisols)
	 */
	@Override
	public void clockPulse(ClockPulse pulse) {
		if (doneInitializing && !clockOnPause) {
			// Refresh all Data loggers; this can be refactored later to a Manager class
			DataLogger.changeTime(pulse.getMasterClock().getMarsTime());
			
			orbitInfo.timePassing(pulse);

			weather.timePassing(pulse);

			surfaceFeatures.timePassing(pulse);

			unitManager.timePassing(pulse);

			transportManager.timePassing(pulse);
			
			// Pending save
			if (savePending != null) {
				saveSimulation(savePending, savePendingFile, saveCallback);
				saveCallback = null;
				savePending = null;
			}
		}
	}

	@Override
	public void pauseChange(boolean isPaused, boolean showPane) {
        clockOnPause = isPaused;
	}

	/**
	 * Destroys the current simulation to prepare for creating or loading a new
	 * simulation.
	 */
	private void destroyOldSimulation() {
		logger.config("Starting destroyOldSimulation()");

		// Remove old clock listeners ?
		if (masterClock != null) {
			masterClock.removeClockListener(this);
			if (autoSaveHandler != null) {
				masterClock.removeClockListener(autoSaveHandler);
			}
		}
		malfunctionFactory = null;

		if (orbitInfo != null) {
			orbitInfo = null;
		}
		
		if (weather != null) {
			weather.destroy();
			weather = null;
		}

		if (surfaceFeatures != null) {
			surfaceFeatures.destroy();
			surfaceFeatures = null;
		}

		if (missionManager != null) {
			missionManager.destroy();
			missionManager = null;
		}

		if (medicalManager != null) {
			medicalManager.destroy();
			medicalManager = null;
		}

		logger.config("Done with medicalManager");

		if (masterClock != null) {
			masterClock.destroy();
			masterClock = null;
		}

		if (unitManager != null) {
			unitManager.destroy();
			unitManager = null;
		}

		if (scientificStudyManager != null) {
			scientificStudyManager.destroy();
			scientificStudyManager = null;
		}

		eventManager = null;

		 logger.config("Done with Simulation's destroyOldSimulation()");
	}
}
<|MERGE_RESOLUTION|>--- conflicted
+++ resolved
@@ -1,1493 +1,1489 @@
-/*
- * Mars Simulation Project
- * Simulation.java
- * @date 2023-06-15
- * @author Scott Davis
- */
-package org.mars_sim.msp.core;
-
-import java.io.File;
-import java.io.FileInputStream;
-import java.io.FileOutputStream;
-import java.io.IOException;
-import java.io.NotSerializableException;
-import java.io.ObjectInputStream;
-import java.io.ObjectOutputStream;
-import java.io.ObjectStreamException;
-import java.io.Serializable;
-import java.nio.file.FileSystem;
-import java.nio.file.FileSystems;
-import java.nio.file.Files;
-import java.nio.file.Path;
-import java.nio.file.StandardCopyOption;
-import java.text.DateFormat;
-import java.util.Arrays;
-import java.util.Date;
-import java.util.List;
-import java.util.concurrent.TimeUnit;
-import java.util.logging.Level;
-import java.util.logging.Logger;
-import java.util.zip.GZIPInputStream;
-import java.util.zip.GZIPOutputStream;
-
-import org.mars_sim.msp.core.air.AirComposition;
-import org.mars_sim.msp.core.data.DataLogger;
-import org.mars_sim.msp.core.data.History;
-import org.mars_sim.msp.core.data.UnitSet;
-import org.mars_sim.msp.core.environment.MarsSurface;
-import org.mars_sim.msp.core.environment.OrbitInfo;
-import org.mars_sim.msp.core.environment.OuterSpace;
-import org.mars_sim.msp.core.environment.SurfaceFeatures;
-import org.mars_sim.msp.core.environment.Weather;
-import org.mars_sim.msp.core.equipment.EquipmentFactory;
-import org.mars_sim.msp.core.events.HistoricalEventManager;
-import org.mars_sim.msp.core.goods.CreditManager;
-import org.mars_sim.msp.core.goods.GoodsManager;
-import org.mars_sim.msp.core.interplanetary.transport.TransportManager;
-import org.mars_sim.msp.core.logging.SimuLoggingFormatter;
-import org.mars_sim.msp.core.malfunction.MalfunctionFactory;
-import org.mars_sim.msp.core.malfunction.MalfunctionManager;
-import org.mars_sim.msp.core.manufacture.ManufactureUtil;
-import org.mars_sim.msp.core.mission.MissionStep;
-import org.mars_sim.msp.core.moon.Moon;
-import org.mars_sim.msp.core.person.PersonConfig;
-import org.mars_sim.msp.core.person.PhysicalCondition;
-import org.mars_sim.msp.core.person.ai.Mind;
-import org.mars_sim.msp.core.person.ai.job.util.Job;
-import org.mars_sim.msp.core.person.ai.mission.AbstractMission;
-import org.mars_sim.msp.core.person.ai.mission.MissionManager;
-import org.mars_sim.msp.core.person.ai.role.RoleUtil;
-import org.mars_sim.msp.core.person.ai.social.Relation;
-import org.mars_sim.msp.core.person.ai.task.util.MetaTaskUtil;
-import org.mars_sim.msp.core.person.ai.task.util.TaskManager;
-import org.mars_sim.msp.core.person.health.HealthProblem;
-import org.mars_sim.msp.core.person.health.MedicalConfig;
-import org.mars_sim.msp.core.person.health.MedicalManager;
-import org.mars_sim.msp.core.person.health.RadiationExposure;
-import org.mars_sim.msp.core.reportingAuthority.ReportingAuthorityFactory;
-import org.mars_sim.msp.core.resource.ResourceUtil;
-import org.mars_sim.msp.core.science.ScientificStudy;
-import org.mars_sim.msp.core.science.ScientificStudyManager;
-import org.mars_sim.msp.core.science.ScientificStudyUtil;
-import org.mars_sim.msp.core.structure.Airlock;
-import org.mars_sim.msp.core.structure.building.BuildingConfig;
-import org.mars_sim.msp.core.structure.building.BuildingManager;
-import org.mars_sim.msp.core.structure.building.function.Function;
-import org.mars_sim.msp.core.structure.building.function.PowerSource;
-import org.mars_sim.msp.core.structure.building.function.ResourceProcess;
-import org.mars_sim.msp.core.structure.building.function.SolarHeatSource;
-import org.mars_sim.msp.core.structure.building.function.farming.Crop;
-import org.mars_sim.msp.core.structure.building.function.farming.CropConfig;
-import org.mars_sim.msp.core.structure.construction.SalvageValues;
-import org.mars_sim.msp.core.time.ClockListener;
-import org.mars_sim.msp.core.time.ClockPulse;
-import org.mars_sim.msp.core.time.MarsClock;
-import org.mars_sim.msp.core.time.MasterClock;
-import org.mars_sim.msp.core.time.SystemDateTime;
-import org.mars_sim.msp.core.tool.CheckSerializedSize;
-
-/**
- * The Simulation class is the primary singleton class in the MSP simulation.
- * It's capable of creating a new simulation or loading/saving an existing one.
- */
-public class Simulation implements ClockListener, Serializable {
-
-	private static class AutoSaveTrigger implements ClockListener {
-		private Simulation sim;
-		private SaveType type;
-		
-		public AutoSaveTrigger(Simulation sim, SaveType type) {
-			super();
-			this.sim = sim;
-			this.type = type;
-		}
-
-		@Override
-		public void pauseChange(boolean isPaused, boolean showPane) {
-			// placeholder
-		}
-		
-		@Override
-		public void clockPulse(ClockPulse currentPulse) {
-			// Set the pending save flag for an auto save
-			sim.savePending = type;
-		}
-	}
-	
-	/** default serial id. */
-	private static final long serialVersionUID = -631308653510974249L;
-
-	private static final Logger logger = Logger.getLogger(Simulation.class.getName());
-
-	private enum SaveType {
-		/** Save as default.sim. */
-		SAVE_DEFAULT,
-		/** Save as other name. */
-		SAVE_AS,
-		/** Autosave as default.sim. */
-		AUTOSAVE_AS_DEFAULT,
-		/** Autosave with build info and timestamp. */
-		AUTOSAVE;
-	};
-
-	/** # of thread(s). */
-	public static final int NUM_THREADS = Runtime.getRuntime().availableProcessors();
-	
-	public static final String DASHES = " ---------------------------------------------------------";
-	/** OS string. */
-	public static final String OS = System.getProperty("os.name"); // e.g. 'linux', 'mac os x'
-	/** Version string. */
-	public static final String VERSION = Version.getVersion();
-	/** Build string. */
-	public static final String BUILD = Version.getBuild();
-	/** Java version string. */
-	private static final String JAVA_TAG = System.getProperty("java.version");
-	/** Java version string. */
-	public static final String JAVA_VERSION = "Java " + (JAVA_TAG.contains("(") ?
-			JAVA_TAG.substring(0, JAVA_TAG.indexOf("(") - 1) : JAVA_TAG);
-	/** OS architecture string. */
-	private static final String OS_ARCH = (System.getProperty("os.arch").contains("64") ? "64-bit" : "32-bit");
-	/** Default save filename. */
-	public static final String SAVE_FILE = Msg.getString("Simulation.saveFile"); //$NON-NLS-1$
-	/** Default save filename extension. */
-	public static final String SAVE_FILE_EXTENSION = Msg.getString("Simulation.saveFile.extension"); //$NON-NLS-1$
-	/** Default ch2 save filename. */
-	public static final String CH2_SAVE_FILE = Simulation.SAVE_FILE + ".ch2";
-
-	public static final String TITLE = Msg.getString("Simulation.title", VERSION + " - Build " + BUILD
-			+ " - " + OS_ARCH + " " + JAVA_VERSION + " - " + NUM_THREADS
-			+ ((NUM_THREADS == 1) ? " CPU thread" : " CPU threads")); // $NON-NLS-1$
-
-	/** true if displaying graphic user interface. */
-	private transient boolean useGUI = true;
-	/** Flag to indicate that a new simulation is being created or loaded. */
-	private transient boolean isUpdating = false;
-	/** Flag to keep track of whether the initial state of simulation has been initialized. */
-	private transient boolean doneInitializing = false;
-
-	private transient boolean justSaved = true;
-
-	private transient boolean clockOnPause = false;
-
-	private boolean initialSimulationCreated = false;
-
-	/** The time stamp of the last saved sim. */
-	private Date lastSaveTimeStamp = null;
-	
-	/** Clock listener that triggers autosaving **/
-	private transient ClockListener autoSaveHandler;
-
-	// Intransient data members (stored in save file)
-	/** Planet Mars. */
-//	private Environment environment;
-	/** Orbital info. */
-	private OrbitInfo orbitInfo;
-	/** The weather info. */
-	private Weather weather;
-	/** The surface features. */
-	private SurfaceFeatures surfaceFeatures;
-	/** All historical info. */
-	private HistoricalEventManager eventManager;
-	/** The malfunction factory. */
-	private MalfunctionFactory malfunctionFactory;
-	/** Manager for all units in simulation. */
-	private UnitManager unitManager;
-	/** Mission controller. */
-	private MissionManager missionManager;
-	/** Medical complaints. */
-	private MedicalManager medicalManager;
-	/** Master clock for the simulation. */
-	private MasterClock masterClock;
-	/** Manages scientific studies. */
-	private ScientificStudyManager scientificStudyManager;
-	/** Manages transportation of settlements and resupplies from Earth. */
-	private TransportManager transportManager;
-	/** The SimulationConfig instance. */
-	private SimulationConfig simulationConfig;
-
-	private transient SaveType savePending = null;
-	private transient File savePendingFile = null;
-	private transient SimulationListener saveCallback = null;
-
-	/**
-	 * Private constructor for the Singleton Simulation. This prevents instantiation
-	 * from other classes.
-	 */
-	private Simulation() {
-		// INFO Simulation's constructor is on both JavaFX-Launcher Thread
-	}
-
-	/**
-	 * Initializes an inner static helper class for Bill Pugh Singleton Pattern
-	 * Note: as soon as the instance() method is called the first time, the class is
-	 * loaded into memory and an instance gets created. Advantage: it supports
-	 * multiple threads calling instance() simultaneously with no synchronized
-	 * keyword needed (which slows down the VM)
-	 */
-	private static class SingletonHelper {
-		private static final Simulation INSTANCE = new Simulation();
-	}
-
-	/**
-	 * Gets a Bill Pugh Singleton instance of the simulation.
-	 *
-	 * @return Simulation instance
-	 */
-	public static Simulation instance() {
-		// NOTE: Simulation.instance() is accessible on any threads or by any threads
-		return SingletonHelper.INSTANCE;
-	}
-
-	/**
-	 * Prevents the singleton pattern from being destroyed at the time of
-	 * serialization
-	 *
-	 * @return Simulation instance
-	 */
-	protected Object readResolve() throws ObjectStreamException {
-		return instance();
-	}
-
-	/**
-	 * Checks if the simulation is in a state of creating a new simulation or
-	 * loading a saved simulation.
-	 *
-	 * @return true is simulation is in updating state.
-	 */
-	public boolean isUpdating() {
-		return isUpdating;
-	}
-
-	
-	public void loadSim() {
-		Simulation sim = instance();
-
-		// Destroy old simulation.
-		if (sim.initialSimulationCreated) {
-			sim.destroyOldSimulation();
-		}
-	}
-	
-	
-	/**
-	 * Creates a new simulation instance.
-	 */
-	public void createNewSimulation(int timeRatio) {
-		isUpdating = true;
-
-		logger.config(Msg.getString("Simulation.log.createNewSim")); //$NON-NLS-1$
-
-		Simulation sim = instance();
-
-		// Destroy old simulation.
-		if (sim.initialSimulationCreated) {
-			sim.destroyOldSimulation();
-		}
-
-		sim.initialSimulationCreated = true;
-
-		// Initialize intransient data members.
-		sim.initializeIntransientData(timeRatio);
-
-		// Preserve the build version tag for future build
-		// comparison when loading a saved sim
-		unitManager.setOriginalBuild(Simulation.BUILD);
-		
-		// Set this flag to false
-		isUpdating = false;
-	}
-
-	public void runSocietySim() {
-		
-		// Create marsClock instance
-		masterClock = new MasterClock(256);
-		
-		// Create orbit info
-		orbitInfo = new OrbitInfo(masterClock, simulationConfig);
-		// Create weather
-		weather = new Weather(masterClock, orbitInfo);
-		
-		// Create surface features
-		surfaceFeatures = new SurfaceFeatures(masterClock, orbitInfo, weather);
-	}
-		
-	/**
-	 * Initializes instance for the maven test.
-	 */
-	public void testRun() {
-		
-		ResourceUtil.getInstance().initializeInstances();
-		
-		simulationConfig = SimulationConfig.instance();
-		
-		MedicalConfig mc = simulationConfig.getMedicalConfiguration();
-
-		// Should this method call the initialiseTransient method ?
-
-		// Create marsClock instance
-		masterClock = new MasterClock(256);
-		MarsClock marsClock = masterClock.getMarsClock();
-
-		// Set instances for logging
-		SimuLoggingFormatter.initializeInstances(masterClock);
-		
-		// Create orbit info
-		orbitInfo = new OrbitInfo(masterClock, simulationConfig);
-		// Create weather
-		weather = new Weather(masterClock, orbitInfo);
-		
-		// Create surface features
-		surfaceFeatures = new SurfaceFeatures(masterClock, orbitInfo, weather);
-		
-		unitManager = new UnitManager();
-		EquipmentFactory.initialise(unitManager, simulationConfig.getManufactureConfiguration());
-
-		// Initialize OuterSpace instance
-		OuterSpace outerSpace = new OuterSpace();
-		// Add it to unitManager
-		unitManager.addUnit(outerSpace);
-		
-		// Initialize Moon instance
-		Moon moon = new Moon();
-		// Add it to unitManager
-		unitManager.addUnit(moon);
-		
-		// Build planetary objects
-		MarsSurface marsSurface = new MarsSurface();
-		// Add it to unitManager
-		unitManager.addUnit(marsSurface);
-	
-        RoleUtil.initialize();
-		GoodsManager.initializeInstances(simulationConfig, missionManager, unitManager);
-		
-		missionManager = new MissionManager();
-		missionManager.initializeInstances(simulationConfig);
-		
-		medicalManager = new MedicalManager();
-		medicalManager.initializeInstances(mc);
-		PhysicalCondition.initializeInstances(masterClock, medicalManager,
-								simulationConfig.getPersonConfig());
-
-		malfunctionFactory = new MalfunctionFactory();
-		MalfunctionManager.initializeInstances(masterClock, marsClock, malfunctionFactory,
-												medicalManager, eventManager,
-												simulationConfig.getPartConfiguration());
-
-		// Initialize ScientificStudy
-		ScientificStudy.initializeInstances(masterClock);
-		// Initialize ScientificStudyUtil
-		ScientificStudyUtil.initializeInstances(unitManager);
-
-
-		Unit.initializeInstances(masterClock, unitManager, weather, missionManager);
-		
-		
-		LocalAreaUtil.initializeInstances(unitManager, marsClock);
-		// Initialize instances in Airlock
-		Airlock.initializeInstances(unitManager, marsSurface, marsClock);
-
-		eventManager = new HistoricalEventManager(masterClock);
-
-		AbstractMission.initializeInstances(this, marsClock, eventManager, unitManager,
-			surfaceFeatures, missionManager, simulationConfig.getPersonConfig());
-		MissionStep.initializeInstances(marsClock, unitManager);
-
-		doneInitializing = true;
-	}
-
-	/**
-	 * Initialize intransient data in the simulation.
-	 */
-	private void initializeIntransientData(int timeRatio) {
-
-		// Initialize resources
-		ResourceUtil.getInstance().initializeInstances();
-
-		// Gets config file instances
-		simulationConfig = SimulationConfig.instance();
-		BuildingConfig bc = simulationConfig.getBuildingConfiguration();
-		PersonConfig pc = simulationConfig.getPersonConfig();
-		CropConfig cc = simulationConfig.getCropConfiguration();
-		MedicalConfig mc = simulationConfig.getMedicalConfiguration();
-		
-		// Clock is always first
-		masterClock = new MasterClock(timeRatio);
-		MarsClock marsClock = masterClock.getMarsClock();
-
-		// Set log data
-		DataLogger.changeTime(masterClock.getMarsTime());
-
-		// Set instances for logging
-		SimuLoggingFormatter.initializeInstances(masterClock);
-
-		// Initialize serializable objects
-		malfunctionFactory = new MalfunctionFactory();
-
-		// Create orbit info
-		orbitInfo = new OrbitInfo(masterClock, simulationConfig);
-		// Create weather
-		weather = new Weather(masterClock, orbitInfo);
-
-		// Create surface features
-		surfaceFeatures = new SurfaceFeatures(masterClock, orbitInfo, weather);
-
-		// Initialize MissionManager instance
-		missionManager = new MissionManager();
-		missionManager.initializeInstances(simulationConfig);
-
-		medicalManager = new MedicalManager();
-		medicalManager.initializeInstances(mc);
-		
-		eventManager = new HistoricalEventManager(masterClock);
-		
-		transportManager = new TransportManager(this);
-		
-		// Initialize UnitManager instance
-		unitManager = new UnitManager();
-
-		
-		// Initialize OuterSpace instance
-		OuterSpace outerSpace = new OuterSpace();
-		// Add it to unitManager
-		unitManager.addUnit(outerSpace);
-		
-		// Initialize Moon instance
-		Moon moon = new Moon();
-		// Add it to unitManager
-		unitManager.addUnit(moon);
-		
-		// Initialize MarsSurface instance
-		MarsSurface marsSurface = new MarsSurface();
-		// Add it to unitManager
-		unitManager.addUnit(marsSurface);
-		
-		
-		// Initialize Unit
-		Unit.initializeInstances(masterClock, unitManager, weather, missionManager);
-	
-		PhysicalCondition.initializeInstances(masterClock, medicalManager,
-										simulationConfig.getPersonConfig());
-
-		scientificStudyManager = new ScientificStudyManager();
-		// Re-initialize ScientificStudy
-		ScientificStudy.initializeInstances(masterClock);
-		// Re-initialize ScientificStudyUtil
-		ScientificStudyUtil.initializeInstances(unitManager);
-		
-	
-        // Initialize ManufactureUtil
-        new ManufactureUtil();
-        // Initialize RoleUtil
-        new RoleUtil();
-        // Initialize RoleUtil
-        RoleUtil.initialize();
-        // Initialize RoleU
-		History.initializeInstances(masterClock);
-		// Re-initialize Person/Robot related class
-		Mind.initializeInstances(missionManager);
-		
-		EquipmentFactory.initialise(unitManager, simulationConfig.getManufactureConfiguration());
-
-		// Initialize instances in Airlock
-		Airlock.initializeInstances(unitManager, marsSurface, marsClock);
-		
-		AirComposition.initializeInstances(pc);
-
-		ResourceProcess.initializeInstances(marsClock);
-		
-		PowerSource.initializeInstances(surfaceFeatures, orbitInfo, weather);
-		
-		SolarHeatSource.initializeInstances(surfaceFeatures);
-		// Re-initialize Building function related class
-		Function.initializeInstances(bc, masterClock, pc, cc, surfaceFeatures,
-								     weather, unitManager);
-		
-		Crop.initializeInstances(cc);
-		// Initialize meta tasks
-		MetaTaskUtil.initializeMetaTasks();
-		
-		TaskManager.initializeInstances(this, simulationConfig);
-		
-		Job.initializeInstances(unitManager, missionManager);
-		
-		// Initialize instances prior to UnitManager initiation
-		MalfunctionManager.initializeInstances(masterClock, marsClock, malfunctionFactory,
-											medicalManager, eventManager,
-											simulationConfig.getPartConfiguration());
-
-		Relation.initializeInstances(unitManager);
-		
-		CreditManager.initializeInstances(unitManager);	
-		
-		GoodsManager.initializeInstances(simulationConfig, missionManager, unitManager);
-		
-		RadiationExposure.initializeInstances(masterClock, marsClock);
-
-		//  Re-initialize the GameManager
-		GameManager.initializeInstances(unitManager);
-
-		// Set instances for classes that extend Unit and Task and Mission
-		AbstractMission.initializeInstances(this, marsClock, eventManager, unitManager,
-				surfaceFeatures, missionManager, pc);	
-		MissionStep.initializeInstances(marsClock, unitManager);
-
-		LocalAreaUtil.initializeInstances(unitManager, marsClock);
-		
-		// Initialize Unit related class
-		SalvageValues.initializeInstances(unitManager, marsClock);
-		
-		
-		doneInitializing = true;
-		
-		// Set this flag to false
-		isUpdating = false;
-	}
-
-	/**
-	 *  Recreates a few instances after loading from a saved sim.
-	 */
-	public void recreateSomeInstances(int userTimeRatio) {
-		// Initialize resources
-		ResourceUtil.getInstance().initializeInstances();
-		// Gets config file instances
-		simulationConfig = SimulationConfig.instance();
-		// Clock is always first
-		masterClock = new MasterClock(userTimeRatio);
-		// Initialize UnitManager instance
-		unitManager = new UnitManager();
-		// Initialize MissionManager instance
-		missionManager = new MissionManager();
-		missionManager.initializeInstances(simulationConfig);
-	}
-	
-	/**
-	 *  Re-initialize instances after loading from a saved sim
-	 */
-	public void reinitializeInstances() {		
-		// Re-initialize the resources for the saved sim
-		ResourceUtil.getInstance().initializeInstances();
-
-		// Gets config file instances
-		simulationConfig = SimulationConfig.instance();
-		BuildingConfig bc = simulationConfig.getBuildingConfiguration();
-		PersonConfig pc = simulationConfig.getPersonConfig();
-		CropConfig cc = simulationConfig.getCropConfiguration();
-		MedicalConfig mc = simulationConfig.getMedicalConfiguration();
-<<<<<<< HEAD
-=======
-		
->>>>>>> 1966c029
-
-		// Gets the MarsClock instance
-		MarsClock marsClock = masterClock.getMarsClock();
-		
-		// Re-initialize the data logger
-		DataLogger.changeTime(masterClock.getMarsTime());
-		
-		// Set instances for logging
-		SimuLoggingFormatter.initializeInstances(masterClock);
-		
-		// Reload mission configs
-		missionManager.initializeInstances(simulationConfig);
-		
-		// Re-initialize medical manager
-		medicalManager.initializeInstances(mc);
-		
-		transportManager.reinitalizeInstances(this);
-	
-		
-		// Re-initialize OuterSpace instance
-		OuterSpace outerSpace = unitManager.getOuterSpace();
-		// Re-initialize OuterSpace instance
-		Moon moon = unitManager.getMoon();
-		// Re-initialize the MarsSurface instance
-		MarsSurface marsSurface = unitManager.getMarsSurface();
-		
-		
-		// Re-initialize units prior to starting the unit manager
-		Unit.initializeInstances(masterClock, unitManager, weather, missionManager);
-
-		PhysicalCondition.initializeInstances(masterClock, medicalManager,
-								simulationConfig.getPersonConfig());
-
-		
-		// Re-nitialize ScientificStudy
-		ScientificStudy.initializeInstances(masterClock);
-		// Re-nitialize ScientificStudyUtil
-		ScientificStudyUtil.initializeInstances(unitManager);
-		
-		// Initialize ManufactureUtil
-        new ManufactureUtil();
-        // Initialize RoleUtil
-        new RoleUtil();
-        // Initialize RoleUtil
-        RoleUtil.initialize();
-        // Initialize RoleU
-		History.initializeInstances(masterClock);
-		// Re-initialize Person/Robot related class
-		Mind.initializeInstances(missionManager);
-		
-		EquipmentFactory.initialise(unitManager, simulationConfig.getManufactureConfiguration());
-		// Initialize instances in Airlock
-		Airlock.initializeInstances(unitManager, marsSurface, marsClock);
-		
-		AirComposition.initializeInstances(pc);
-		
-		ResourceProcess.initializeInstances(marsClock);
-		
-		PowerSource.initializeInstances(surfaceFeatures, orbitInfo, weather);
-		
-		SolarHeatSource.initializeInstances(surfaceFeatures);
-		// Re-initialize Building function related class
-		Function.initializeInstances(bc, masterClock, pc, cc, surfaceFeatures, weather, unitManager);
-		
-		Crop.initializeInstances(cc);
-		
-		// Re-initialize the utility class for getting lists of meta tasks.
-		MetaTaskUtil.initializeMetaTasks();
-		
-		TaskManager.initializeInstances(this, simulationConfig);
-		
-		Job.initializeInstances(unitManager, missionManager);
-		
-		MalfunctionManager.initializeInstances(masterClock, marsClock, malfunctionFactory,
-				medicalManager, eventManager,
-				simulationConfig.getPartConfiguration());
-	
-		Relation.initializeInstances(unitManager);
-		
-		CreditManager.initializeInstances(unitManager);
-		
-		GoodsManager.initializeInstances(simulationConfig, missionManager, unitManager);
-		
-		RadiationExposure.initializeInstances(masterClock, marsClock);
-		
-		//  Re-initialize the GameManager
-		GameManager.initializeInstances(unitManager);
-		
-		// Re-initialize Mission related class
-		AbstractMission.initializeInstances(this, marsClock, eventManager, unitManager,
-				surfaceFeatures, missionManager, pc);
-
-		LocalAreaUtil.initializeInstances(unitManager, marsClock);
-		
-		// Re-initialize Unit related class
-		SalvageValues.initializeInstances(unitManager, marsClock);
-		
-		///////////////////////////////////////////////////////////////
-		
-		// Rediscover the MissionControls
-		ReportingAuthorityFactory rf  = simulationConfig.getReportingAuthorityFactory();
-		rf.discoverReportingAuthorities(unitManager);
-			
-		HealthProblem.initializeInstances(medicalManager, eventManager);
-
-		// Re-initialize Structure related class
-		BuildingManager.initializeInstances(this, masterClock, marsClock, eventManager, unitManager);
-
-		
-		// Start a chain of calls to set instances
-		// Warning: must call this at the end of this method
-		// after all instances are set
-		unitManager.reinit();
-		
-		doneInitializing = true;
-
-		// Set this flag to false
-		isUpdating = false;
-	}
-		
-	/**
-	 * Starts the simulation.
-	 *
-	 * @param autosaveDefault True if default is used for autosave
-	 */
-	public void startClock(boolean autosaveDefault) {
-		masterClock.addClockListener(this, 0);
-		
-		// Add a listener to trigger the auto save
-		autoSaveHandler = new AutoSaveTrigger(this, autosaveDefault ? SaveType.AUTOSAVE_AS_DEFAULT : SaveType.AUTOSAVE);
-		long autoSaveDuration = simulationConfig.getAutosaveInterval() * 60000L;
-		logger.config("Adding autosave handled for every " + autoSaveDuration + "ms (" +
-				autoSaveDuration/60.0/1000.0 + " mins).");
-		masterClock.addClockListener(autoSaveHandler, autoSaveDuration);
-		masterClock.start();
-		
-		printLastSavedSol();
-	}
-
-	/**
-	 * Loads a simulation instance from a save file.
-	 *
-	 * @param file the file to be loaded from.
-	 */
-	public void loadSimulation(final File file) {
-		isUpdating = true;
-
-		File f = file;
-
-		Simulation sim = instance();
-		if (f == null) {
-			// Try the default file path if file is null.
-			f = new File(SimulationFiles.getSaveDir(), SAVE_FILE + SAVE_FILE_EXTENSION);
-		}
-
-		logger.config("The file to be loaded is " + f);
-
-		if (f.exists() && f.canRead()) {
-
-			try {
-				sim.readFromFile(f);
-			}
-			catch (Exception e) {
-				logger.log(Level.SEVERE, "Problem loading file: ", e);
-			}
-		}
-
-		else {
-			logger.log(Level.SEVERE, "Quitting mars-sim. The saved sim cannot be read/found.");
-			System.exit(1);
-		}
-
-		// Call up garbage collector System.gc(). But it's still up to the gc what it will do.
-	}
-
-    /**
-     * Deserializes to Object from given file.
-     */
-    private void deserialize(File file) throws IOException, ClassNotFoundException {
-
-		FileInputStream in = null;
-	    ObjectInputStream ois = null;
-
-		try {
-			in = new FileInputStream(file);
-
-			// Stream the file directly into the Object stream to reduce memory
-			ois = new ObjectInputStream(new GZIPInputStream(in));
-
-			// Load remaining serialized objects
-			lastSaveTimeStamp = (Date) ois.readObject();
-			malfunctionFactory = (MalfunctionFactory) ois.readObject();
-			orbitInfo = (OrbitInfo) ois.readObject();
-			weather = (Weather) ois.readObject();
-			surfaceFeatures = (SurfaceFeatures) ois.readObject();
-			missionManager = (MissionManager) ois.readObject();
-			medicalManager = (MedicalManager) ois.readObject();
-			scientificStudyManager = (ScientificStudyManager) ois.readObject();
-			eventManager = (HistoricalEventManager) ois.readObject();
-			transportManager = (TransportManager) ois.readObject();
-			unitManager = (UnitManager) ois.readObject();
-			masterClock = (MasterClock) ois.readObject();
-			
-			UnitSet.reinit(unitManager);
-
-		} catch (ClassNotFoundException e) {
-			logger.log(Level.SEVERE, ois.getClass().getSimpleName() + ": Can't find class when loading " + file + " : " + e.getMessage());
-
-		} catch (ObjectStreamException e) {
-			logger.log(Level.SEVERE, ois.getClass().getSimpleName() + ": Can't read object stream when loading " + file + " : " + e.getMessage());
-	
-		} catch (IOException e) {
-			logger.log(Level.SEVERE, ois.getClass().getSimpleName() + ": Input/Output problem when loading " + file + " : ", e.getMessage()); 
-
-		} catch (Exception e) {
-			logger.log(Level.SEVERE, "Cannot deserialize : " + e.getMessage());
-			
-		} finally {
-
-			if (ois != null) {
-				ois.close();
-			}
-
-			if (in != null) {
-				in.close();
-			}
-		}
-    }
-
-    /**
-     * Computes the size of the file.
-     *
-     * @param file
-     * @return the file size with unit in a string
-     */
-    private String computeFileSize(File file) {
-		// Convert from Bytes to KB
-		double fileSize = file.length() / 1000D;
-		String s = "";
-
-		if (fileSize > 1000D) {
-			fileSize = fileSize / 1_000.0;
-			s = " MB";
-		}
-		else {
-			s = " KB";
-		}
-
-		return Math.round(fileSize * 100.0) / 100.0 + s;
-    }
-
-	/**
-	 * Reads a serialized simulation from a file.
-	 *
-	 * @param file the saved serialized simulation.
-	 * @throws ClassNotFoundException if error reading serialized classes.
-	 * @throws IOException            if error reading from file.
-	 */
-	private void readFromFile(File file) throws ClassNotFoundException, IOException {
-		logger.config("Loading and processing the saved sim. Please wait...");
-
-		String filename = file.getName();
-		String path = file.getPath().replace(filename, "");
-
-		// Deserialize the file
-		deserialize(file);
-
-		// Get the current build
-		String currentBuild = Simulation.BUILD;
-		// Load the previous saved sim's build
-		String loadBuild = unitManager.getOriginalBuild();
-		
-		if (loadBuild == null)
-			loadBuild = "unknown";
-
-		logger.config(" ");
-		logger.config("                   Info on Saved Simulation                      ");
-		logger.config(DASHES);
-		logger.config("                   Filename : " + filename);
-		logger.config("                       Path : " + path);
-		logger.config("                       Size : " + computeFileSize(file));
-		logger.config("              Made in Build : " + loadBuild);
-		logger.config("  Current Core Engine Build : " + currentBuild);
-		if (lastSaveTimeStamp != null)
-		logger.config("          System Time Stamp : " + DateFormat.getDateTimeInstance().format(lastSaveTimeStamp));
-		logger.config("           Earth Time Stamp : " + masterClock.getEarthTime());
-		logger.config("         Martian Time Stamp : " + masterClock.getMarsTime().getDateTimeStamp());
-
-		logger.config(DASHES);
-		if (Simulation.BUILD.equals(loadBuild)) {
-			logger.config(" Note : The core engine uses the same build as the saved sim.");
-		} else {
-			logger.config(" Note : The core engine does not use the same build as the saved sim.");
-			logger.warning("Will attempt to load a simulation made in older build " + loadBuild
-				+ " under a newer core engine build " + Simulation.BUILD + ".");
-		}
-
-		initialSimulationCreated = true;
-	}
-
-	/**
-	 * Prints the last saved sol if reloading from a saved sim.
-	 */
-	private void printLastSavedSol() {
-		int lastSol = masterClock.getMarsTime().getMissionSol();
-		logger.config(" - - - - - - - - - - - - - - Sol " 
-				+ lastSol
-				+ " (Cont') - - - - - - - - - - - - - - ");
-	}
-
-
-	/**
-	 * Saves a simulation instance to a save file.
-	 *
-	 * @param file the file to be saved to.
-	 * @param callback
-	 */
-	private synchronized void saveSimulation(SaveType type, File file, SimulationListener callback) {
-
-		// Checks to see if the simulation is on pause
-		boolean isAlreadyPaused = masterClock.isPaused();
-
-		// Stops the master clock and removes the Simulation clock listener
-		masterClock.stop();
-		
-		if (!isAlreadyPaused) 
-			masterClock.setPaused(true, false);
-
-		// Call up garbage collector System.gc(). But it's still up to the gc what it will do.
-
-		lastSaveTimeStamp = new Date();
-
-		Path srcPath = null;
-		Path destPath = null;
-
-		// Use type to differentiate in what name/dir it is saved
-		switch(type) {
-			case AUTOSAVE_AS_DEFAULT:
-			case SAVE_DEFAULT:
-				file = new File(SimulationFiles.getSaveDir(), SAVE_FILE + SAVE_FILE_EXTENSION);
-	
-				if (file.exists() && !file.isDirectory()) {
-					FileSystem fileSys = FileSystems.getDefault();
-					
-					// Create the backup file for storing the previous version of default.sim
-					File backupFile = new File(SimulationFiles.getSaveDir(), "previous" + SAVE_FILE_EXTENSION);
-
-					destPath = fileSys.getPath(backupFile.getPath());
-					srcPath = fileSys.getPath(file.getPath());
-					
-					try {
-						// Backup the existing default.sim
-						Files.move(srcPath, destPath, StandardCopyOption.REPLACE_EXISTING);
-					
-					}
-					catch (IOException ioe) {
-						logger.severe("Problem saving simulation " + ioe.getMessage());
-					}
-				}
-	
-				logger.config("Saving the simulation as " + SAVE_FILE + SAVE_FILE_EXTENSION + ".");
-				break;
-			
-			case SAVE_AS:
-				String f = file.getName();
-				String dir = file.getParentFile().getAbsolutePath();
-				if (!f.contains(".sim"))
-					file = new File(dir, f + SAVE_FILE_EXTENSION);
-				logger.config("Saving the simulation as " + file + "...");
-				break;
-			
-			case AUTOSAVE:
-				int missionSol = masterClock.getMarsTime().getMissionSol();
-				String saveTime = new SystemDateTime().getDateTimeStr();
-				String autosaveFilename = saveTime + "_sol" + missionSol + "_r" + BUILD
-						+ SAVE_FILE_EXTENSION;
-				file = new File(SimulationFiles.getAutoSaveDir(), autosaveFilename);
-				logger.config("Autosaving the simulation as " + autosaveFilename + ".");
-				
-				// NOTE: Should purge old auto saved files
-				break;
-				
-			default:
-				break;
-		}
-	
-		// if the autosave/default save directory does not exist, create one now
-		if (!file.getParentFile().exists()) {
-			file.getParentFile().mkdirs();
-		}
-
-		boolean success = checkHeapSizeSerialize(type, file, srcPath, destPath);
-			
-		if (callback != null) {
-			callback.eventPerformed(success ? SimulationListener.SAVE_COMPLETED : SimulationListener.SAVE_FAILED);
-		}
-
-		// Restarts the master clock and adds back the Simulation clock listener
-		if (!isAlreadyPaused) 
-			masterClock.setPaused(false, false);
-		
-		masterClock.restart();
-	}
-
-	private boolean checkHeapSizeSerialize(SaveType type, File file, Path  srcPath, Path destPath) {
-		boolean sucessful = false;
-		try {
-			// Get maximum size of heap in bytes. The heap cannot grow beyond this size.// Any attempt will result in an OutOfMemoryException.
-			long heapMaxSize = Runtime.getRuntime().maxMemory();
-			 // Get amount of free memory within the heap in bytes. This size will increase // after garbage collection and decrease as new objects are created.
-			long heapFreeSize = Runtime.getRuntime().freeMemory();
-	
-			logger.config("Heap Max Size: " + formatSize(heapMaxSize)
-						+ ", Heap Free Size: " + formatSize(heapFreeSize));
-	
-				// Save local machine timestamp
-			// Serialize the file
-			lastSaveTimeStamp = new Date();
-			sucessful = serialize(type, file, srcPath, destPath);
-
-			if (sucessful && (type == SaveType.AUTOSAVE)) {
-				// Purge old auto backups
-				SimulationFiles.purgeAutoSave(simulationConfig.getNumberAutoSaves(), SAVE_FILE_EXTENSION);
-			}
-		}
-		catch (IOException ioe) {
-			logger.severe("Problem saving simulation " + ioe.getMessage());
-		}
-
-		return sucessful;
-	}
-	
-	/**
-	 * Delays for a period of time in millis
-	 *
-	 * @param millis
-	 */
-    private static void delay(long millis) {
-        try {
-			TimeUnit.MILLISECONDS.sleep(millis);
-        } catch (InterruptedException e) {
-          	logger.log(Level.SEVERE, "Cannot sleep : " + e.getMessage());
-          	// Restore interrupted state
-            Thread.currentThread().interrupt();
-        }
-    }
-
-    /**
-     * Prints the format for the size of files.
-     * 
-     * @param v
-     * @return
-     */
-    private static String formatSize(long v) {
-        if (v < 1024) return v + " B";
-        int z = (63 - Long.numberOfLeadingZeros(v)) / 10;
-        return String.format("%.2f %sB", (double)v / (1L << (z*10)), " KMGTPE".charAt(z));
-    }
-
-    /**
-     * Serializes the given object and save it to a given file.
-     * 
-     * @return 
-     */
-    private boolean serialize(SaveType type, File file, Path srcPath, Path destPath)
-            throws IOException {
-		boolean success = false;
-	    ObjectOutputStream oos = new ObjectOutputStream(
-	    			new GZIPOutputStream(new FileOutputStream(file)));
-		try {
-
-			// Set a delay for 500 millis to avoid java.util.ConcurrentModificationException
-			delay(500L);
-
-			// Store the in-transient objects.
-			oos.writeObject(lastSaveTimeStamp);
-			oos.writeObject(malfunctionFactory);
-			oos.writeObject(orbitInfo);
-			oos.writeObject(weather);
-			oos.writeObject(surfaceFeatures);		
-			oos.writeObject(missionManager);
-			oos.writeObject(medicalManager);
-			oos.writeObject(scientificStudyManager);
-			oos.writeObject(eventManager);
-			oos.writeObject(transportManager);
-			oos.writeObject(unitManager);
-			oos.writeObject(masterClock);
-
-			oos.flush();
-			oos.close();
-
-			// Print the size of the saved sim
-			logger.config("           File size: " + computeFileSize(file));
-			logger.config("Done saving. The simulation resumes.");
-			success = true;
-
-		} catch (NotSerializableException e) {
-			logger.log(Level.SEVERE, oos.getClass().getSimpleName() + ": Quitting mars-sim with NotSerializableException when saving " + file + " : " + e.getMessage());
-
-		} catch (ObjectStreamException e) {
-			logger.log(Level.SEVERE, oos.getClass().getSimpleName() + ": Quitting mars-sim with ObjectStreamException when saving " + file + " : " + e.getMessage());
-
-		} catch (IOException e0) {
-			logger.log(Level.SEVERE, oos.getClass().getSimpleName() + ": " + Msg.getString("Simulation.log.saveError"), e0); //$NON-NLS-1$
-
-			if ((type == SaveType.AUTOSAVE_AS_DEFAULT || type == SaveType.SAVE_DEFAULT) 
-				&& file.exists() && !file.isDirectory()) {
-				// Backup the existing default.sim
-				Files.move(destPath, srcPath, StandardCopyOption.REPLACE_EXISTING);
-			}
-
-		} catch (Exception e) {
-			logger.log(Level.SEVERE, oos.getClass().getSimpleName() + ": " + Msg.getString("Simulation.log.saveError"), e); //$NON-NLS-1$
-
-			if ((type == SaveType.AUTOSAVE_AS_DEFAULT || type == SaveType.SAVE_DEFAULT)
-				&& file.exists() && !file.isDirectory()) {
-				// backup the existing default.sim
-				Files.move(destPath, srcPath, StandardCopyOption.REPLACE_EXISTING);
-			}
-		}
-
-		finally {
-
-			if (oos != null)
-				oos.close();
-
-			justSaved = true;
-		}
-
-		return success;
-    }
-
-	/**
-	 * Prints the object and its size.
-	 * 
-	 * @throws IOException
-	 */
-	public StringBuilder printObjectSize(int type) {
-      	StringBuilder sb = new StringBuilder();
-
-		List<Serializable> list = Arrays.asList(
-				SimulationConfig.instance(),
-				ResourceUtil.getInstance(),
-				malfunctionFactory,
-				orbitInfo,
-				weather,
-				surfaceFeatures,
-				missionManager,
-				medicalManager,
-				scientificStudyManager,
-				transportManager,
-				eventManager,
-				unitManager,
-				masterClock
-		);
-
-		list.sort((Serializable d1, Serializable d2) -> d1.getClass().getSimpleName().compareTo(d2.getClass().getSimpleName()));
-
-		sb.append("      Serializable object | Serialized Size");
-		sb.append("  | Object Size");
-		sb.append(System.lineSeparator());
-		sb.append(DASHES + System.lineSeparator());
-		int max0 = 25;
-		int max1 = 10;
-
-		String SPACE = " ";
-
-		double sumFileSize = 0;
-
-		String unit = "";
-
-		masterClock.setPaused(true, false);
-
-		for (Serializable o : list) {
-			String name = o.getClass().getSimpleName();
-			int size0 = max0 - name.length();
-			for (int i=0; i<size0; i++) {
-				sb.append(SPACE);
-			}
-			sb.append(name);
-			sb.append(SPACE + ":" + SPACE);
-
-			// Get size
-			double fileSize = 0;
-
-			if (type == 0) {
-				// Method 1 - Using Outputstream as a Counter
-				fileSize = CheckSerializedSize.getSerializedSize(o);
-
-			}
-			else if (type == 1) {
-				// Method 2 - Using Byte Arrays
-				fileSize = CheckSerializedSize.getSerializedSizeByteArray(o);
-			}
-
-			sumFileSize += fileSize;
-
-			if (fileSize < 1_000) {
-				unit = SPACE + "B" + SPACE;
-			}
-			else if (fileSize < 1_000_000) {
-				fileSize = fileSize/1_000D;
-				unit = SPACE + "KB";
-			}
-			else if (fileSize < 1_000_000_000) {
-				fileSize = fileSize/1_000_000D;
-				unit = SPACE + "MB";
-			}
-
-			String sizeStr = String.format("%.2f", fileSize) + unit;
-			int size = max1 - sizeStr.length();
-			for (int i=0; i<size; i++) {
-				sb.append(SPACE);
-			}
-
-			sb.append(sizeStr);
-
-			sb.append(System.lineSeparator());
-		}
-
-		// Get the total size
-		if (sumFileSize < 1_000D) {
-			unit = SPACE + "B" + SPACE;
-		}
-		else if (sumFileSize < 1_000_000D) {
-			sumFileSize = sumFileSize/1_000D;
-			unit = SPACE + "KB";
-		}
-		else if (sumFileSize < 1_000_000_000) {
-			sumFileSize = sumFileSize/1_000_000D;
-			unit = SPACE + "MB";
-		}
-
-		sb.append(DASHES + System.lineSeparator());
-
-		String name = "Total";
-		int size0 = max0 - name.length();
-		for (int i=0; i<size0; i++) {
-			sb.append(SPACE);
-		}
-		sb.append(name);
-		sb.append(SPACE + ":" + SPACE);
-
-		String sizeStr = String.format("%.2f", sumFileSize) + unit;
-		int size2 = max1 - sizeStr.length();
-		for (int i=0; i<size2; i++) {
-			sb.append(SPACE);
-		}
-
-		sb.append(sizeStr + System.lineSeparator());
-
-		masterClock.setPaused(false, false);
-
-		return sb;
-	}
-
-
-	/**
-	 * Ends the current simulation.
-	 */
-	public void endSimulation() {
-		logger.log(Level.CONFIG, "Exiting the simulation. Good Bye !");
-
-		instance().stop();
-		// Ends the clock listener executor in master clock
-		if (masterClock != null)
-			masterClock.shutdown();
-
-		// Ends the unitmanager's executor thread pools
-		if (unitManager != null) {
-			unitManager.endSimulation();
-		}
-	}
-
-	/**
-	 * Stops the simulation.
-	 */
-	public void stop() {
-		if (masterClock != null) {
-			masterClock.stop();
-			masterClock.removeClockListener(this);
-			masterClock.removeClockListener(autoSaveHandler);
-		}
-	}
-
-	/**
-	 * Gets the unit manager.
-	 *
-	 * @return unit manager
-	 */
-	public UnitManager getUnitManager() {
-		return unitManager;
-	}
-
-	public OrbitInfo getOrbitInfo() {
-		return orbitInfo;
-	}
-	
-	public Weather getWeather() {
-		return weather;
-	}
-	
-	public SurfaceFeatures getSurfaceFeatures() {
-		return surfaceFeatures;
-	}
-	
-	/**
-	 * Gets the mission manager.
-	 *
-	 * @return mission manager
-	 */
-	public MissionManager getMissionManager() {
-		return missionManager;
-	}
-
-	/**
-	 * Gets the malfunction factory.
-	 *
-	 * @return malfunction factory
-	 */
-	public MalfunctionFactory getMalfunctionFactory() {
-		return malfunctionFactory;
-	}
-
-	/**
-	 * Get the historical event manager.
-	 *
-	 * @return historical event manager
-	 */
-	public HistoricalEventManager getEventManager() {
-		return eventManager;
-	}
-
-	/**
-	 * Gets the medical manager.
-	 *
-	 * @return medical manager
-	 */
-	public MedicalManager getMedicalManager() {
-		return medicalManager;
-	}
-
-	/**
-	 * Gets the scientific study manager.
-	 *
-	 * @return scientific study manager.
-	 */
-	public ScientificStudyManager getScientificStudyManager() {
-		return scientificStudyManager;
-	}
-
-	/**
-	 * Gets the transport manager.
-	 *
-	 * @return transport manager.
-	 */
-	public TransportManager getTransportManager() {
-		return transportManager;
-	}
-
-	/**
-	 * Gets the master clock.
-	 *
-	 * @return master clock
-	 */
-	public MasterClock getMasterClock() {
-		return masterClock;
-	}
-
-	/**
-	 * Sets if simulation was loaded with GUI.
-	 *
-	 * @param value is true if GUI is in use.
-	 */
-	public void setUseGUI(boolean value) {
-		useGUI = value;
-	}
-
-	/**
-	 * Checks if simulation was loaded with GUI.
-	 *
-	 * @return true if GUI is in use.
-	 */
-	public boolean getUseGUI() {
-		return useGUI;
-	}
-
-	public boolean getJustSaved() {
-		return justSaved;
-	}
-
-	public void setJustSaved(boolean value) {
-		justSaved = value;
-	}
-
-	/**
-	 * Requests that the simulation is saved on the next idle period.
-	 * 
-	 * @param saveFile Optional file to save info, null means default file.
-	 * @param callback Optional callback when save is completed
-	 */
-	public void requestSave(File saveFile, SimulationListener callback) {
-		logger.log(Level.CONFIG, "Submitting the request for saving the simulation."); 
-		savePending = (saveFile == null ? SaveType.SAVE_DEFAULT : SaveType.SAVE_AS);
-		savePendingFile = saveFile;	
-		saveCallback = callback;	
-	}
-
-	/**
-	 * Is a save request still pending ?
-	 * 
-	 * @return
-	 */
-	public boolean isSavePending() {
-		return (savePending != null);
-	}
-	
-	/**
-	 * Clock pulse from master clock.
-	 *
-	 * @param pulse the amount of clock pulse passing (in millisols)
-	 */
-	@Override
-	public void clockPulse(ClockPulse pulse) {
-		if (doneInitializing && !clockOnPause) {
-			// Refresh all Data loggers; this can be refactored later to a Manager class
-			DataLogger.changeTime(pulse.getMasterClock().getMarsTime());
-			
-			orbitInfo.timePassing(pulse);
-
-			weather.timePassing(pulse);
-
-			surfaceFeatures.timePassing(pulse);
-
-			unitManager.timePassing(pulse);
-
-			transportManager.timePassing(pulse);
-			
-			// Pending save
-			if (savePending != null) {
-				saveSimulation(savePending, savePendingFile, saveCallback);
-				saveCallback = null;
-				savePending = null;
-			}
-		}
-	}
-
-	@Override
-	public void pauseChange(boolean isPaused, boolean showPane) {
-        clockOnPause = isPaused;
-	}
-
-	/**
-	 * Destroys the current simulation to prepare for creating or loading a new
-	 * simulation.
-	 */
-	private void destroyOldSimulation() {
-		logger.config("Starting destroyOldSimulation()");
-
-		// Remove old clock listeners ?
-		if (masterClock != null) {
-			masterClock.removeClockListener(this);
-			if (autoSaveHandler != null) {
-				masterClock.removeClockListener(autoSaveHandler);
-			}
-		}
-		malfunctionFactory = null;
-
-		if (orbitInfo != null) {
-			orbitInfo = null;
-		}
-		
-		if (weather != null) {
-			weather.destroy();
-			weather = null;
-		}
-
-		if (surfaceFeatures != null) {
-			surfaceFeatures.destroy();
-			surfaceFeatures = null;
-		}
-
-		if (missionManager != null) {
-			missionManager.destroy();
-			missionManager = null;
-		}
-
-		if (medicalManager != null) {
-			medicalManager.destroy();
-			medicalManager = null;
-		}
-
-		logger.config("Done with medicalManager");
-
-		if (masterClock != null) {
-			masterClock.destroy();
-			masterClock = null;
-		}
-
-		if (unitManager != null) {
-			unitManager.destroy();
-			unitManager = null;
-		}
-
-		if (scientificStudyManager != null) {
-			scientificStudyManager.destroy();
-			scientificStudyManager = null;
-		}
-
-		eventManager = null;
-
-		 logger.config("Done with Simulation's destroyOldSimulation()");
-	}
-}
+/*
+ * Mars Simulation Project
+ * Simulation.java
+ * @date 2023-06-15
+ * @author Scott Davis
+ */
+package org.mars_sim.msp.core;
+
+import java.io.File;
+import java.io.FileInputStream;
+import java.io.FileOutputStream;
+import java.io.IOException;
+import java.io.NotSerializableException;
+import java.io.ObjectInputStream;
+import java.io.ObjectOutputStream;
+import java.io.ObjectStreamException;
+import java.io.Serializable;
+import java.nio.file.FileSystem;
+import java.nio.file.FileSystems;
+import java.nio.file.Files;
+import java.nio.file.Path;
+import java.nio.file.StandardCopyOption;
+import java.text.DateFormat;
+import java.util.Arrays;
+import java.util.Date;
+import java.util.List;
+import java.util.concurrent.TimeUnit;
+import java.util.logging.Level;
+import java.util.logging.Logger;
+import java.util.zip.GZIPInputStream;
+import java.util.zip.GZIPOutputStream;
+
+import org.mars_sim.msp.core.air.AirComposition;
+import org.mars_sim.msp.core.data.DataLogger;
+import org.mars_sim.msp.core.data.History;
+import org.mars_sim.msp.core.data.UnitSet;
+import org.mars_sim.msp.core.environment.MarsSurface;
+import org.mars_sim.msp.core.environment.OrbitInfo;
+import org.mars_sim.msp.core.environment.OuterSpace;
+import org.mars_sim.msp.core.environment.SurfaceFeatures;
+import org.mars_sim.msp.core.environment.Weather;
+import org.mars_sim.msp.core.equipment.EquipmentFactory;
+import org.mars_sim.msp.core.events.HistoricalEventManager;
+import org.mars_sim.msp.core.goods.CreditManager;
+import org.mars_sim.msp.core.goods.GoodsManager;
+import org.mars_sim.msp.core.interplanetary.transport.TransportManager;
+import org.mars_sim.msp.core.logging.SimuLoggingFormatter;
+import org.mars_sim.msp.core.malfunction.MalfunctionFactory;
+import org.mars_sim.msp.core.malfunction.MalfunctionManager;
+import org.mars_sim.msp.core.manufacture.ManufactureUtil;
+import org.mars_sim.msp.core.mission.MissionStep;
+import org.mars_sim.msp.core.moon.Moon;
+import org.mars_sim.msp.core.person.PersonConfig;
+import org.mars_sim.msp.core.person.PhysicalCondition;
+import org.mars_sim.msp.core.person.ai.Mind;
+import org.mars_sim.msp.core.person.ai.job.util.Job;
+import org.mars_sim.msp.core.person.ai.mission.AbstractMission;
+import org.mars_sim.msp.core.person.ai.mission.MissionManager;
+import org.mars_sim.msp.core.person.ai.role.RoleUtil;
+import org.mars_sim.msp.core.person.ai.social.Relation;
+import org.mars_sim.msp.core.person.ai.task.util.MetaTaskUtil;
+import org.mars_sim.msp.core.person.ai.task.util.TaskManager;
+import org.mars_sim.msp.core.person.health.HealthProblem;
+import org.mars_sim.msp.core.person.health.MedicalConfig;
+import org.mars_sim.msp.core.person.health.MedicalManager;
+import org.mars_sim.msp.core.person.health.RadiationExposure;
+import org.mars_sim.msp.core.reportingAuthority.ReportingAuthorityFactory;
+import org.mars_sim.msp.core.resource.ResourceUtil;
+import org.mars_sim.msp.core.science.ScientificStudy;
+import org.mars_sim.msp.core.science.ScientificStudyManager;
+import org.mars_sim.msp.core.science.ScientificStudyUtil;
+import org.mars_sim.msp.core.structure.Airlock;
+import org.mars_sim.msp.core.structure.building.BuildingConfig;
+import org.mars_sim.msp.core.structure.building.BuildingManager;
+import org.mars_sim.msp.core.structure.building.function.Function;
+import org.mars_sim.msp.core.structure.building.function.PowerSource;
+import org.mars_sim.msp.core.structure.building.function.ResourceProcess;
+import org.mars_sim.msp.core.structure.building.function.SolarHeatSource;
+import org.mars_sim.msp.core.structure.building.function.farming.Crop;
+import org.mars_sim.msp.core.structure.building.function.farming.CropConfig;
+import org.mars_sim.msp.core.structure.construction.SalvageValues;
+import org.mars_sim.msp.core.time.ClockListener;
+import org.mars_sim.msp.core.time.ClockPulse;
+import org.mars_sim.msp.core.time.MarsClock;
+import org.mars_sim.msp.core.time.MasterClock;
+import org.mars_sim.msp.core.time.SystemDateTime;
+import org.mars_sim.msp.core.tool.CheckSerializedSize;
+
+/**
+ * The Simulation class is the primary singleton class in the MSP simulation.
+ * It's capable of creating a new simulation or loading/saving an existing one.
+ */
+public class Simulation implements ClockListener, Serializable {
+
+	private static class AutoSaveTrigger implements ClockListener {
+		private Simulation sim;
+		private SaveType type;
+		
+		public AutoSaveTrigger(Simulation sim, SaveType type) {
+			super();
+			this.sim = sim;
+			this.type = type;
+		}
+
+		@Override
+		public void pauseChange(boolean isPaused, boolean showPane) {
+			// placeholder
+		}
+		
+		@Override
+		public void clockPulse(ClockPulse currentPulse) {
+			// Set the pending save flag for an auto save
+			sim.savePending = type;
+		}
+	}
+	
+	/** default serial id. */
+	private static final long serialVersionUID = -631308653510974249L;
+
+	private static final Logger logger = Logger.getLogger(Simulation.class.getName());
+
+	private enum SaveType {
+		/** Save as default.sim. */
+		SAVE_DEFAULT,
+		/** Save as other name. */
+		SAVE_AS,
+		/** Autosave as default.sim. */
+		AUTOSAVE_AS_DEFAULT,
+		/** Autosave with build info and timestamp. */
+		AUTOSAVE;
+	};
+
+	/** # of thread(s). */
+	public static final int NUM_THREADS = Runtime.getRuntime().availableProcessors();
+	
+	public static final String DASHES = " ---------------------------------------------------------";
+	/** OS string. */
+	public static final String OS = System.getProperty("os.name"); // e.g. 'linux', 'mac os x'
+	/** Version string. */
+	public static final String VERSION = Version.getVersion();
+	/** Build string. */
+	public static final String BUILD = Version.getBuild();
+	/** Java version string. */
+	private static final String JAVA_TAG = System.getProperty("java.version");
+	/** Java version string. */
+	public static final String JAVA_VERSION = "Java " + (JAVA_TAG.contains("(") ?
+			JAVA_TAG.substring(0, JAVA_TAG.indexOf("(") - 1) : JAVA_TAG);
+	/** OS architecture string. */
+	private static final String OS_ARCH = (System.getProperty("os.arch").contains("64") ? "64-bit" : "32-bit");
+	/** Default save filename. */
+	public static final String SAVE_FILE = Msg.getString("Simulation.saveFile"); //$NON-NLS-1$
+	/** Default save filename extension. */
+	public static final String SAVE_FILE_EXTENSION = Msg.getString("Simulation.saveFile.extension"); //$NON-NLS-1$
+	/** Default ch2 save filename. */
+	public static final String CH2_SAVE_FILE = Simulation.SAVE_FILE + ".ch2";
+
+	public static final String TITLE = Msg.getString("Simulation.title", VERSION + " - Build " + BUILD
+			+ " - " + OS_ARCH + " " + JAVA_VERSION + " - " + NUM_THREADS
+			+ ((NUM_THREADS == 1) ? " CPU thread" : " CPU threads")); // $NON-NLS-1$
+
+	/** true if displaying graphic user interface. */
+	private transient boolean useGUI = true;
+	/** Flag to indicate that a new simulation is being created or loaded. */
+	private transient boolean isUpdating = false;
+	/** Flag to keep track of whether the initial state of simulation has been initialized. */
+	private transient boolean doneInitializing = false;
+
+	private transient boolean justSaved = true;
+
+	private transient boolean clockOnPause = false;
+
+	private boolean initialSimulationCreated = false;
+
+	/** The time stamp of the last saved sim. */
+	private Date lastSaveTimeStamp = null;
+	
+	/** Clock listener that triggers autosaving **/
+	private transient ClockListener autoSaveHandler;
+
+	// Intransient data members (stored in save file)
+	/** Planet Mars. */
+//	private Environment environment;
+	/** Orbital info. */
+	private OrbitInfo orbitInfo;
+	/** The weather info. */
+	private Weather weather;
+	/** The surface features. */
+	private SurfaceFeatures surfaceFeatures;
+	/** All historical info. */
+	private HistoricalEventManager eventManager;
+	/** The malfunction factory. */
+	private MalfunctionFactory malfunctionFactory;
+	/** Manager for all units in simulation. */
+	private UnitManager unitManager;
+	/** Mission controller. */
+	private MissionManager missionManager;
+	/** Medical complaints. */
+	private MedicalManager medicalManager;
+	/** Master clock for the simulation. */
+	private MasterClock masterClock;
+	/** Manages scientific studies. */
+	private ScientificStudyManager scientificStudyManager;
+	/** Manages transportation of settlements and resupplies from Earth. */
+	private TransportManager transportManager;
+	/** The SimulationConfig instance. */
+	private SimulationConfig simulationConfig;
+
+	private transient SaveType savePending = null;
+	private transient File savePendingFile = null;
+	private transient SimulationListener saveCallback = null;
+
+	/**
+	 * Private constructor for the Singleton Simulation. This prevents instantiation
+	 * from other classes.
+	 */
+	private Simulation() {
+		// INFO Simulation's constructor is on both JavaFX-Launcher Thread
+	}
+
+	/**
+	 * Initializes an inner static helper class for Bill Pugh Singleton Pattern
+	 * Note: as soon as the instance() method is called the first time, the class is
+	 * loaded into memory and an instance gets created. Advantage: it supports
+	 * multiple threads calling instance() simultaneously with no synchronized
+	 * keyword needed (which slows down the VM)
+	 */
+	private static class SingletonHelper {
+		private static final Simulation INSTANCE = new Simulation();
+	}
+
+	/**
+	 * Gets a Bill Pugh Singleton instance of the simulation.
+	 *
+	 * @return Simulation instance
+	 */
+	public static Simulation instance() {
+		// NOTE: Simulation.instance() is accessible on any threads or by any threads
+		return SingletonHelper.INSTANCE;
+	}
+
+	/**
+	 * Prevents the singleton pattern from being destroyed at the time of
+	 * serialization
+	 *
+	 * @return Simulation instance
+	 */
+	protected Object readResolve() throws ObjectStreamException {
+		return instance();
+	}
+
+	/**
+	 * Checks if the simulation is in a state of creating a new simulation or
+	 * loading a saved simulation.
+	 *
+	 * @return true is simulation is in updating state.
+	 */
+	public boolean isUpdating() {
+		return isUpdating;
+	}
+
+	
+	public void loadSim() {
+		Simulation sim = instance();
+
+		// Destroy old simulation.
+		if (sim.initialSimulationCreated) {
+			sim.destroyOldSimulation();
+		}
+	}
+	
+	
+	/**
+	 * Creates a new simulation instance.
+	 */
+	public void createNewSimulation(int timeRatio) {
+		isUpdating = true;
+
+		logger.config(Msg.getString("Simulation.log.createNewSim")); //$NON-NLS-1$
+
+		Simulation sim = instance();
+
+		// Destroy old simulation.
+		if (sim.initialSimulationCreated) {
+			sim.destroyOldSimulation();
+		}
+
+		sim.initialSimulationCreated = true;
+
+		// Initialize intransient data members.
+		sim.initializeIntransientData(timeRatio);
+
+		// Preserve the build version tag for future build
+		// comparison when loading a saved sim
+		unitManager.setOriginalBuild(Simulation.BUILD);
+		
+		// Set this flag to false
+		isUpdating = false;
+	}
+
+	public void runSocietySim() {
+		
+		// Create marsClock instance
+		masterClock = new MasterClock(256);
+		
+		// Create orbit info
+		orbitInfo = new OrbitInfo(masterClock, simulationConfig);
+		// Create weather
+		weather = new Weather(masterClock, orbitInfo);
+		
+		// Create surface features
+		surfaceFeatures = new SurfaceFeatures(masterClock, orbitInfo, weather);
+	}
+		
+	/**
+	 * Initializes instance for the maven test.
+	 */
+	public void testRun() {
+		
+		ResourceUtil.getInstance().initializeInstances();
+		
+		simulationConfig = SimulationConfig.instance();
+		
+		MedicalConfig mc = simulationConfig.getMedicalConfiguration();
+
+		// Should this method call the initialiseTransient method ?
+
+		// Create marsClock instance
+		masterClock = new MasterClock(256);
+		MarsClock marsClock = masterClock.getMarsClock();
+
+		// Set instances for logging
+		SimuLoggingFormatter.initializeInstances(masterClock);
+		
+		// Create orbit info
+		orbitInfo = new OrbitInfo(masterClock, simulationConfig);
+		// Create weather
+		weather = new Weather(masterClock, orbitInfo);
+		
+		// Create surface features
+		surfaceFeatures = new SurfaceFeatures(masterClock, orbitInfo, weather);
+		
+		unitManager = new UnitManager();
+		EquipmentFactory.initialise(unitManager, simulationConfig.getManufactureConfiguration());
+
+		// Initialize OuterSpace instance
+		OuterSpace outerSpace = new OuterSpace();
+		// Add it to unitManager
+		unitManager.addUnit(outerSpace);
+		
+		// Initialize Moon instance
+		Moon moon = new Moon();
+		// Add it to unitManager
+		unitManager.addUnit(moon);
+		
+		// Build planetary objects
+		MarsSurface marsSurface = new MarsSurface();
+		// Add it to unitManager
+		unitManager.addUnit(marsSurface);
+	
+        RoleUtil.initialize();
+		GoodsManager.initializeInstances(simulationConfig, missionManager, unitManager);
+		
+		missionManager = new MissionManager();
+		missionManager.initializeInstances(simulationConfig);
+		
+		medicalManager = new MedicalManager();
+		medicalManager.initializeInstances(mc);
+		PhysicalCondition.initializeInstances(masterClock, medicalManager,
+								simulationConfig.getPersonConfig());
+
+		malfunctionFactory = new MalfunctionFactory();
+		MalfunctionManager.initializeInstances(masterClock, marsClock, malfunctionFactory,
+												medicalManager, eventManager,
+												simulationConfig.getPartConfiguration());
+
+		// Initialize ScientificStudy
+		ScientificStudy.initializeInstances(masterClock);
+		// Initialize ScientificStudyUtil
+		ScientificStudyUtil.initializeInstances(unitManager);
+
+
+		Unit.initializeInstances(masterClock, unitManager, weather, missionManager);
+		
+		
+		LocalAreaUtil.initializeInstances(unitManager, marsClock);
+		// Initialize instances in Airlock
+		Airlock.initializeInstances(unitManager, marsSurface, marsClock);
+
+		eventManager = new HistoricalEventManager(masterClock);
+
+		AbstractMission.initializeInstances(this, marsClock, eventManager, unitManager,
+			surfaceFeatures, missionManager, simulationConfig.getPersonConfig());
+		MissionStep.initializeInstances(marsClock, unitManager);
+
+		doneInitializing = true;
+	}
+
+	/**
+	 * Initialize intransient data in the simulation.
+	 */
+	private void initializeIntransientData(int timeRatio) {
+
+		// Initialize resources
+		ResourceUtil.getInstance().initializeInstances();
+
+		// Gets config file instances
+		simulationConfig = SimulationConfig.instance();
+		BuildingConfig bc = simulationConfig.getBuildingConfiguration();
+		PersonConfig pc = simulationConfig.getPersonConfig();
+		CropConfig cc = simulationConfig.getCropConfiguration();
+		MedicalConfig mc = simulationConfig.getMedicalConfiguration();
+		
+		// Clock is always first
+		masterClock = new MasterClock(timeRatio);
+		MarsClock marsClock = masterClock.getMarsClock();
+
+		// Set log data
+		DataLogger.changeTime(masterClock.getMarsTime());
+
+		// Set instances for logging
+		SimuLoggingFormatter.initializeInstances(masterClock);
+
+		// Initialize serializable objects
+		malfunctionFactory = new MalfunctionFactory();
+
+		// Create orbit info
+		orbitInfo = new OrbitInfo(masterClock, simulationConfig);
+		// Create weather
+		weather = new Weather(masterClock, orbitInfo);
+
+		// Create surface features
+		surfaceFeatures = new SurfaceFeatures(masterClock, orbitInfo, weather);
+
+		// Initialize MissionManager instance
+		missionManager = new MissionManager();
+		missionManager.initializeInstances(simulationConfig);
+
+		medicalManager = new MedicalManager();
+		medicalManager.initializeInstances(mc);
+		
+		eventManager = new HistoricalEventManager(masterClock);
+		
+		transportManager = new TransportManager(this);
+		
+		// Initialize UnitManager instance
+		unitManager = new UnitManager();
+
+		
+		// Initialize OuterSpace instance
+		OuterSpace outerSpace = new OuterSpace();
+		// Add it to unitManager
+		unitManager.addUnit(outerSpace);
+		
+		// Initialize Moon instance
+		Moon moon = new Moon();
+		// Add it to unitManager
+		unitManager.addUnit(moon);
+		
+		// Initialize MarsSurface instance
+		MarsSurface marsSurface = new MarsSurface();
+		// Add it to unitManager
+		unitManager.addUnit(marsSurface);
+		
+		
+		// Initialize Unit
+		Unit.initializeInstances(masterClock, unitManager, weather, missionManager);
+	
+		PhysicalCondition.initializeInstances(masterClock, medicalManager,
+										simulationConfig.getPersonConfig());
+
+		scientificStudyManager = new ScientificStudyManager();
+		// Re-initialize ScientificStudy
+		ScientificStudy.initializeInstances(masterClock);
+		// Re-initialize ScientificStudyUtil
+		ScientificStudyUtil.initializeInstances(unitManager);
+		
+	
+        // Initialize ManufactureUtil
+        new ManufactureUtil();
+        // Initialize RoleUtil
+        new RoleUtil();
+        // Initialize RoleUtil
+        RoleUtil.initialize();
+        // Initialize RoleU
+		History.initializeInstances(masterClock);
+		// Re-initialize Person/Robot related class
+		Mind.initializeInstances(missionManager);
+		
+		EquipmentFactory.initialise(unitManager, simulationConfig.getManufactureConfiguration());
+
+		// Initialize instances in Airlock
+		Airlock.initializeInstances(unitManager, marsSurface, marsClock);
+		
+		AirComposition.initializeInstances(pc);
+
+		ResourceProcess.initializeInstances(marsClock);
+		
+		PowerSource.initializeInstances(surfaceFeatures, orbitInfo, weather);
+		
+		SolarHeatSource.initializeInstances(surfaceFeatures);
+		// Re-initialize Building function related class
+		Function.initializeInstances(bc, masterClock, pc, cc, surfaceFeatures,
+								     weather, unitManager);
+		
+		Crop.initializeInstances(cc);
+		// Initialize meta tasks
+		MetaTaskUtil.initializeMetaTasks();
+		
+		TaskManager.initializeInstances(this, simulationConfig);
+		
+		Job.initializeInstances(unitManager, missionManager);
+		
+		// Initialize instances prior to UnitManager initiation
+		MalfunctionManager.initializeInstances(masterClock, marsClock, malfunctionFactory,
+											medicalManager, eventManager,
+											simulationConfig.getPartConfiguration());
+
+		Relation.initializeInstances(unitManager);
+		
+		CreditManager.initializeInstances(unitManager);	
+		
+		GoodsManager.initializeInstances(simulationConfig, missionManager, unitManager);
+		
+		RadiationExposure.initializeInstances(masterClock, marsClock);
+
+		//  Re-initialize the GameManager
+		GameManager.initializeInstances(unitManager);
+
+		// Set instances for classes that extend Unit and Task and Mission
+		AbstractMission.initializeInstances(this, marsClock, eventManager, unitManager,
+				surfaceFeatures, missionManager, pc);	
+		MissionStep.initializeInstances(marsClock, unitManager);
+
+		LocalAreaUtil.initializeInstances(unitManager, marsClock);
+		
+		// Initialize Unit related class
+		SalvageValues.initializeInstances(unitManager, marsClock);
+		
+		
+		doneInitializing = true;
+		
+		// Set this flag to false
+		isUpdating = false;
+	}
+
+	/**
+	 *  Recreates a few instances after loading from a saved sim.
+	 */
+	public void recreateSomeInstances(int userTimeRatio) {
+		// Initialize resources
+		ResourceUtil.getInstance().initializeInstances();
+		// Gets config file instances
+		simulationConfig = SimulationConfig.instance();
+		// Clock is always first
+		masterClock = new MasterClock(userTimeRatio);
+		// Initialize UnitManager instance
+		unitManager = new UnitManager();
+		// Initialize MissionManager instance
+		missionManager = new MissionManager();
+		missionManager.initializeInstances(simulationConfig);
+	}
+	
+	/**
+	 *  Re-initialize instances after loading from a saved sim
+	 */
+	public void reinitializeInstances() {		
+		// Re-initialize the resources for the saved sim
+		ResourceUtil.getInstance().initializeInstances();
+
+		// Gets config file instances
+		simulationConfig = SimulationConfig.instance();
+		BuildingConfig bc = simulationConfig.getBuildingConfiguration();
+		PersonConfig pc = simulationConfig.getPersonConfig();
+		CropConfig cc = simulationConfig.getCropConfiguration();
+		MedicalConfig mc = simulationConfig.getMedicalConfiguration();
+
+		// Gets the MarsClock instance
+		MarsClock marsClock = masterClock.getMarsClock();
+		
+		// Re-initialize the data logger
+		DataLogger.changeTime(masterClock.getMarsTime());
+		
+		// Set instances for logging
+		SimuLoggingFormatter.initializeInstances(masterClock);
+		
+		// Reload mission configs
+		missionManager.initializeInstances(simulationConfig);
+		
+		// Re-initialize medical manager
+		medicalManager.initializeInstances(mc);
+		
+		transportManager.reinitalizeInstances(this);
+	
+		
+		// Re-initialize OuterSpace instance
+		OuterSpace outerSpace = unitManager.getOuterSpace();
+		// Re-initialize OuterSpace instance
+		Moon moon = unitManager.getMoon();
+		// Re-initialize the MarsSurface instance
+		MarsSurface marsSurface = unitManager.getMarsSurface();
+		
+		
+		// Re-initialize units prior to starting the unit manager
+		Unit.initializeInstances(masterClock, unitManager, weather, missionManager);
+
+		PhysicalCondition.initializeInstances(masterClock, medicalManager,
+								simulationConfig.getPersonConfig());
+
+		
+		// Re-nitialize ScientificStudy
+		ScientificStudy.initializeInstances(masterClock);
+		// Re-nitialize ScientificStudyUtil
+		ScientificStudyUtil.initializeInstances(unitManager);
+		
+		// Initialize ManufactureUtil
+        new ManufactureUtil();
+        // Initialize RoleUtil
+        new RoleUtil();
+        // Initialize RoleUtil
+        RoleUtil.initialize();
+        // Initialize RoleU
+		History.initializeInstances(masterClock);
+		// Re-initialize Person/Robot related class
+		Mind.initializeInstances(missionManager);
+		
+		EquipmentFactory.initialise(unitManager, simulationConfig.getManufactureConfiguration());
+		// Initialize instances in Airlock
+		Airlock.initializeInstances(unitManager, marsSurface, marsClock);
+		
+		AirComposition.initializeInstances(pc);
+		
+		ResourceProcess.initializeInstances(marsClock);
+		
+		PowerSource.initializeInstances(surfaceFeatures, orbitInfo, weather);
+		
+		SolarHeatSource.initializeInstances(surfaceFeatures);
+		// Re-initialize Building function related class
+		Function.initializeInstances(bc, masterClock, pc, cc, surfaceFeatures, weather, unitManager);
+		
+		Crop.initializeInstances(cc);
+		
+		// Re-initialize the utility class for getting lists of meta tasks.
+		MetaTaskUtil.initializeMetaTasks();
+		
+		TaskManager.initializeInstances(this, simulationConfig);
+		
+		Job.initializeInstances(unitManager, missionManager);
+		
+		MalfunctionManager.initializeInstances(masterClock, marsClock, malfunctionFactory,
+				medicalManager, eventManager,
+				simulationConfig.getPartConfiguration());
+	
+		Relation.initializeInstances(unitManager);
+		
+		CreditManager.initializeInstances(unitManager);
+		
+		GoodsManager.initializeInstances(simulationConfig, missionManager, unitManager);
+		
+		RadiationExposure.initializeInstances(masterClock, marsClock);
+		
+		//  Re-initialize the GameManager
+		GameManager.initializeInstances(unitManager);
+		
+		// Re-initialize Mission related class
+		AbstractMission.initializeInstances(this, marsClock, eventManager, unitManager,
+				surfaceFeatures, missionManager, pc);
+
+		LocalAreaUtil.initializeInstances(unitManager, marsClock);
+		
+		// Re-initialize Unit related class
+		SalvageValues.initializeInstances(unitManager, marsClock);
+		
+		///////////////////////////////////////////////////////////////
+		
+		// Rediscover the MissionControls
+		ReportingAuthorityFactory rf  = simulationConfig.getReportingAuthorityFactory();
+		rf.discoverReportingAuthorities(unitManager);
+			
+		HealthProblem.initializeInstances(medicalManager, eventManager);
+
+		// Re-initialize Structure related class
+		BuildingManager.initializeInstances(this, masterClock, marsClock, eventManager, unitManager);
+
+		
+		// Start a chain of calls to set instances
+		// Warning: must call this at the end of this method
+		// after all instances are set
+		unitManager.reinit();
+		
+		doneInitializing = true;
+
+		// Set this flag to false
+		isUpdating = false;
+	}
+		
+	/**
+	 * Starts the simulation.
+	 *
+	 * @param autosaveDefault True if default is used for autosave
+	 */
+	public void startClock(boolean autosaveDefault) {
+		masterClock.addClockListener(this, 0);
+		
+		// Add a listener to trigger the auto save
+		autoSaveHandler = new AutoSaveTrigger(this, autosaveDefault ? SaveType.AUTOSAVE_AS_DEFAULT : SaveType.AUTOSAVE);
+		long autoSaveDuration = simulationConfig.getAutosaveInterval() * 60000L;
+		logger.config("Adding autosave handled for every " + autoSaveDuration + "ms (" +
+				autoSaveDuration/60.0/1000.0 + " mins).");
+		masterClock.addClockListener(autoSaveHandler, autoSaveDuration);
+		masterClock.start();
+		
+		printLastSavedSol();
+	}
+
+	/**
+	 * Loads a simulation instance from a save file.
+	 *
+	 * @param file the file to be loaded from.
+	 */
+	public void loadSimulation(final File file) {
+		isUpdating = true;
+
+		File f = file;
+
+		Simulation sim = instance();
+		if (f == null) {
+			// Try the default file path if file is null.
+			f = new File(SimulationFiles.getSaveDir(), SAVE_FILE + SAVE_FILE_EXTENSION);
+		}
+
+		logger.config("The file to be loaded is " + f);
+
+		if (f.exists() && f.canRead()) {
+
+			try {
+				sim.readFromFile(f);
+			}
+			catch (Exception e) {
+				logger.log(Level.SEVERE, "Problem loading file: ", e);
+			}
+		}
+
+		else {
+			logger.log(Level.SEVERE, "Quitting mars-sim. The saved sim cannot be read/found.");
+			System.exit(1);
+		}
+
+		// Call up garbage collector System.gc(). But it's still up to the gc what it will do.
+	}
+
+    /**
+     * Deserializes to Object from given file.
+     */
+    private void deserialize(File file) throws IOException, ClassNotFoundException {
+
+		FileInputStream in = null;
+	    ObjectInputStream ois = null;
+
+		try {
+			in = new FileInputStream(file);
+
+			// Stream the file directly into the Object stream to reduce memory
+			ois = new ObjectInputStream(new GZIPInputStream(in));
+
+			// Load remaining serialized objects
+			lastSaveTimeStamp = (Date) ois.readObject();
+			malfunctionFactory = (MalfunctionFactory) ois.readObject();
+			orbitInfo = (OrbitInfo) ois.readObject();
+			weather = (Weather) ois.readObject();
+			surfaceFeatures = (SurfaceFeatures) ois.readObject();
+			missionManager = (MissionManager) ois.readObject();
+			medicalManager = (MedicalManager) ois.readObject();
+			scientificStudyManager = (ScientificStudyManager) ois.readObject();
+			eventManager = (HistoricalEventManager) ois.readObject();
+			transportManager = (TransportManager) ois.readObject();
+			unitManager = (UnitManager) ois.readObject();
+			masterClock = (MasterClock) ois.readObject();
+			
+			UnitSet.reinit(unitManager);
+
+		} catch (ClassNotFoundException e) {
+			logger.log(Level.SEVERE, ois.getClass().getSimpleName() + ": Can't find class when loading " + file + " : " + e.getMessage());
+
+		} catch (ObjectStreamException e) {
+			logger.log(Level.SEVERE, ois.getClass().getSimpleName() + ": Can't read object stream when loading " + file + " : " + e.getMessage());
+	
+		} catch (IOException e) {
+			logger.log(Level.SEVERE, ois.getClass().getSimpleName() + ": Input/Output problem when loading " + file + " : ", e.getMessage()); 
+
+		} catch (Exception e) {
+			logger.log(Level.SEVERE, "Cannot deserialize : " + e.getMessage());
+			
+		} finally {
+
+			if (ois != null) {
+				ois.close();
+			}
+
+			if (in != null) {
+				in.close();
+			}
+		}
+    }
+
+    /**
+     * Computes the size of the file.
+     *
+     * @param file
+     * @return the file size with unit in a string
+     */
+    private String computeFileSize(File file) {
+		// Convert from Bytes to KB
+		double fileSize = file.length() / 1000D;
+		String s = "";
+
+		if (fileSize > 1000D) {
+			fileSize = fileSize / 1_000.0;
+			s = " MB";
+		}
+		else {
+			s = " KB";
+		}
+
+		return Math.round(fileSize * 100.0) / 100.0 + s;
+    }
+
+	/**
+	 * Reads a serialized simulation from a file.
+	 *
+	 * @param file the saved serialized simulation.
+	 * @throws ClassNotFoundException if error reading serialized classes.
+	 * @throws IOException            if error reading from file.
+	 */
+	private void readFromFile(File file) throws ClassNotFoundException, IOException {
+		logger.config("Loading and processing the saved sim. Please wait...");
+
+		String filename = file.getName();
+		String path = file.getPath().replace(filename, "");
+
+		// Deserialize the file
+		deserialize(file);
+
+		// Get the current build
+		String currentBuild = Simulation.BUILD;
+		// Load the previous saved sim's build
+		String loadBuild = unitManager.getOriginalBuild();
+		
+		if (loadBuild == null)
+			loadBuild = "unknown";
+
+		logger.config(" ");
+		logger.config("                   Info on Saved Simulation                      ");
+		logger.config(DASHES);
+		logger.config("                   Filename : " + filename);
+		logger.config("                       Path : " + path);
+		logger.config("                       Size : " + computeFileSize(file));
+		logger.config("              Made in Build : " + loadBuild);
+		logger.config("  Current Core Engine Build : " + currentBuild);
+		if (lastSaveTimeStamp != null)
+		logger.config("          System Time Stamp : " + DateFormat.getDateTimeInstance().format(lastSaveTimeStamp));
+		logger.config("           Earth Time Stamp : " + masterClock.getEarthTime());
+		logger.config("         Martian Time Stamp : " + masterClock.getMarsTime().getDateTimeStamp());
+
+		logger.config(DASHES);
+		if (Simulation.BUILD.equals(loadBuild)) {
+			logger.config(" Note : The core engine uses the same build as the saved sim.");
+		} else {
+			logger.config(" Note : The core engine does not use the same build as the saved sim.");
+			logger.warning("Will attempt to load a simulation made in older build " + loadBuild
+				+ " under a newer core engine build " + Simulation.BUILD + ".");
+		}
+
+		initialSimulationCreated = true;
+	}
+
+	/**
+	 * Prints the last saved sol if reloading from a saved sim.
+	 */
+	private void printLastSavedSol() {
+		int lastSol = masterClock.getMarsTime().getMissionSol();
+		logger.config(" - - - - - - - - - - - - - - Sol " 
+				+ lastSol
+				+ " (Cont') - - - - - - - - - - - - - - ");
+	}
+
+
+	/**
+	 * Saves a simulation instance to a save file.
+	 *
+	 * @param file the file to be saved to.
+	 * @param callback
+	 */
+	private synchronized void saveSimulation(SaveType type, File file, SimulationListener callback) {
+
+		// Checks to see if the simulation is on pause
+		boolean isAlreadyPaused = masterClock.isPaused();
+
+		// Stops the master clock and removes the Simulation clock listener
+		masterClock.stop();
+		
+		if (!isAlreadyPaused) 
+			masterClock.setPaused(true, false);
+
+		// Call up garbage collector System.gc(). But it's still up to the gc what it will do.
+
+		lastSaveTimeStamp = new Date();
+
+		Path srcPath = null;
+		Path destPath = null;
+
+		// Use type to differentiate in what name/dir it is saved
+		switch(type) {
+			case AUTOSAVE_AS_DEFAULT:
+			case SAVE_DEFAULT:
+				file = new File(SimulationFiles.getSaveDir(), SAVE_FILE + SAVE_FILE_EXTENSION);
+	
+				if (file.exists() && !file.isDirectory()) {
+					FileSystem fileSys = FileSystems.getDefault();
+					
+					// Create the backup file for storing the previous version of default.sim
+					File backupFile = new File(SimulationFiles.getSaveDir(), "previous" + SAVE_FILE_EXTENSION);
+
+					destPath = fileSys.getPath(backupFile.getPath());
+					srcPath = fileSys.getPath(file.getPath());
+					
+					try {
+						// Backup the existing default.sim
+						Files.move(srcPath, destPath, StandardCopyOption.REPLACE_EXISTING);
+					
+					}
+					catch (IOException ioe) {
+						logger.severe("Problem saving simulation " + ioe.getMessage());
+					}
+				}
+	
+				logger.config("Saving the simulation as " + SAVE_FILE + SAVE_FILE_EXTENSION + ".");
+				break;
+			
+			case SAVE_AS:
+				String f = file.getName();
+				String dir = file.getParentFile().getAbsolutePath();
+				if (!f.contains(".sim"))
+					file = new File(dir, f + SAVE_FILE_EXTENSION);
+				logger.config("Saving the simulation as " + file + "...");
+				break;
+			
+			case AUTOSAVE:
+				int missionSol = masterClock.getMarsTime().getMissionSol();
+				String saveTime = new SystemDateTime().getDateTimeStr();
+				String autosaveFilename = saveTime + "_sol" + missionSol + "_r" + BUILD
+						+ SAVE_FILE_EXTENSION;
+				file = new File(SimulationFiles.getAutoSaveDir(), autosaveFilename);
+				logger.config("Autosaving the simulation as " + autosaveFilename + ".");
+				
+				// NOTE: Should purge old auto saved files
+				break;
+				
+			default:
+				break;
+		}
+	
+		// if the autosave/default save directory does not exist, create one now
+		if (!file.getParentFile().exists()) {
+			file.getParentFile().mkdirs();
+		}
+
+		boolean success = checkHeapSizeSerialize(type, file, srcPath, destPath);
+			
+		if (callback != null) {
+			callback.eventPerformed(success ? SimulationListener.SAVE_COMPLETED : SimulationListener.SAVE_FAILED);
+		}
+
+		// Restarts the master clock and adds back the Simulation clock listener
+		if (!isAlreadyPaused) 
+			masterClock.setPaused(false, false);
+		
+		masterClock.restart();
+	}
+
+	private boolean checkHeapSizeSerialize(SaveType type, File file, Path  srcPath, Path destPath) {
+		boolean sucessful = false;
+		try {
+			// Get maximum size of heap in bytes. The heap cannot grow beyond this size.// Any attempt will result in an OutOfMemoryException.
+			long heapMaxSize = Runtime.getRuntime().maxMemory();
+			 // Get amount of free memory within the heap in bytes. This size will increase // after garbage collection and decrease as new objects are created.
+			long heapFreeSize = Runtime.getRuntime().freeMemory();
+	
+			logger.config("Heap Max Size: " + formatSize(heapMaxSize)
+						+ ", Heap Free Size: " + formatSize(heapFreeSize));
+	
+				// Save local machine timestamp
+			// Serialize the file
+			lastSaveTimeStamp = new Date();
+			sucessful = serialize(type, file, srcPath, destPath);
+
+			if (sucessful && (type == SaveType.AUTOSAVE)) {
+				// Purge old auto backups
+				SimulationFiles.purgeAutoSave(simulationConfig.getNumberAutoSaves(), SAVE_FILE_EXTENSION);
+			}
+		}
+		catch (IOException ioe) {
+			logger.severe("Problem saving simulation " + ioe.getMessage());
+		}
+
+		return sucessful;
+	}
+	
+	/**
+	 * Delays for a period of time in millis
+	 *
+	 * @param millis
+	 */
+    private static void delay(long millis) {
+        try {
+			TimeUnit.MILLISECONDS.sleep(millis);
+        } catch (InterruptedException e) {
+          	logger.log(Level.SEVERE, "Cannot sleep : " + e.getMessage());
+          	// Restore interrupted state
+            Thread.currentThread().interrupt();
+        }
+    }
+
+    /**
+     * Prints the format for the size of files.
+     * 
+     * @param v
+     * @return
+     */
+    private static String formatSize(long v) {
+        if (v < 1024) return v + " B";
+        int z = (63 - Long.numberOfLeadingZeros(v)) / 10;
+        return String.format("%.2f %sB", (double)v / (1L << (z*10)), " KMGTPE".charAt(z));
+    }
+
+    /**
+     * Serializes the given object and save it to a given file.
+     * 
+     * @return 
+     */
+    private boolean serialize(SaveType type, File file, Path srcPath, Path destPath)
+            throws IOException {
+		boolean success = false;
+	    ObjectOutputStream oos = new ObjectOutputStream(
+	    			new GZIPOutputStream(new FileOutputStream(file)));
+		try {
+
+			// Set a delay for 500 millis to avoid java.util.ConcurrentModificationException
+			delay(500L);
+
+			// Store the in-transient objects.
+			oos.writeObject(lastSaveTimeStamp);
+			oos.writeObject(malfunctionFactory);
+			oos.writeObject(orbitInfo);
+			oos.writeObject(weather);
+			oos.writeObject(surfaceFeatures);		
+			oos.writeObject(missionManager);
+			oos.writeObject(medicalManager);
+			oos.writeObject(scientificStudyManager);
+			oos.writeObject(eventManager);
+			oos.writeObject(transportManager);
+			oos.writeObject(unitManager);
+			oos.writeObject(masterClock);
+
+			oos.flush();
+			oos.close();
+
+			// Print the size of the saved sim
+			logger.config("           File size: " + computeFileSize(file));
+			logger.config("Done saving. The simulation resumes.");
+			success = true;
+
+		} catch (NotSerializableException e) {
+			logger.log(Level.SEVERE, oos.getClass().getSimpleName() + ": Quitting mars-sim with NotSerializableException when saving " + file + " : " + e.getMessage());
+
+		} catch (ObjectStreamException e) {
+			logger.log(Level.SEVERE, oos.getClass().getSimpleName() + ": Quitting mars-sim with ObjectStreamException when saving " + file + " : " + e.getMessage());
+
+		} catch (IOException e0) {
+			logger.log(Level.SEVERE, oos.getClass().getSimpleName() + ": " + Msg.getString("Simulation.log.saveError"), e0); //$NON-NLS-1$
+
+			if ((type == SaveType.AUTOSAVE_AS_DEFAULT || type == SaveType.SAVE_DEFAULT) 
+				&& file.exists() && !file.isDirectory()) {
+				// Backup the existing default.sim
+				Files.move(destPath, srcPath, StandardCopyOption.REPLACE_EXISTING);
+			}
+
+		} catch (Exception e) {
+			logger.log(Level.SEVERE, oos.getClass().getSimpleName() + ": " + Msg.getString("Simulation.log.saveError"), e); //$NON-NLS-1$
+
+			if ((type == SaveType.AUTOSAVE_AS_DEFAULT || type == SaveType.SAVE_DEFAULT)
+				&& file.exists() && !file.isDirectory()) {
+				// backup the existing default.sim
+				Files.move(destPath, srcPath, StandardCopyOption.REPLACE_EXISTING);
+			}
+		}
+
+		finally {
+
+			if (oos != null)
+				oos.close();
+
+			justSaved = true;
+		}
+
+		return success;
+    }
+
+	/**
+	 * Prints the object and its size.
+	 * 
+	 * @throws IOException
+	 */
+	public StringBuilder printObjectSize(int type) {
+      	StringBuilder sb = new StringBuilder();
+
+		List<Serializable> list = Arrays.asList(
+				SimulationConfig.instance(),
+				ResourceUtil.getInstance(),
+				malfunctionFactory,
+				orbitInfo,
+				weather,
+				surfaceFeatures,
+				missionManager,
+				medicalManager,
+				scientificStudyManager,
+				transportManager,
+				eventManager,
+				unitManager,
+				masterClock
+		);
+
+		list.sort((Serializable d1, Serializable d2) -> d1.getClass().getSimpleName().compareTo(d2.getClass().getSimpleName()));
+
+		sb.append("      Serializable object | Serialized Size");
+		sb.append("  | Object Size");
+		sb.append(System.lineSeparator());
+		sb.append(DASHES + System.lineSeparator());
+		int max0 = 25;
+		int max1 = 10;
+
+		String SPACE = " ";
+
+		double sumFileSize = 0;
+
+		String unit = "";
+
+		masterClock.setPaused(true, false);
+
+		for (Serializable o : list) {
+			String name = o.getClass().getSimpleName();
+			int size0 = max0 - name.length();
+			for (int i=0; i<size0; i++) {
+				sb.append(SPACE);
+			}
+			sb.append(name);
+			sb.append(SPACE + ":" + SPACE);
+
+			// Get size
+			double fileSize = 0;
+
+			if (type == 0) {
+				// Method 1 - Using Outputstream as a Counter
+				fileSize = CheckSerializedSize.getSerializedSize(o);
+
+			}
+			else if (type == 1) {
+				// Method 2 - Using Byte Arrays
+				fileSize = CheckSerializedSize.getSerializedSizeByteArray(o);
+			}
+
+			sumFileSize += fileSize;
+
+			if (fileSize < 1_000) {
+				unit = SPACE + "B" + SPACE;
+			}
+			else if (fileSize < 1_000_000) {
+				fileSize = fileSize/1_000D;
+				unit = SPACE + "KB";
+			}
+			else if (fileSize < 1_000_000_000) {
+				fileSize = fileSize/1_000_000D;
+				unit = SPACE + "MB";
+			}
+
+			String sizeStr = String.format("%.2f", fileSize) + unit;
+			int size = max1 - sizeStr.length();
+			for (int i=0; i<size; i++) {
+				sb.append(SPACE);
+			}
+
+			sb.append(sizeStr);
+
+			sb.append(System.lineSeparator());
+		}
+
+		// Get the total size
+		if (sumFileSize < 1_000D) {
+			unit = SPACE + "B" + SPACE;
+		}
+		else if (sumFileSize < 1_000_000D) {
+			sumFileSize = sumFileSize/1_000D;
+			unit = SPACE + "KB";
+		}
+		else if (sumFileSize < 1_000_000_000) {
+			sumFileSize = sumFileSize/1_000_000D;
+			unit = SPACE + "MB";
+		}
+
+		sb.append(DASHES + System.lineSeparator());
+
+		String name = "Total";
+		int size0 = max0 - name.length();
+		for (int i=0; i<size0; i++) {
+			sb.append(SPACE);
+		}
+		sb.append(name);
+		sb.append(SPACE + ":" + SPACE);
+
+		String sizeStr = String.format("%.2f", sumFileSize) + unit;
+		int size2 = max1 - sizeStr.length();
+		for (int i=0; i<size2; i++) {
+			sb.append(SPACE);
+		}
+
+		sb.append(sizeStr + System.lineSeparator());
+
+		masterClock.setPaused(false, false);
+
+		return sb;
+	}
+
+
+	/**
+	 * Ends the current simulation.
+	 */
+	public void endSimulation() {
+		logger.log(Level.CONFIG, "Exiting the simulation. Good Bye !");
+
+		instance().stop();
+		// Ends the clock listener executor in master clock
+		if (masterClock != null)
+			masterClock.shutdown();
+
+		// Ends the unitmanager's executor thread pools
+		if (unitManager != null) {
+			unitManager.endSimulation();
+		}
+	}
+
+	/**
+	 * Stops the simulation.
+	 */
+	public void stop() {
+		if (masterClock != null) {
+			masterClock.stop();
+			masterClock.removeClockListener(this);
+			masterClock.removeClockListener(autoSaveHandler);
+		}
+	}
+
+	/**
+	 * Gets the unit manager.
+	 *
+	 * @return unit manager
+	 */
+	public UnitManager getUnitManager() {
+		return unitManager;
+	}
+
+	public OrbitInfo getOrbitInfo() {
+		return orbitInfo;
+	}
+	
+	public Weather getWeather() {
+		return weather;
+	}
+	
+	public SurfaceFeatures getSurfaceFeatures() {
+		return surfaceFeatures;
+	}
+	
+	/**
+	 * Gets the mission manager.
+	 *
+	 * @return mission manager
+	 */
+	public MissionManager getMissionManager() {
+		return missionManager;
+	}
+
+	/**
+	 * Gets the malfunction factory.
+	 *
+	 * @return malfunction factory
+	 */
+	public MalfunctionFactory getMalfunctionFactory() {
+		return malfunctionFactory;
+	}
+
+	/**
+	 * Get the historical event manager.
+	 *
+	 * @return historical event manager
+	 */
+	public HistoricalEventManager getEventManager() {
+		return eventManager;
+	}
+
+	/**
+	 * Gets the medical manager.
+	 *
+	 * @return medical manager
+	 */
+	public MedicalManager getMedicalManager() {
+		return medicalManager;
+	}
+
+	/**
+	 * Gets the scientific study manager.
+	 *
+	 * @return scientific study manager.
+	 */
+	public ScientificStudyManager getScientificStudyManager() {
+		return scientificStudyManager;
+	}
+
+	/**
+	 * Gets the transport manager.
+	 *
+	 * @return transport manager.
+	 */
+	public TransportManager getTransportManager() {
+		return transportManager;
+	}
+
+	/**
+	 * Gets the master clock.
+	 *
+	 * @return master clock
+	 */
+	public MasterClock getMasterClock() {
+		return masterClock;
+	}
+
+	/**
+	 * Sets if simulation was loaded with GUI.
+	 *
+	 * @param value is true if GUI is in use.
+	 */
+	public void setUseGUI(boolean value) {
+		useGUI = value;
+	}
+
+	/**
+	 * Checks if simulation was loaded with GUI.
+	 *
+	 * @return true if GUI is in use.
+	 */
+	public boolean getUseGUI() {
+		return useGUI;
+	}
+
+	public boolean getJustSaved() {
+		return justSaved;
+	}
+
+	public void setJustSaved(boolean value) {
+		justSaved = value;
+	}
+
+	/**
+	 * Requests that the simulation is saved on the next idle period.
+	 * 
+	 * @param saveFile Optional file to save info, null means default file.
+	 * @param callback Optional callback when save is completed
+	 */
+	public void requestSave(File saveFile, SimulationListener callback) {
+		logger.log(Level.CONFIG, "Submitting the request for saving the simulation."); 
+		savePending = (saveFile == null ? SaveType.SAVE_DEFAULT : SaveType.SAVE_AS);
+		savePendingFile = saveFile;	
+		saveCallback = callback;	
+	}
+
+	/**
+	 * Is a save request still pending ?
+	 * 
+	 * @return
+	 */
+	public boolean isSavePending() {
+		return (savePending != null);
+	}
+	
+	/**
+	 * Clock pulse from master clock.
+	 *
+	 * @param pulse the amount of clock pulse passing (in millisols)
+	 */
+	@Override
+	public void clockPulse(ClockPulse pulse) {
+		if (doneInitializing && !clockOnPause) {
+			// Refresh all Data loggers; this can be refactored later to a Manager class
+			DataLogger.changeTime(pulse.getMasterClock().getMarsTime());
+			
+			orbitInfo.timePassing(pulse);
+
+			weather.timePassing(pulse);
+
+			surfaceFeatures.timePassing(pulse);
+
+			unitManager.timePassing(pulse);
+
+			transportManager.timePassing(pulse);
+			
+			// Pending save
+			if (savePending != null) {
+				saveSimulation(savePending, savePendingFile, saveCallback);
+				saveCallback = null;
+				savePending = null;
+			}
+		}
+	}
+
+	@Override
+	public void pauseChange(boolean isPaused, boolean showPane) {
+        clockOnPause = isPaused;
+	}
+
+	/**
+	 * Destroys the current simulation to prepare for creating or loading a new
+	 * simulation.
+	 */
+	private void destroyOldSimulation() {
+		logger.config("Starting destroyOldSimulation()");
+
+		// Remove old clock listeners ?
+		if (masterClock != null) {
+			masterClock.removeClockListener(this);
+			if (autoSaveHandler != null) {
+				masterClock.removeClockListener(autoSaveHandler);
+			}
+		}
+		malfunctionFactory = null;
+
+		if (orbitInfo != null) {
+			orbitInfo = null;
+		}
+		
+		if (weather != null) {
+			weather.destroy();
+			weather = null;
+		}
+
+		if (surfaceFeatures != null) {
+			surfaceFeatures.destroy();
+			surfaceFeatures = null;
+		}
+
+		if (missionManager != null) {
+			missionManager.destroy();
+			missionManager = null;
+		}
+
+		if (medicalManager != null) {
+			medicalManager.destroy();
+			medicalManager = null;
+		}
+
+		logger.config("Done with medicalManager");
+
+		if (masterClock != null) {
+			masterClock.destroy();
+			masterClock = null;
+		}
+
+		if (unitManager != null) {
+			unitManager.destroy();
+			unitManager = null;
+		}
+
+		if (scientificStudyManager != null) {
+			scientificStudyManager.destroy();
+			scientificStudyManager = null;
+		}
+
+		eventManager = null;
+
+		 logger.config("Done with Simulation's destroyOldSimulation()");
+	}
+}