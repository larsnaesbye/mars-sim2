--- conflicted
+++ resolved
@@ -1,761 +1,737 @@
-/*
- * Mars Simulation Project
- * ToggleResourceProcess.java
- * @date 2022-09-12
- * @author Scott Davis
- */
-package org.mars_sim.msp.core.person.ai.task;
-
-import java.io.Serializable;
-import java.util.ArrayList;
-import java.util.Iterator;
-import java.util.List;
-import java.util.Set;
-import java.util.logging.Level;
-
-import org.mars_sim.msp.core.Msg;
-import org.mars_sim.msp.core.UnitType;
-import org.mars_sim.msp.core.goods.GoodsManager;
-import org.mars_sim.msp.core.logging.SimLogger;
-import org.mars_sim.msp.core.person.ai.SkillType;
-import org.mars_sim.msp.core.person.ai.task.util.Task;
-import org.mars_sim.msp.core.person.ai.task.util.TaskPhase;
-import org.mars_sim.msp.core.person.ai.task.util.Worker;
-import org.mars_sim.msp.core.resource.ResourceUtil;
-import org.mars_sim.msp.core.structure.Settlement;
-import org.mars_sim.msp.core.structure.building.Building;
-import org.mars_sim.msp.core.structure.building.function.FunctionType;
-import org.mars_sim.msp.core.structure.building.function.ResourceProcess;
-import org.mars_sim.msp.core.structure.building.function.ResourceProcessing;
-import org.mars_sim.msp.core.tool.RandomUtil;
-
-/**
- * The ToggleResourceProcess class is an EVA task for toggling a particular
- * automated resource process on or off.
- */
-public class ToggleResourceProcess extends Task {
-
-	/** default serial id. */
-	private static final long serialVersionUID = 1L;
-
-	/** default logger. */
-	private static SimLogger logger = SimLogger.getLogger(ToggleResourceProcess.class.getName());
-
-	/**
-	 * A Class that hold the selecd most suitable Resource Process to toggle
-	 */
-	public static class SelectedResourceProcess implements Serializable {
-		private static final long serialVersionUID = 1L;
-
-		private ResourceProcess process;
-		private Building building;
-		private double score;
-
-		SelectedResourceProcess(Building building, ResourceProcess process, double score) {
-			this.process = process;
-			this.building = building;
-			this.score = score;
-		}
-
-		public double getScore() {
-			return score;
-		}
-
-		public ResourceProcess getProcess() {
-			return process;
-		}
-
-		public Building getBuilding() {
-			return building;
-		}
-
-		@Override
-		public int hashCode() {
-			final int prime = 31;
-			int result = 1;
-			long temp = Double.doubleToLongBits(score);
-			result = prime * (int) (temp ^ (temp >>> 32));
-			return result;
-		}
-
-		@Override
-		public boolean equals(Object obj) {
-			if (this == obj)
-				return true;
-			if (obj == null)
-				return false;
-			if (getClass() != obj.getClass())
-				return false;
-			SelectedResourceProcess other = (SelectedResourceProcess) obj;
-			if (process == null) {
-				if (other.process != null)
-					return false;
-			} else if (!process.equals(other.process))
-				return false;
-			if (building == null) {
-				if (other.building != null)
-					return false;
-			} else if (!building.equals(other.building))
-				return false;
-			if (Double.doubleToLongBits(score) != Double.doubleToLongBits(other.score))
-				return false;
-			return true;
-		}
-
-		@Override
-		public String toString() {
-			return "SelectedResourceProcess [process=" + process.getProcessName() + ", building=" + building.getName()
-					+ ", score=" + score + "]";
-		}
-
-	}
-
-	/** Task name */
-	private static final String NAME = Msg.getString("Task.description.toggleResourceProcess"); //$NON-NLS-1$
-	private static final String TOGGLE_ON = Msg.getString("Task.description.toggleResourceProcess.on"); //$NON-NLS-1$
-	private static final String TOGGLE_OFF = Msg.getString("Task.description.toggleResourceProcess.off"); //$NON-NLS-1$
-
-	/** The stress modified per millisol. */
-	private static final double FACTOR = 1_000;
-	private static final double STRESS_MODIFIER = .25D;
-	private static final double SMALL_AMOUNT = 0.000001;
-
-	/** Task phases. */
-	private static final TaskPhase TOGGLING = new TaskPhase(Msg.getString("Task.phase.toggleResourceProcess.toggling")); //$NON-NLS-1$
-	private static final TaskPhase FINISHED = new TaskPhase(Msg.getString("Task.phase.toggleResourceProcess.finished")); //$NON-NLS-1$
-
-	private static final String OFF = "off";
-	private static final String ON = "on";
-
-	// Data members
-	/** True if process is to be turned on, false if turned off. */
-	private boolean toBeToggledOn;
-	/** True if the finished phase of the process has been completed. */
-	private boolean isFinished = false;
-
-	/** The resource process to be toggled. */
-	private ResourceProcess process;
-	/** The building the resource process is in. */
-	private Building resourceProcessBuilding;
-
-	/**
-	 * Constructor.
-	 *
-	 * @param worker the worker performing the task.
-	 */
-	public ToggleResourceProcess(Worker worker) {
-		super(NAME, worker, true, false, STRESS_MODIFIER, SkillType.MECHANICS, 100D, 20D);
-
-		SelectedResourceProcess entry = worker.getSettlement().retrieveFirstResourceProcess();
-		if (entry == null) {
-			entry = ToggleResourceProcess.getResourceProcessingBuilding(worker);
-
-			if (entry == null) {
-				clearTask("No process is available to be toggled.");
-				return;
-			}
-		}
-
-		init(entry);
-	}
-
-	/**
-	 * Initializes this task.
-	 * 
-	 * @param entry
-	 */
-<<<<<<< HEAD
-	private void init(SelectedResourceProcess entry) {
-		resourceProcessBuilding = entry.getBuilding();
-		process = entry.getProcess();
-
-		if (resourceProcessBuilding != null || process != null) {
-
-			if (worker.isInSettlement()) {
-				setupResourceProcess();
-			} else {
-				clearTask("Not in Settlement.");
-			}
-		} else {
-			clearTask("No need of toggling resource processes.");
-		}
-=======
-	private void init(SimpleEntry<Building, SimpleEntry<ResourceProcess, Double>> entry) {
-    
-  		resourceProcessBuilding = entry.getKey();
-  		process = entry.getValue().getKey();
-  		
-  		if (resourceProcessBuilding != null && process != null) {
-
-  	        if (worker.isInSettlement()) {
-  	        	setupResourceProcess();
-  	        }
-  	        else {
-  	        	clearTask("Not in Settlement.");
-  	        }
-  		}
-  		else {
-  			clearTask("No need of toggling resource processes.");
-  		}
->>>>>>> 55e5ace3
-	}
-
-	/**
-	 * Sets up the resource process.
-	 */
-	private void setupResourceProcess() {
-		// Copy the current state of this process
-		toBeToggledOn = !process.isProcessRunning();
-
-		if (!toBeToggledOn) {
-			setName(TOGGLE_OFF);
-			setDescription(TOGGLE_OFF);
-			logger.info(resourceProcessBuilding, process + " : " + worker + " made an attempt to toggle it off.");
-		} else {
-			setDescription(TOGGLE_ON);
-			logger.info(resourceProcessBuilding, process + " : " + worker + " made an attempt to toggle it on.");
-		}
-
-		if (resourceProcessBuilding.hasFunction(FunctionType.LIFE_SUPPORT))
-			walkToResourceBldg(resourceProcessBuilding);
-		else
-			// Looks for management function for toggling resource process.
-			checkManagement();
-
-		addPhase(TOGGLING);
-		addPhase(FINISHED);
-
-		setPhase(TOGGLING);
-		process.setFlag(true);
-	}
-
-	@Override
-	protected double performMappedPhase(double time) {
-		if (getPhase() == null) {
-			throw new IllegalArgumentException("Task phase is null");
-		} else if (TOGGLING.equals(getPhase())) {
-			return togglingPhase(time);
-		} else if (FINISHED.equals(getPhase())) {
-			return finishedPhase(time);
-		} else {
-			return time;
-		}
-	}
-
-	/**
-	 * Performs the toggle process phase.
-	 *
-	 * @param time the amount of time (millisols) to perform the phase.
-	 * @return the amount of time (millisols) left over after performing the phase.
-	 */
-	private double togglingPhase(double time) {
-		double workTime = time;
-
-		// Determine effective work time based on "Mechanic" skill.
-		int mechanicSkill = getEffectiveSkillLevel();
-		if (mechanicSkill == 0) {
-			workTime /= 2;
-		}
-		if (mechanicSkill > 1) {
-			workTime += workTime * (.2D * mechanicSkill);
-		}
-
-		if (worker.getUnitType() == UnitType.PERSON) {
-			double perf = worker.getPerformanceRating();
-			// If worker is incapacitated, enter airlock.
-			if (perf == 0D) {
-				// reset it to 10% so that he can walk inside
-				person.getPhysicalCondition().setPerformanceFactor(.1);
-				clearTask(": poor performance in " + process.getProcessName());
-			}
-
-		} else {
-			workTime /= 2;
-		}
-
-		// Add experience points
-		addExperience(time);
-
-		// Add work to the toggle process.
-		if (process.addToggleWorkTime(workTime)) {
-			setPhase(FINISHED);
-		} else {
-			double remainingTime = process.getRemainingToggleWorkTime();
-			if (getDuration() < remainingTime + time * 2) {
-				// Add two more frames and the remaining time to the task duration
-				setDuration(remainingTime + time * 2 + getDuration());
-			}
-		}
-
-		// Check if an accident happens during the manual toggling.
-		if (resourceProcessBuilding.hasFunction(FunctionType.LIFE_SUPPORT)) {
-			checkForAccident(resourceProcessBuilding, time, 0.005);
-		}
-
-		return 0;
-	}
-
-	/**
-	 * Performs the finished phase.
-	 *
-	 * @param time the amount of time (millisols) to perform the phase.
-	 * @return the amount of time (millisols) left over after performing the phase.
-	 */
-	protected double finishedPhase(double time) {
-
-		if (!isFinished) {
-			String toggle = OFF;
-			if (toBeToggledOn) {
-				toggle = ON;
-				process.setProcessRunning(true);
-			} else {
-				process.setProcessRunning(false);
-			}
-
-			if (resourceProcessBuilding.hasFunction(FunctionType.LIFE_SUPPORT))
-				logger.info(resourceProcessBuilding, process + " : " + worker
-						+ " just toggled it " + toggle + " manually.");
-			else
-				logger.info(resourceProcessBuilding, process + " : " + worker
-						+ " just toggled it " + toggle + " remotely.");
-
-			// Only need to run the finished phase once and for all
-			isFinished = true;
-
-			endTask();
-		}
-
-		return 0D;
-	}
-
-	/**
-	 * Checks if any management function is available.
-	 */
-	private void checkManagement() {
-
-		boolean done = false;
-		// Pick an administrative building for remote access to the resource building
-		List<Building> mgtBuildings = worker.getSettlement().getBuildingManager()
-				.getBuildings(FunctionType.MANAGEMENT);
-
-		if (!mgtBuildings.isEmpty()) {
-
-			List<Building> notFull = new ArrayList<>();
-
-			for (Building b : mgtBuildings) {
-				if (b.hasFunction(FunctionType.ADMINISTRATION)) {
-					walkToMgtBldg(b);
-					done = true;
-					break;
-				} else if (b.getManagement() != null && !b.getManagement().isFull()) {
-					notFull.add(b);
-				}
-			}
-
-			if (!done) {
-				if (!notFull.isEmpty()) {
-					int rand = RandomUtil.getRandomInt(mgtBuildings.size() - 1);
-					walkToMgtBldg(mgtBuildings.get(rand));
-				} else {
-					clearTask(process.getProcessName() + ": Management space unavailable.");
-				}
-			}
-		} else {
-			clearTask("Management space unavailable.");
-		}
-	}
-
-	/**
-	 * Prints the log text and ends the task.
-	 *
-	 * @param text
-	 */
-	private void clearTask(String text) {
-		logger.log(worker, Level.INFO, 20_000, text);
-		endTask();
-	}
-
-	
-	/**
-	 * This method is part of the Task Life Cycle. It is called once
-	 * and only once per Task when it is ended. Release the flag on the Resoruceprocess as the Task has ended.
-	 * Subclasses should override to receive callback when the Task is ending.
-	 */
-	@Override
-	protected void clearDown() {
-		if (process != null) {
-			process.setFlag(false);
-		}
-	}
-
-	/**
-	 * Walks to the building with resource processing function.
-	 *
-	 * @param building
-	 */
-	private void walkToResourceBldg(Building building) {
-		walkToTaskSpecificActivitySpotInBuilding(building,
-				FunctionType.RESOURCE_PROCESSING,
-				false);
-	}
-
-	/**
-	 * Walks to the building with management function.
-	 *
-	 * @param building
-	 */
-	private void walkToMgtBldg(Building building) {
-		walkToTaskSpecificActivitySpotInBuilding(building,
-				FunctionType.MANAGEMENT,
-				false);
-	}
-
-	/**
-	 * Gets the building at a worker's settlement with the resource process that
-	 * needs toggling.
-	 *
-	 * @param worker the worker.
-	 * @return SimpleEntry containing the building with the resource process to
-	 *         toggle, or null if none.
-	 */
-	public static SelectedResourceProcess getResourceProcessingBuilding(Worker worker) {
-		SelectedResourceProcess mostPosEntry = null;
-		SelectedResourceProcess mostNegEntry = null;
-		double highest = 0;
-		double lowest = 0;
-
-		Settlement settlement = worker.getSettlement();
-		if (settlement != null) {
-
-			for (Building building : settlement.getBuildingManager().getBuildings(FunctionType.RESOURCE_PROCESSING)) {
-				// In this building, select the best resource to compete
-				SelectedResourceProcess entry = selectMostPosNegResourceProcess(building);
-				if (entry == null) {
-					continue;
-				}
-
-				ResourceProcess process = entry.getProcess();
-				double score = entry.getScore();
-
-				// Check if this resource process is in the cache list.
-				// If true, go to the next one
-				if (settlement.getResourceProcessList().contains(entry)) {
-					logger.info(building, "Already contained " + entry);
-					continue;
-				}
-
-				if (process.isToggleAvailable() && !process.isFlagged()) {
-					if (score >= highest) {
-						highest = score;
-						mostPosEntry = entry;
-					} else if (score <= lowest) {
-						lowest = score;
-						mostNegEntry = entry;
-					}
-				}
-			}
-		}
-
-		SelectedResourceProcess buildingProcess = null;
-		if (mostPosEntry != null && highest >= Math.abs(lowest)) {
-			buildingProcess = mostPosEntry;
-		} else if (mostNegEntry != null) {
-			buildingProcess = mostNegEntry;
-		}
-
-		return buildingProcess;
-	}
-
-	/**
-	 * Select a resource process (from a building) based on its resource score.
-	 *
-	 * @param building the building
-	 * @return the resource process to toggle or null if none.
-	 */
-	public static SelectedResourceProcess selectMostPosNegResourceProcess(Building building) {
-		ResourceProcess mostPosProcess = null;
-		ResourceProcess mostNegProcess = null;
-		double highest = 0;
-		double lowest = 0;
-
-		Settlement settlement = building.getSettlement();
-		GoodsManager goodsManager = settlement.getGoodsManager();
-		double regStored = settlement.getAmountResourceStored(ResourceUtil.regolithID);
-		double iceStored = settlement.getAmountResourceStored(ResourceUtil.iceID);
-
-		double hydrogenVP = goodsManager.getGoodValuePoint(ResourceUtil.hydrogenID);
-		double methaneVP = goodsManager.getGoodValuePoint(ResourceUtil.methaneID);
-		double waterVP = goodsManager.getGoodValuePoint(ResourceUtil.waterID);
-		double oxygenVP = goodsManager.getGoodValuePoint(ResourceUtil.oxygenID);
-
-		for (ResourceProcess process : building.getResourceProcessing().getProcesses()) {
-			if (process.isToggleAvailable() && !process.isFlagged()) {
-				double score = computeResourceScore(settlement, process);
-
-				// Check if settlement is missing one or more of the output resources.
-				// Will multiply by 10 internally within computeResourcesValue() in
-				// ToggleResourceProcess
-				if (isEmptyOutputResourceInProcess(settlement, process)) {
-					// will push for toggling on this process to produce more output resources
-					if (process.isProcessRunning()) {
-						// no need to change it
-						continue;
-					} else {
-						// will need to push for toggling on this process since output resource is zero
-						score *= FACTOR;
-					}
-				}
-
-				// NOTE: Need to detect if the output resource is dwindling
-
-				// Check if settlement is missing one or more of the input resources.
-				if (isEmptyInputResourceInProcess(settlement, process)) {
-					if (process.isProcessRunning()) {
-						// will need to push for toggling off this process since input resource is
-						// insufficient
-						score *= FACTOR;
-					} else {
-						// no need to turn it on
-						continue;
-					}
-				}
-
-				if (score > 0 && process.isProcessRunning()) {
-					// let it continue running. No need to turn it off.
-					continue;
-				}
-
-				else if (score < 0 && process.isProcessRunning()) {
-					// need to shut it down
-					score *= FACTOR;
-				}
-
-				else if (score > 0 && !process.isProcessRunning()) {
-					// need to turn it on
-					score *= FACTOR;
-				}
-
-				else if (score < 0 && !process.isProcessRunning()) {
-					// let it continue not running. No need to turn it on.
-					continue;
-				}
-
-				// This is bad and the logic is very fragile being based on the Process Name !!
-				String name = process.getProcessName().toLowerCase();
-
-				boolean sab = name.equalsIgnoreCase(ResourceProcessing.SABATIER);
-				boolean reg = name.contains(ResourceProcessing.REGOLITH);
-				boolean ice = name.equalsIgnoreCase(ResourceProcessing.ICE);
-				boolean ppa = name.equalsIgnoreCase(ResourceProcessing.PPA);
-				boolean cfr = name.equalsIgnoreCase(ResourceProcessing.CFR);
-				boolean ogs = name.equalsIgnoreCase(ResourceProcessing.OGS);
-
-				if (reg) {
-					score *= goodsManager.getAmountDemandValue(ResourceUtil.regolithID) * (1 + regStored * FACTOR);
-				}
-
-				else if (ice) {
-					score *= goodsManager.getAmountDemandValue(ResourceUtil.iceID) * (1 + iceStored * FACTOR);
-				}
-
-				else if (ppa) {
-					score *= hydrogenVP / methaneVP;
-				}
-
-				else if (cfr) {
-					score *= waterVP / hydrogenVP;
-				}
-
-				else if (sab) {
-					score *= waterVP * methaneVP / hydrogenVP;
-				}
-
-				else if (ogs) {
-					score *= hydrogenVP * oxygenVP / waterVP;
-				}
-
-				// Randomize it to give other processes a chance
-				if (score > 0.0)
-					score = RandomUtil.getRandomDouble(score * .2, score * 5);
-				else if (score < 0.0)
-					score = -RandomUtil.getRandomDouble(-score * .2, -score * 5);
-
-				if (score >= highest) {
-					highest = score;
-					mostPosProcess = process;
-				} else if (score <= lowest) {
-					lowest = score;
-					mostNegProcess = process;
-				}
-			}
-		}
-
-		SelectedResourceProcess result = null;
-		if ((mostPosProcess != null) && (highest >= Math.abs(lowest)))
-			result = new SelectedResourceProcess(building, mostPosProcess, highest);
-		else if (mostNegProcess != null)
-			result = new SelectedResourceProcess(building, mostNegProcess, lowest);
-
-		return result;
-	}
-
-	/**
-	 * Gets the composite resource score based on the ratio of
-	 * VPs of outputs to VPs of inputs for a resource process.
-	 *
-	 * @param settlement the settlement the resource process is at.
-	 * @param process    the resource process.
-	 * @return the resource score (0 = no need to change); positive number -> demand
-	 *         to toggle on; negative number -> demand to toggle off
-	 */
-	private static double computeResourceScore(Settlement settlement, ResourceProcess process) {
-		double inputValue = computeResourcesValue(settlement, process, true);
-		double outputValue = computeResourcesValue(settlement, process, false);
-		double score = outputValue - inputValue;
-
-		// Score is influence if a Toggle is active but no one working. Finish Toggles that have started
-		double[] toggleTime = process.getToggleSwitchDuration();
-		if ((toggleTime[0] > 0) && !process.isFlagged()) {
-			score = (score * 2) + (100D * ((toggleTime[1] - toggleTime[0])/toggleTime[1]));
-		}
-		return score;
-	}
-
-	/**
-	 * Gets the total value of a resource process's input or output.
-	 *
-	 * @param settlement the settlement for the resource process.
-	 * @param process    the resource process.
-	 * @param input      is the resource value for the input?
-	 * @return the total value for the input or output.
-	 */
-	private static double computeResourcesValue(Settlement settlement, ResourceProcess process, boolean input) {
-		int level = process.getLevel();
-		double score = 0D;
-		double benchmarkValue = 0;
-
-		Set<Integer> set = null;
-		if (input)
-			set = process.getInputResources();
-		else
-			set = process.getOutputResources();
-
-		for (int resource : set) {
-			// Gets the vp for this resource
-			double vp = settlement.getGoodsManager().getGoodValuePoint(resource);
-
-			// Gets the supply of this resource
-			// Note: use supply instead of stored amount.
-			// Stored amount is slower and more time consuming
-			double supply = settlement.getGoodsManager().getSupplyValue(resource);
-
-			if (input) {
-
-				double rate = process.getMaxInputRate(resource) / process.getNumModules() * 1000;
-				// Limit the vp so as to favor the production of output resources
-				double modVp = Math.max(.01, Math.min(20, vp / 10));
-				// The original value without being affected by vp and supply
-				benchmarkValue += rate;
-
-				// if this resource is ambient
-				// that the settlement doesn't need to supply (e.g. carbon dioxide),
-				// then it won't need to check how much it has in stock
-				// and it will not be affected by its vp and supply
-				if (process.isAmbientInputResource(resource)) {
-					score += rate / Math.max(10, supply) / 10;
-				} else if (process.isInSitu(resource)) {
-					score += rate / supply / supply / 10;
-				} else
-					score += ((rate * modVp) / supply);
-			}
-
-			else {
-				// Gets the remaining amount of this resource
-				double remain = settlement.getAmountResourceRemainingCapacity(resource);
-
-				if (remain == 0.0)
-					return 0;
-
-				double rate = process.getMaxOutputRate(resource) / process.getNumModules() * 1000;
-
-				// For output value
-				if (rate > remain) {
-					rate = remain;
-				}
-
-				benchmarkValue += rate;
-
-				// if this resource is ambient or a waste product
-				// that the settlement won't keep (e.g. carbon dioxide),
-				// then it won't need to check how much it has in stock
-				// and it will not be affected by its vp and supply
-				if (process.isWasteOutputResource(resource)) {
-					score += rate * (1 + level) * 2;
-				} else
-					score += ((rate * vp) / supply) * (1 + level) * 2;
-			}
-		}
-
-		// String type = "input -";
-		//
-		// if (!input)
-		// type = "output -";
-		//
-		// logger.info(settlement, process
-		// + " " + type
-		// + " benchmarkValue: " + Math.round(benchmarkValue * 100.0)/100.0
-		// + " value: " + Math.round(score * 100.0)/100.0
-		// + " score: " + Math.round((score - benchmarkValue) * 100.0)/100.0
-		// );
-
-		return (score - benchmarkValue);
-	}
-
-	/**
-	 * Checks if a resource process has no input resources.
-	 *
-	 * @param settlement the settlement the resource is at.
-	 * @param process    the resource process.
-	 * @return true if any input resources are empty.
-	 */
-	public static boolean isEmptyInputResourceInProcess(Settlement settlement, ResourceProcess process) {
-		boolean result = false;
-
-		Iterator<Integer> i = process.getInputResources().iterator();
-		while (i.hasNext()) {
-			int resource = i.next();
-			if (!process.isAmbientInputResource(resource)) {
-				double stored = settlement.getAmountResourceStored(resource);
-				if (stored < SMALL_AMOUNT) {
-					result = true;
-					break;
-				}
-			}
-		}
-
-		return result;
-	}
-
-	/**
-	 * Checks if a resource process has no output resources.
-	 *
-	 * @param settlement the settlement the resource is at.
-	 * @param process    the resource process.
-	 * @return true if any output resources are empty.
-	 */
-	public static boolean isEmptyOutputResourceInProcess(Settlement settlement, ResourceProcess process) {
-		boolean result = false;
-
-		Iterator<Integer> i = process.getOutputResources().iterator();
-		while (i.hasNext()) {
-			int resource = i.next();
-			double stored = settlement.getAmountResourceStored(resource);
-			if (stored < SMALL_AMOUNT) {
-				result = true;
-				break;
-			}
-		}
-
-		return result;
-	}
-}
+/*
+ * Mars Simulation Project
+ * ToggleResourceProcess.java
+ * @date 2022-09-12
+ * @author Scott Davis
+ */
+package org.mars_sim.msp.core.person.ai.task;
+
+import java.io.Serializable;
+import java.util.ArrayList;
+import java.util.Iterator;
+import java.util.List;
+import java.util.Set;
+import java.util.logging.Level;
+
+import org.mars_sim.msp.core.Msg;
+import org.mars_sim.msp.core.UnitType;
+import org.mars_sim.msp.core.goods.GoodsManager;
+import org.mars_sim.msp.core.logging.SimLogger;
+import org.mars_sim.msp.core.person.ai.SkillType;
+import org.mars_sim.msp.core.person.ai.task.util.Task;
+import org.mars_sim.msp.core.person.ai.task.util.TaskPhase;
+import org.mars_sim.msp.core.person.ai.task.util.Worker;
+import org.mars_sim.msp.core.resource.ResourceUtil;
+import org.mars_sim.msp.core.structure.Settlement;
+import org.mars_sim.msp.core.structure.building.Building;
+import org.mars_sim.msp.core.structure.building.function.FunctionType;
+import org.mars_sim.msp.core.structure.building.function.ResourceProcess;
+import org.mars_sim.msp.core.structure.building.function.ResourceProcessing;
+import org.mars_sim.msp.core.tool.RandomUtil;
+
+/**
+ * The ToggleResourceProcess class is an EVA task for toggling a particular
+ * automated resource process on or off.
+ */
+public class ToggleResourceProcess extends Task {
+
+	/** default serial id. */
+	private static final long serialVersionUID = 1L;
+
+	/** default logger. */
+	private static SimLogger logger = SimLogger.getLogger(ToggleResourceProcess.class.getName());
+
+	/**
+	 * A Class that hold the selecd most suitable Resource Process to toggle
+	 */
+	public static class SelectedResourceProcess implements Serializable {
+		private static final long serialVersionUID = 1L;
+
+		private ResourceProcess process;
+		private Building building;
+		private double score;
+
+		SelectedResourceProcess(Building building, ResourceProcess process, double score) {
+			this.process = process;
+			this.building = building;
+			this.score = score;
+		}
+
+		public double getScore() {
+			return score;
+		}
+
+		public ResourceProcess getProcess() {
+			return process;
+		}
+
+		public Building getBuilding() {
+			return building;
+		}
+
+		@Override
+		public int hashCode() {
+			final int prime = 31;
+			int result = 1;
+			long temp = Double.doubleToLongBits(score);
+			result = prime * (int) (temp ^ (temp >>> 32));
+			return result;
+		}
+
+		@Override
+		public boolean equals(Object obj) {
+			if (this == obj)
+				return true;
+			if (obj == null)
+				return false;
+			if (getClass() != obj.getClass())
+				return false;
+			SelectedResourceProcess other = (SelectedResourceProcess) obj;
+			if (process == null) {
+				if (other.process != null)
+					return false;
+			} else if (!process.equals(other.process))
+				return false;
+			if (building == null) {
+				if (other.building != null)
+					return false;
+			} else if (!building.equals(other.building))
+				return false;
+			if (Double.doubleToLongBits(score) != Double.doubleToLongBits(other.score))
+				return false;
+			return true;
+		}
+
+		@Override
+		public String toString() {
+			return "SelectedResourceProcess [process=" + process.getProcessName() + ", building=" + building.getName()
+					+ ", score=" + score + "]";
+		}
+
+	}
+
+	/** Task name */
+	private static final String NAME = Msg.getString("Task.description.toggleResourceProcess"); //$NON-NLS-1$
+	private static final String TOGGLE_ON = Msg.getString("Task.description.toggleResourceProcess.on"); //$NON-NLS-1$
+	private static final String TOGGLE_OFF = Msg.getString("Task.description.toggleResourceProcess.off"); //$NON-NLS-1$
+
+	/** The stress modified per millisol. */
+	private static final double FACTOR = 1_000;
+	private static final double STRESS_MODIFIER = .25D;
+	private static final double SMALL_AMOUNT = 0.000001;
+
+	/** Task phases. */
+	private static final TaskPhase TOGGLING = new TaskPhase(Msg.getString("Task.phase.toggleResourceProcess.toggling")); //$NON-NLS-1$
+	private static final TaskPhase FINISHED = new TaskPhase(Msg.getString("Task.phase.toggleResourceProcess.finished")); //$NON-NLS-1$
+
+	private static final String OFF = "off";
+	private static final String ON = "on";
+
+	// Data members
+	/** True if process is to be turned on, false if turned off. */
+	private boolean toBeToggledOn;
+	/** True if the finished phase of the process has been completed. */
+	private boolean isFinished = false;
+
+	/** The resource process to be toggled. */
+	private ResourceProcess process;
+	/** The building the resource process is in. */
+	private Building resourceProcessBuilding;
+
+	/**
+	 * Constructor.
+	 *
+	 * @param worker the worker performing the task.
+	 */
+	public ToggleResourceProcess(Worker worker) {
+		super(NAME, worker, true, false, STRESS_MODIFIER, SkillType.MECHANICS, 100D, 20D);
+
+		SelectedResourceProcess entry = worker.getSettlement().retrieveFirstResourceProcess();
+		if (entry == null) {
+			entry = ToggleResourceProcess.getResourceProcessingBuilding(worker);
+
+			if (entry == null) {
+				clearTask("No process is available to be toggled.");
+				return;
+			}
+		}
+
+		init(entry);
+	}
+
+	/**
+	 * Initializes this task.
+	 * 
+	 * @param entry
+	 */
+	private void init(SelectedResourceProcess entry) {
+		resourceProcessBuilding = entry.getBuilding();
+		process = entry.getProcess();
+
+		if (worker.isInSettlement()) {
+			setupResourceProcess();
+		}
+		else {
+			clearTask("Not in Settlement.");
+		}
+	}
+
+	/**
+	 * Sets up the resource process.
+	 */
+	private void setupResourceProcess() {
+		// Copy the current state of this process
+		toBeToggledOn = !process.isProcessRunning();
+
+		if (!toBeToggledOn) {
+			setName(TOGGLE_OFF);
+			setDescription(TOGGLE_OFF);
+			logger.info(resourceProcessBuilding, process + " : " + worker + " made an attempt to toggle it off.");
+		} else {
+			setDescription(TOGGLE_ON);
+			logger.info(resourceProcessBuilding, process + " : " + worker + " made an attempt to toggle it on.");
+		}
+
+		if (resourceProcessBuilding.hasFunction(FunctionType.LIFE_SUPPORT))
+			walkToResourceBldg(resourceProcessBuilding);
+		else
+			// Looks for management function for toggling resource process.
+			checkManagement();
+
+		addPhase(TOGGLING);
+		addPhase(FINISHED);
+
+		setPhase(TOGGLING);
+		process.setFlag(true);
+	}
+
+	@Override
+	protected double performMappedPhase(double time) {
+		if (getPhase() == null) {
+			throw new IllegalArgumentException("Task phase is null");
+		} else if (TOGGLING.equals(getPhase())) {
+			return togglingPhase(time);
+		} else if (FINISHED.equals(getPhase())) {
+			return finishedPhase(time);
+		} else {
+			return time;
+		}
+	}
+
+	/**
+	 * Performs the toggle process phase.
+	 *
+	 * @param time the amount of time (millisols) to perform the phase.
+	 * @return the amount of time (millisols) left over after performing the phase.
+	 */
+	private double togglingPhase(double time) {
+		double workTime = time;
+
+		// Determine effective work time based on "Mechanic" skill.
+		int mechanicSkill = getEffectiveSkillLevel();
+		if (mechanicSkill == 0) {
+			workTime /= 2;
+		}
+		if (mechanicSkill > 1) {
+			workTime += workTime * (.2D * mechanicSkill);
+		}
+
+		if (worker.getUnitType() == UnitType.PERSON) {
+			double perf = worker.getPerformanceRating();
+			// If worker is incapacitated, enter airlock.
+			if (perf == 0D) {
+				// reset it to 10% so that he can walk inside
+				person.getPhysicalCondition().setPerformanceFactor(.1);
+				clearTask(": poor performance in " + process.getProcessName());
+			}
+
+		} else {
+			workTime /= 2;
+		}
+
+		// Add experience points
+		addExperience(time);
+
+		// Add work to the toggle process.
+		if (process.addToggleWorkTime(workTime)) {
+			setPhase(FINISHED);
+		} else {
+			double remainingTime = process.getRemainingToggleWorkTime();
+			if (getDuration() < remainingTime + time * 2) {
+				// Add two more frames and the remaining time to the task duration
+				setDuration(remainingTime + time * 2 + getDuration());
+			}
+		}
+
+		// Check if an accident happens during the manual toggling.
+		if (resourceProcessBuilding.hasFunction(FunctionType.LIFE_SUPPORT)) {
+			checkForAccident(resourceProcessBuilding, time, 0.005);
+		}
+
+		return 0;
+	}
+
+	/**
+	 * Performs the finished phase.
+	 *
+	 * @param time the amount of time (millisols) to perform the phase.
+	 * @return the amount of time (millisols) left over after performing the phase.
+	 */
+	protected double finishedPhase(double time) {
+
+		if (!isFinished) {
+			String toggle = OFF;
+			if (toBeToggledOn) {
+				toggle = ON;
+				process.setProcessRunning(true);
+			} else {
+				process.setProcessRunning(false);
+			}
+
+			if (resourceProcessBuilding.hasFunction(FunctionType.LIFE_SUPPORT))
+				logger.info(resourceProcessBuilding, process + " : " + worker
+						+ " just toggled it " + toggle + " manually.");
+			else
+				logger.info(resourceProcessBuilding, process + " : " + worker
+						+ " just toggled it " + toggle + " remotely.");
+
+			// Only need to run the finished phase once and for all
+			isFinished = true;
+
+			endTask();
+		}
+
+		return 0D;
+	}
+
+	/**
+	 * Checks if any management function is available.
+	 */
+	private void checkManagement() {
+
+		boolean done = false;
+		// Pick an administrative building for remote access to the resource building
+		List<Building> mgtBuildings = worker.getSettlement().getBuildingManager()
+				.getBuildings(FunctionType.MANAGEMENT);
+
+		if (!mgtBuildings.isEmpty()) {
+
+			List<Building> notFull = new ArrayList<>();
+
+			for (Building b : mgtBuildings) {
+				if (b.hasFunction(FunctionType.ADMINISTRATION)) {
+					walkToMgtBldg(b);
+					done = true;
+					break;
+				} else if (b.getManagement() != null && !b.getManagement().isFull()) {
+					notFull.add(b);
+				}
+			}
+
+			if (!done) {
+				if (!notFull.isEmpty()) {
+					int rand = RandomUtil.getRandomInt(mgtBuildings.size() - 1);
+					walkToMgtBldg(mgtBuildings.get(rand));
+				} else {
+					clearTask(process.getProcessName() + ": Management space unavailable.");
+				}
+			}
+		} else {
+			clearTask("Management space unavailable.");
+		}
+	}
+
+	/**
+	 * Prints the log text and ends the task.
+	 *
+	 * @param text
+	 */
+	private void clearTask(String text) {
+		logger.log(worker, Level.INFO, 20_000, text);
+		endTask();
+	}
+
+	
+	/**
+	 * This method is part of the Task Life Cycle. It is called once
+	 * and only once per Task when it is ended. Release the flag on the Resoruceprocess as the Task has ended.
+	 * Subclasses should override to receive callback when the Task is ending.
+	 */
+	@Override
+	protected void clearDown() {
+		if (process != null) {
+			process.setFlag(false);
+		}
+	}
+
+	/**
+	 * Walks to the building with resource processing function.
+	 *
+	 * @param building
+	 */
+	private void walkToResourceBldg(Building building) {
+		walkToTaskSpecificActivitySpotInBuilding(building,
+				FunctionType.RESOURCE_PROCESSING,
+				false);
+	}
+
+	/**
+	 * Walks to the building with management function.
+	 *
+	 * @param building
+	 */
+	private void walkToMgtBldg(Building building) {
+		walkToTaskSpecificActivitySpotInBuilding(building,
+				FunctionType.MANAGEMENT,
+				false);
+	}
+
+	/**
+	 * Gets the building at a worker's settlement with the resource process that
+	 * needs toggling.
+	 *
+	 * @param worker the worker.
+	 * @return SimpleEntry containing the building with the resource process to
+	 *         toggle, or null if none.
+	 */
+	public static SelectedResourceProcess getResourceProcessingBuilding(Worker worker) {
+		SelectedResourceProcess mostPosEntry = null;
+		SelectedResourceProcess mostNegEntry = null;
+		double highest = 0;
+		double lowest = 0;
+
+		Settlement settlement = worker.getSettlement();
+		if (settlement != null) {
+
+			for (Building building : settlement.getBuildingManager().getBuildings(FunctionType.RESOURCE_PROCESSING)) {
+				// In this building, select the best resource to compete
+				SelectedResourceProcess entry = selectMostPosNegResourceProcess(building);
+				if (entry == null) {
+					continue;
+				}
+
+				ResourceProcess process = entry.getProcess();
+				double score = entry.getScore();
+
+				// Check if this resource process is in the cache list.
+				// If true, go to the next one
+				if (settlement.getResourceProcessList().contains(entry)) {
+					logger.info(building, "Already contained " + entry);
+					continue;
+				}
+
+				if (process.isToggleAvailable() && !process.isFlagged()) {
+					if (score >= highest) {
+						highest = score;
+						mostPosEntry = entry;
+					} else if (score <= lowest) {
+						lowest = score;
+						mostNegEntry = entry;
+					}
+				}
+			}
+		}
+
+		SelectedResourceProcess buildingProcess = null;
+		if (mostPosEntry != null && highest >= Math.abs(lowest)) {
+			buildingProcess = mostPosEntry;
+		} else if (mostNegEntry != null) {
+			buildingProcess = mostNegEntry;
+		}
+
+		return buildingProcess;
+	}
+
+	/**
+	 * Select a resource process (from a building) based on its resource score.
+	 *
+	 * @param building the building
+	 * @return the resource process to toggle or null if none.
+	 */
+	public static SelectedResourceProcess selectMostPosNegResourceProcess(Building building) {
+		ResourceProcess mostPosProcess = null;
+		ResourceProcess mostNegProcess = null;
+		double highest = 0;
+		double lowest = 0;
+
+		Settlement settlement = building.getSettlement();
+		GoodsManager goodsManager = settlement.getGoodsManager();
+		double regStored = settlement.getAmountResourceStored(ResourceUtil.regolithID);
+		double iceStored = settlement.getAmountResourceStored(ResourceUtil.iceID);
+
+		double hydrogenVP = goodsManager.getGoodValuePoint(ResourceUtil.hydrogenID);
+		double methaneVP = goodsManager.getGoodValuePoint(ResourceUtil.methaneID);
+		double waterVP = goodsManager.getGoodValuePoint(ResourceUtil.waterID);
+		double oxygenVP = goodsManager.getGoodValuePoint(ResourceUtil.oxygenID);
+
+		for (ResourceProcess process : building.getResourceProcessing().getProcesses()) {
+			if (process.isToggleAvailable() && !process.isFlagged()) {
+				double score = computeResourceScore(settlement, process);
+
+				// Check if settlement is missing one or more of the output resources.
+				// Will multiply by 10 internally within computeResourcesValue() in
+				// ToggleResourceProcess
+				if (isEmptyOutputResourceInProcess(settlement, process)) {
+					// will push for toggling on this process to produce more output resources
+					if (process.isProcessRunning()) {
+						// no need to change it
+						continue;
+					} else {
+						// will need to push for toggling on this process since output resource is zero
+						score *= FACTOR;
+					}
+				}
+
+				// NOTE: Need to detect if the output resource is dwindling
+
+				// Check if settlement is missing one or more of the input resources.
+				if (isEmptyInputResourceInProcess(settlement, process)) {
+					if (process.isProcessRunning()) {
+						// will need to push for toggling off this process since input resource is
+						// insufficient
+						score *= FACTOR;
+					} else {
+						// no need to turn it on
+						continue;
+					}
+				}
+
+				if (score > 0 && process.isProcessRunning()) {
+					// let it continue running. No need to turn it off.
+					continue;
+				}
+
+				else if (score < 0 && process.isProcessRunning()) {
+					// need to shut it down
+					score *= FACTOR;
+				}
+
+				else if (score > 0 && !process.isProcessRunning()) {
+					// need to turn it on
+					score *= FACTOR;
+				}
+
+				else if (score < 0 && !process.isProcessRunning()) {
+					// let it continue not running. No need to turn it on.
+					continue;
+				}
+
+				// This is bad and the logic is very fragile being based on the Process Name !!
+				String name = process.getProcessName().toLowerCase();
+
+				boolean sab = name.equalsIgnoreCase(ResourceProcessing.SABATIER);
+				boolean reg = name.contains(ResourceProcessing.REGOLITH);
+				boolean ice = name.equalsIgnoreCase(ResourceProcessing.ICE);
+				boolean ppa = name.equalsIgnoreCase(ResourceProcessing.PPA);
+				boolean cfr = name.equalsIgnoreCase(ResourceProcessing.CFR);
+				boolean ogs = name.equalsIgnoreCase(ResourceProcessing.OGS);
+
+				if (reg) {
+					score *= goodsManager.getAmountDemandValue(ResourceUtil.regolithID) * (1 + regStored * FACTOR);
+				}
+
+				else if (ice) {
+					score *= goodsManager.getAmountDemandValue(ResourceUtil.iceID) * (1 + iceStored * FACTOR);
+				}
+
+				else if (ppa) {
+					score *= hydrogenVP / methaneVP;
+				}
+
+				else if (cfr) {
+					score *= waterVP / hydrogenVP;
+				}
+
+				else if (sab) {
+					score *= waterVP * methaneVP / hydrogenVP;
+				}
+
+				else if (ogs) {
+					score *= hydrogenVP * oxygenVP / waterVP;
+				}
+
+				// Randomize it to give other processes a chance
+				if (score > 0.0)
+					score = RandomUtil.getRandomDouble(score * .2, score * 5);
+				else if (score < 0.0)
+					score = -RandomUtil.getRandomDouble(-score * .2, -score * 5);
+
+				if (score >= highest) {
+					highest = score;
+					mostPosProcess = process;
+				} else if (score <= lowest) {
+					lowest = score;
+					mostNegProcess = process;
+				}
+			}
+		}
+
+		SelectedResourceProcess result = null;
+		if ((mostPosProcess != null) && (highest >= Math.abs(lowest)))
+			result = new SelectedResourceProcess(building, mostPosProcess, highest);
+		else if (mostNegProcess != null)
+			result = new SelectedResourceProcess(building, mostNegProcess, lowest);
+
+		return result;
+	}
+
+	/**
+	 * Gets the composite resource score based on the ratio of
+	 * VPs of outputs to VPs of inputs for a resource process.
+	 *
+	 * @param settlement the settlement the resource process is at.
+	 * @param process    the resource process.
+	 * @return the resource score (0 = no need to change); positive number -> demand
+	 *         to toggle on; negative number -> demand to toggle off
+	 */
+	private static double computeResourceScore(Settlement settlement, ResourceProcess process) {
+		double inputValue = computeResourcesValue(settlement, process, true);
+		double outputValue = computeResourcesValue(settlement, process, false);
+		double score = outputValue - inputValue;
+
+		// Score is influence if a Toggle is active but no one working. Finish Toggles that have started
+		double[] toggleTime = process.getToggleSwitchDuration();
+		if ((toggleTime[0] > 0) && !process.isFlagged()) {
+			score = (score * 2) + (100D * ((toggleTime[1] - toggleTime[0])/toggleTime[1]));
+		}
+		return score;
+	}
+
+	/**
+	 * Gets the total value of a resource process's input or output.
+	 *
+	 * @param settlement the settlement for the resource process.
+	 * @param process    the resource process.
+	 * @param input      is the resource value for the input?
+	 * @return the total value for the input or output.
+	 */
+	private static double computeResourcesValue(Settlement settlement, ResourceProcess process, boolean input) {
+		int level = process.getLevel();
+		double score = 0D;
+		double benchmarkValue = 0;
+
+		Set<Integer> set = null;
+		if (input)
+			set = process.getInputResources();
+		else
+			set = process.getOutputResources();
+
+		for (int resource : set) {
+			// Gets the vp for this resource
+			double vp = settlement.getGoodsManager().getGoodValuePoint(resource);
+
+			// Gets the supply of this resource
+			// Note: use supply instead of stored amount.
+			// Stored amount is slower and more time consuming
+			double supply = settlement.getGoodsManager().getSupplyValue(resource);
+
+			if (input) {
+
+				double rate = process.getMaxInputRate(resource) / process.getNumModules() * 1000;
+				// Limit the vp so as to favor the production of output resources
+				double modVp = Math.max(.01, Math.min(20, vp / 10));
+				// The original value without being affected by vp and supply
+				benchmarkValue += rate;
+
+				// if this resource is ambient
+				// that the settlement doesn't need to supply (e.g. carbon dioxide),
+				// then it won't need to check how much it has in stock
+				// and it will not be affected by its vp and supply
+				if (process.isAmbientInputResource(resource)) {
+					score += rate / Math.max(10, supply) / 10;
+				} else if (process.isInSitu(resource)) {
+					score += rate / supply / supply / 10;
+				} else
+					score += ((rate * modVp) / supply);
+			}
+
+			else {
+				// Gets the remaining amount of this resource
+				double remain = settlement.getAmountResourceRemainingCapacity(resource);
+
+				if (remain == 0.0)
+					return 0;
+
+				double rate = process.getMaxOutputRate(resource) / process.getNumModules() * 1000;
+
+				// For output value
+				if (rate > remain) {
+					rate = remain;
+				}
+
+				benchmarkValue += rate;
+
+				// if this resource is ambient or a waste product
+				// that the settlement won't keep (e.g. carbon dioxide),
+				// then it won't need to check how much it has in stock
+				// and it will not be affected by its vp and supply
+				if (process.isWasteOutputResource(resource)) {
+					score += rate * (1 + level) * 2;
+				} else
+					score += ((rate * vp) / supply) * (1 + level) * 2;
+			}
+		}
+
+		// String type = "input -";
+		//
+		// if (!input)
+		// type = "output -";
+		//
+		// logger.info(settlement, process
+		// + " " + type
+		// + " benchmarkValue: " + Math.round(benchmarkValue * 100.0)/100.0
+		// + " value: " + Math.round(score * 100.0)/100.0
+		// + " score: " + Math.round((score - benchmarkValue) * 100.0)/100.0
+		// );
+
+		return (score - benchmarkValue);
+	}
+
+	/**
+	 * Checks if a resource process has no input resources.
+	 *
+	 * @param settlement the settlement the resource is at.
+	 * @param process    the resource process.
+	 * @return true if any input resources are empty.
+	 */
+	public static boolean isEmptyInputResourceInProcess(Settlement settlement, ResourceProcess process) {
+		boolean result = false;
+
+		Iterator<Integer> i = process.getInputResources().iterator();
+		while (i.hasNext()) {
+			int resource = i.next();
+			if (!process.isAmbientInputResource(resource)) {
+				double stored = settlement.getAmountResourceStored(resource);
+				if (stored < SMALL_AMOUNT) {
+					result = true;
+					break;
+				}
+			}
+		}
+
+		return result;
+	}
+
+	/**
+	 * Checks if a resource process has no output resources.
+	 *
+	 * @param settlement the settlement the resource is at.
+	 * @param process    the resource process.
+	 * @return true if any output resources are empty.
+	 */
+	public static boolean isEmptyOutputResourceInProcess(Settlement settlement, ResourceProcess process) {
+		boolean result = false;
+
+		Iterator<Integer> i = process.getOutputResources().iterator();
+		while (i.hasNext()) {
+			int resource = i.next();
+			double stored = settlement.getAmountResourceStored(resource);
+			if (stored < SMALL_AMOUNT) {
+				result = true;
+				break;
+			}
+		}
+
+		return result;
+	}
+}