--- conflicted
+++ resolved
@@ -87,24 +87,13 @@
 		}
 	
 		// Load the Reporting authorities
-<<<<<<< HEAD
 		Map<String, ReportingAuthority> authorites = new HashMap<>();
-		Element authoritiesNode = doc.getRootElement().getChild("authorities");
-		List<Element> authorityNodes = authoritiesNode.getChildren("authority");
-		for (Element authorityNode : authorityNodes) {
-			String code = authorityNode.getAttributeValue("code");
-			String name = authorityNode.getAttributeValue(NAME);
-			String agendaName = authorityNode.getAttributeValue("agenda");
-=======
-		Map<ReportingAuthorityType, ReportingAuthority> authorites = new HashMap<>();
 		Element authoritiesNode = doc.getRootElement().getChild(AUTHORITIES_EL);
 		List<Element> authorityNodes = authoritiesNode.getChildren(AUTHORITY_EL);
 		for (Element authorityNode : authorityNodes) {
-			ReportingAuthorityType code = ReportingAuthorityType.valueOf(authorityNode.getAttributeValue(CODE_ATTR));
+			String code = authorityNode.getAttributeValue(CODE_ATTR);
 			String name = authorityNode.getAttributeValue(NAME_ATTR);
-			String agendaName = authorityNode.getAttributeValue(AGENDA_EL);
->>>>>>> e96a53c2
-			
+			String agendaName = authorityNode.getAttributeValue(AGENDA_EL);			
 			MissionAgenda agenda = agendas.get(agendaName);
 			if (agenda == null) {
 				 throw new IllegalArgumentException("Agenda called '" + agendaName + "' does not exist for RA " + code);
