--- conflicted
+++ resolved
@@ -1,237 +1,230 @@
-/*
- * Mars Simulation Project
- * BotTaskManager.java
- * @date 2022-07-19
- * @author Scott Davis
- */
-package org.mars_sim.msp.core.robot.ai.task;
-
-import java.util.ArrayList;
-import java.util.List;
-
-import org.mars_sim.msp.core.logging.SimLogger;
-<<<<<<< HEAD
-import org.mars_sim.msp.core.person.ai.task.utils.MetaTask;
-import org.mars_sim.msp.core.person.ai.task.utils.MetaTaskUtil;
-import org.mars_sim.msp.core.person.ai.task.utils.Task;
-import org.mars_sim.msp.core.person.ai.task.utils.TaskCache;
-import org.mars_sim.msp.core.person.ai.task.utils.TaskManager;
-=======
-import org.mars_sim.msp.core.person.ai.task.util.MetaTask;
-import org.mars_sim.msp.core.person.ai.task.util.MetaTaskUtil;
-import org.mars_sim.msp.core.person.ai.task.util.Task;
-import org.mars_sim.msp.core.person.ai.task.util.TaskManager;
->>>>>>> 2d3f360c
-import org.mars_sim.msp.core.robot.Robot;
-import org.mars_sim.msp.core.robot.ai.BotMind;
-import org.mars_sim.msp.core.robot.ai.job.RobotJob;
-import org.mars_sim.msp.core.time.MarsClock;
-
-/**
- * The BotTaskManager class keeps track of a robot's current task and can randomly
- * assign a new task to a robot.
- */
-public class BotTaskManager extends TaskManager {
-
-	/** default serial id. */
-	private static final long serialVersionUID = 1L;
-
-
-	/** default logger. */
-	private static SimLogger logger = SimLogger.getLogger(BotTaskManager.class.getName());
-
-	private static TaskCache chargeMap;
-
-	// Data members
-	/** The mind of the robot. */
-	private BotMind botMind;
-	/** The work power demand of the robot. Will move to xml once stable. */
-	private double workPower = .2;
-	
-	/** The robot instance. */
-	private transient Robot robot = null;
-	
-	private transient List<MetaTask> mtList;
-
-	/**
-	 * Constructor.
-	 * @param botMind the mind that uses this bot task manager.
-	 */
-	public BotTaskManager(BotMind botMind) {
-		super(botMind.getRobot());
-		// Initialize data members
-		this.botMind = botMind;
-
-		this.robot = botMind.getRobot();
-	}
-
-	@Override
-	protected Task createTask(MetaTask selectedMetaTask) {
-		return selectedMetaTask.constructInstance(robot);
-	}
-	
-
-	/**
-	 * Reduce the robot's energy for executing a task.
-	 * 
-	 * @param time the passing time (
-	 */
-    private void reduceEnergy(double time) {
-    	robot.consumeEnergy(time * MarsClock.HOURS_PER_MILLISOL * workPower);
-    }
-
-	/**
-	 * Perform the current task for a given amount of time.
-	 * @param time amount of time to perform the action
-	 * @param efficiency The performance rating of person performance task.
-	 * @return remaining time.
-	 * @throws Exception if error in performing task.
-	 */
-	public double executeTask(double time, double efficiency) {
-		double remainingTime = 0D;
-		
-		if (currentTask != null) {
-
-			if (efficiency < 0D) {
-				efficiency = 0D;
-			}
-
-			if (currentTask.isEffortDriven()) {
-				// For effort driven task, reduce the effective time based on efficiency.
-				time *= efficiency;
-			}
-
-			try {
-				
-				// Receive StackOverflowError
-				remainingTime = currentTask.performTask(time);
-
-			} catch (Exception e) {
-				logger.severe(robot, "currentTask: " + currentTask.getDescription()
-						+ " - Trouble calling performTask(): ", e);
-				return remainingTime;
-			}
-			
-			// Calculate the energy time
-		    double energyTime = time - remainingTime;
-		    
-		    // Double energy expenditure if performing effort-driven task.
-		    if (currentTask.isEffortDriven()) {
-		        energyTime *= 2D;
-		    }
-
-		    // Checks if the robot is charging
-		    if (energyTime > 0D && !robot.getSystemCondition().isCharging()) {
-		    	// Expend energy based on activity.
-		    	reduceEnergy(energyTime);
-		    }
-		}
-
-		return remainingTime;
-
-	}
-
-	
-	/**
-	 * Calculates and caches the probabilities.
-	 */
-	@Override
-	protected TaskCache rebuildTaskCache() {
-
-		// If robot is low power then can only charge
-		if (robot.getSystemCondition().isLowPower()) {
-
-			logger.info(robot, "Forcing charge due to low power");
-			return getChargeTaskMap();
-		}
-		
-		// Create a task list based on probabilty
-		if (mtList == null) {
-			List<MetaTask> list = MetaTaskUtil.getRobotMetaTasks();
-			List<MetaTask> newList = new ArrayList<>();
-	
-			// Determine probabilities.
-			for (MetaTask mt : list) {
-				// Get task name
-				String taskName = mt.getClass().getSimpleName().replaceAll("Meta", "");
-		        // Prevent bots from performing tasks not being programmed for
-		     	RobotJob job = robot.getBotMind().getRobotJob();
-		     	if (job != null) {
-		     		double mod = job.getStartTaskProbabilityModifier(taskName);
-		     		if (mod > 0) {
-		     			newList.add(mt);
-		     		}
-		     	}
-			}
-			
-			mtList = newList;
-		}
-		
-		// Reset taskProbCache and totalProbCache
-		TaskCache newCache = new TaskCache();
-		
-		// Determine probabilities.
-		for (MetaTask mt : mtList) {
-			double probability = mt.getProbability(robot);
-	
-			if ((probability > 0D) && (!Double.isNaN(probability)) && (!Double.isInfinite(probability))) {
-				newCache.put(mt, probability);
-			}
-		}
-		
-		if (newCache.getTasks().isEmpty()) {
-			newCache = getChargeTaskMap();
-		}
-
-		// Output shift
-		if (diagnosticFile != null) {
-			outputCache(newCache);
-		}
-
-		return newCache;
-	}
-
-	private static synchronized TaskCache getChargeTaskMap() {
-		if (chargeMap == null) {
-			chargeMap = new TaskCache();
-			chargeMap.put(new ChargeMeta(), 1D);
-		}
-		return chargeMap;
-	}
-
-	/**
-	 * Start a new Task by first checking for pending tasks.
-	 */
-	@Override
-	public void startNewTask() {
-		// Check if there are any assigned tasks that are pending
-		if (!getPendingTasks().isEmpty()) {
-			MetaTask metaTask = getAPendingMetaTask();
-			if (metaTask != null) {
-				Task newTask = metaTask.constructInstance(robot);
-				startTask(newTask);
-			}
-
-			return;
-		}
-
-		super.startNewTask();
-	}
-	
-	@Override
-	public void reinit() {
-		super.reinit();
-
-		robot = botMind.getRobot();
-		worker = robot;
-	}
-	
-	/**
-	 * Prepare object for garbage collection.
-	 */
-	public void destroy() {
-		botMind = null;
-		robot = null;
-	}
-
-}
+/*
+ * Mars Simulation Project
+ * BotTaskManager.java
+ * @date 2022-07-19
+ * @author Scott Davis
+ */
+package org.mars_sim.msp.core.robot.ai.task;
+
+import java.util.ArrayList;
+import java.util.List;
+
+import org.mars_sim.msp.core.logging.SimLogger;
+import org.mars_sim.msp.core.person.ai.task.util.MetaTask;
+import org.mars_sim.msp.core.person.ai.task.util.MetaTaskUtil;
+import org.mars_sim.msp.core.person.ai.task.util.Task;
+import org.mars_sim.msp.core.person.ai.task.util.TaskCache;
+import org.mars_sim.msp.core.person.ai.task.util.TaskManager;
+import org.mars_sim.msp.core.robot.Robot;
+import org.mars_sim.msp.core.robot.ai.BotMind;
+import org.mars_sim.msp.core.robot.ai.job.RobotJob;
+import org.mars_sim.msp.core.time.MarsClock;
+
+/**
+ * The BotTaskManager class keeps track of a robot's current task and can randomly
+ * assign a new task to a robot.
+ */
+public class BotTaskManager extends TaskManager {
+
+	/** default serial id. */
+	private static final long serialVersionUID = 1L;
+
+
+	/** default logger. */
+	private static SimLogger logger = SimLogger.getLogger(BotTaskManager.class.getName());
+
+	private static TaskCache chargeMap;
+
+	// Data members
+	/** The mind of the robot. */
+	private BotMind botMind;
+	/** The work power demand of the robot. Will move to xml once stable. */
+	private double workPower = .2;
+	
+	/** The robot instance. */
+	private transient Robot robot = null;
+	
+	private transient List<MetaTask> mtList;
+
+	/**
+	 * Constructor.
+	 * @param botMind the mind that uses this bot task manager.
+	 */
+	public BotTaskManager(BotMind botMind) {
+		super(botMind.getRobot());
+		// Initialize data members
+		this.botMind = botMind;
+
+		this.robot = botMind.getRobot();
+	}
+
+	@Override
+	protected Task createTask(MetaTask selectedMetaTask) {
+		return selectedMetaTask.constructInstance(robot);
+	}
+	
+
+	/**
+	 * Reduce the robot's energy for executing a task.
+	 * 
+	 * @param time the passing time (
+	 */
+    private void reduceEnergy(double time) {
+    	robot.consumeEnergy(time * MarsClock.HOURS_PER_MILLISOL * workPower);
+    }
+
+	/**
+	 * Perform the current task for a given amount of time.
+	 * @param time amount of time to perform the action
+	 * @param efficiency The performance rating of person performance task.
+	 * @return remaining time.
+	 * @throws Exception if error in performing task.
+	 */
+	public double executeTask(double time, double efficiency) {
+		double remainingTime = 0D;
+		
+		if (currentTask != null) {
+
+			if (efficiency < 0D) {
+				efficiency = 0D;
+			}
+
+			if (currentTask.isEffortDriven()) {
+				// For effort driven task, reduce the effective time based on efficiency.
+				time *= efficiency;
+			}
+
+			try {
+				
+				// Receive StackOverflowError
+				remainingTime = currentTask.performTask(time);
+
+			} catch (Exception e) {
+				logger.severe(robot, "currentTask: " + currentTask.getDescription()
+						+ " - Trouble calling performTask(): ", e);
+				return remainingTime;
+			}
+			
+			// Calculate the energy time
+		    double energyTime = time - remainingTime;
+		    
+		    // Double energy expenditure if performing effort-driven task.
+		    if (currentTask.isEffortDriven()) {
+		        energyTime *= 2D;
+		    }
+
+		    // Checks if the robot is charging
+		    if (energyTime > 0D && !robot.getSystemCondition().isCharging()) {
+		    	// Expend energy based on activity.
+		    	reduceEnergy(energyTime);
+		    }
+		}
+
+		return remainingTime;
+
+	}
+
+	
+	/**
+	 * Calculates and caches the probabilities.
+	 */
+	@Override
+	protected TaskCache rebuildTaskCache() {
+
+		// If robot is low power then can only charge
+		if (robot.getSystemCondition().isLowPower()) {
+
+			logger.info(robot, "Forcing charge due to low power");
+			return getChargeTaskMap();
+		}
+		
+		// Create a task list based on probabilty
+		if (mtList == null) {
+			List<MetaTask> list = MetaTaskUtil.getRobotMetaTasks();
+			List<MetaTask> newList = new ArrayList<>();
+	
+			// Determine probabilities.
+			for (MetaTask mt : list) {
+				// Get task name
+				String taskName = mt.getClass().getSimpleName().replaceAll("Meta", "");
+		        // Prevent bots from performing tasks not being programmed for
+		     	RobotJob job = robot.getBotMind().getRobotJob();
+		     	if (job != null) {
+		     		double mod = job.getStartTaskProbabilityModifier(taskName);
+		     		if (mod > 0) {
+		     			newList.add(mt);
+		     		}
+		     	}
+			}
+			
+			mtList = newList;
+		}
+		
+		// Reset taskProbCache and totalProbCache
+		TaskCache newCache = new TaskCache();
+		
+		// Determine probabilities.
+		for (MetaTask mt : mtList) {
+			double probability = mt.getProbability(robot);
+	
+			if ((probability > 0D) && (!Double.isNaN(probability)) && (!Double.isInfinite(probability))) {
+				newCache.put(mt, probability);
+			}
+		}
+		
+		if (newCache.getTasks().isEmpty()) {
+			newCache = getChargeTaskMap();
+		}
+
+		// Output shift
+		if (diagnosticFile != null) {
+			outputCache(newCache);
+		}
+
+		return newCache;
+	}
+
+	private static synchronized TaskCache getChargeTaskMap() {
+		if (chargeMap == null) {
+			chargeMap = new TaskCache();
+			chargeMap.put(new ChargeMeta(), 1D);
+		}
+		return chargeMap;
+	}
+
+	/**
+	 * Start a new Task by first checking for pending tasks.
+	 */
+	@Override
+	public void startNewTask() {
+		// Check if there are any assigned tasks that are pending
+		if (!getPendingTasks().isEmpty()) {
+			MetaTask metaTask = getAPendingMetaTask();
+			if (metaTask != null) {
+				Task newTask = metaTask.constructInstance(robot);
+				startTask(newTask);
+			}
+
+			return;
+		}
+
+		super.startNewTask();
+	}
+	
+	@Override
+	public void reinit() {
+		super.reinit();
+
+		robot = botMind.getRobot();
+		worker = robot;
+	}
+	
+	/**
+	 * Prepare object for garbage collection.
+	 */
+	public void destroy() {
+		botMind = null;
+		robot = null;
+	}
+
+}