/*
 * Mars Simulation Project
 * MapDataFactory.java
 * @date 2023-04-28
 * @author Scott Davis
 */

 package org.mars_sim.mapdata;

import java.util.HashMap;
import java.util.Map;

/**
  * A factory for map data.
  */
 class MapDataFactory {

 	// Static members.
 	static final int SURFACE_MAP_DATA = 0; 		// "surface map data";
 	static final int TOPO_MAP_DATA = 1; 		// "topographical map data";
 	static final int GEOLOGY_MAP_DATA = 2; 		// "geological ages map data"
 	static final int REGION_MAP_DATA = 3; 		// "regional map data"
 	static final int VIKING_MAP_DATA = 4; 		// "viking map data"

<<<<<<< HEAD
	private static final String SURFACE_MAP_FILE = "/maps/surface8192x4096.jpg";
	private static final String TOPO_MAP_FILE = "/maps/topo8192x4096.jpg"; 
	//private static final String GEO_MAP_FILE = "/maps/geo8192x4096.jpg"; 
	private static final String GEO_MAP_FILE = "/maps/geo2880x1440.jpg"; 

=======
	private static final String SURFACE_MAP_FILE = "/maps/surface" + IntegerMapData.MAP_PIXEL_WIDTH + "x" + IntegerMapData.MAP_PIXEL_HEIGHT + ".jpg";
	private static final String TOPO_MAP_FILE = "/maps/topo" + IntegerMapData.MAP_PIXEL_WIDTH + "x" + IntegerMapData.MAP_PIXEL_HEIGHT + ".jpg"; 
	private static final String GEO_MAP_FILE = "/maps/geo" + IntegerMapData.MAP_PIXEL_WIDTH + "x" + IntegerMapData.MAP_PIXEL_HEIGHT + ".jpg"; 
	private static final String REGION_MAP_FILE = "/maps/region" + IntegerMapData.MAP_PIXEL_WIDTH + "x" + IntegerMapData.MAP_PIXEL_HEIGHT + ".jpg"; 
	private static final String VIKING_MAP_FILE = "/maps/viking" + IntegerMapData.MAP_PIXEL_WIDTH + "x" + IntegerMapData.MAP_PIXEL_HEIGHT + ".jpg"; 
	
>>>>>>> 19596bc1
	private Map<Integer,MapData> mapdata = new HashMap<>();

 	/**
 	 * Constructor.
 	 */
 	MapDataFactory() {
 		// nothing
 	}

 	/**
 	 * Gets map data of the requested type.
 	 * 
 	 * @param mapType the map type.
 	 * @return the map data.
 	 */
 	MapData getMapData(int mapType) {

		MapData result = mapdata.get(mapType);
		if (result == null) {
			String filename = switch (mapType) {
				case SURFACE_MAP_DATA -> SURFACE_MAP_FILE;
				case GEOLOGY_MAP_DATA -> GEO_MAP_FILE;
				case TOPO_MAP_DATA -> TOPO_MAP_FILE;
				case REGION_MAP_DATA -> REGION_MAP_FILE; 
				case VIKING_MAP_DATA -> VIKING_MAP_FILE;
				default -> throw new IllegalArgumentException("No map data for type" + mapType);
			};
			result = new IntegerMapData(filename);
			mapdata.put(mapType, result);
		}
 		return result;
 	}
 }<|MERGE_RESOLUTION|>--- conflicted
+++ resolved
@@ -22,21 +22,14 @@
  	static final int REGION_MAP_DATA = 3; 		// "regional map data"
  	static final int VIKING_MAP_DATA = 4; 		// "viking map data"
 
-<<<<<<< HEAD
 	private static final String SURFACE_MAP_FILE = "/maps/surface8192x4096.jpg";
 	private static final String TOPO_MAP_FILE = "/maps/topo8192x4096.jpg"; 
 	//private static final String GEO_MAP_FILE = "/maps/geo8192x4096.jpg"; 
 	private static final String GEO_MAP_FILE = "/maps/geo2880x1440.jpg"; 
-
-=======
-	private static final String SURFACE_MAP_FILE = "/maps/surface" + IntegerMapData.MAP_PIXEL_WIDTH + "x" + IntegerMapData.MAP_PIXEL_HEIGHT + ".jpg";
-	private static final String TOPO_MAP_FILE = "/maps/topo" + IntegerMapData.MAP_PIXEL_WIDTH + "x" + IntegerMapData.MAP_PIXEL_HEIGHT + ".jpg"; 
-	private static final String GEO_MAP_FILE = "/maps/geo" + IntegerMapData.MAP_PIXEL_WIDTH + "x" + IntegerMapData.MAP_PIXEL_HEIGHT + ".jpg"; 
-	private static final String REGION_MAP_FILE = "/maps/region" + IntegerMapData.MAP_PIXEL_WIDTH + "x" + IntegerMapData.MAP_PIXEL_HEIGHT + ".jpg"; 
-	private static final String VIKING_MAP_FILE = "/maps/viking" + IntegerMapData.MAP_PIXEL_WIDTH + "x" + IntegerMapData.MAP_PIXEL_HEIGHT + ".jpg"; 
-	
->>>>>>> 19596bc1
-	private Map<Integer,MapData> mapdata = new HashMap<>();
+	private static final String REGION_MAP_FILE = "/maps/region8192x4096.jpg"; 
+	private static final String VIKING_MAP_FILE = "/maps/viking8192x4096.jpg"; 
+		
+private Map<Integer,MapData> mapdata = new HashMap<>();
 
  	/**
  	 * Constructor.
